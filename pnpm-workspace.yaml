# https://pnpm.io/pnpm-workspace_yaml
packages:
<<<<<<< HEAD
  - "packages/@eventual/*"
=======
  - "packages/@eventual/*"
  - "apps/*"
>>>>>>> 93644c8b
<|MERGE_RESOLUTION|>--- conflicted
+++ resolved
@@ -1,8 +1,4 @@
 # https://pnpm.io/pnpm-workspace_yaml
 packages:
-<<<<<<< HEAD
   - "packages/@eventual/*"
-=======
-  - "packages/@eventual/*"
-  - "apps/*"
->>>>>>> 93644c8b
+  - "apps/*"