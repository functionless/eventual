# https://pnpm.io/pnpm-workspace_yaml
packages:
  - "packages/@eventual/*"
<<<<<<< HEAD
  - "examples/**"
=======
  - "packages/create-eventual"
>>>>>>> 6e09bceb
  - "apps/*"
  - "apps/tests/*"
  - "apps/test-app-sst/services"
  - "examples/**/*"<|MERGE_RESOLUTION|>--- conflicted
+++ resolved
@@ -1,11 +1,7 @@
 # https://pnpm.io/pnpm-workspace_yaml
 packages:
   - "packages/@eventual/*"
-<<<<<<< HEAD
-  - "examples/**"
-=======
   - "packages/create-eventual"
->>>>>>> 6e09bceb
   - "apps/*"
   - "apps/tests/*"
   - "apps/test-app-sst/services"
