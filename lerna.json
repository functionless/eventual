{
  "$schema": "node_modules/lerna/schemas/lerna-schema.json",
  "npmClient": "pnpm",
  "useWorkspaces": true,
  "packages": ["packages/@eventual/*"],
  "conventionalCommits": true,
  "commitHooks": false,
  "private": false,
  "createRelease": "github",
  "verifyAccess": false,
  "command": {
    "publish": {
      "allowBranch": ["main"]
    }
  },
<<<<<<< HEAD
  "version": "0.7.1"
=======
  "version": "0.7.4"
>>>>>>> 4d16b91f
}<|MERGE_RESOLUTION|>--- conflicted
+++ resolved
@@ -13,9 +13,5 @@
       "allowBranch": ["main"]
     }
   },
-<<<<<<< HEAD
-  "version": "0.7.1"
-=======
   "version": "0.7.4"
->>>>>>> 4d16b91f
 }