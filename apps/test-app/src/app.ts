<<<<<<< HEAD
import { App, Stack } from "aws-cdk-lib";
import { EventualApi, Workflow } from "@eventual/aws-cdk";
=======
import { App, aws_dynamodb, Stack } from "aws-cdk-lib";
import { Workflow } from "@eventual/aws-cdk";
>>>>>>> ed3e6aa0

const app = new App();

const stack = new Stack(app, "test-eventual");

<<<<<<< HEAD
const myWorkflow = new Workflow(stack, "my-workflow", {
=======
const accountTable = new aws_dynamodb.Table(stack, "Accounts", {
  partitionKey: {
    name: "pk",
    type: aws_dynamodb.AttributeType.STRING,
  },
  billingMode: aws_dynamodb.BillingMode.PAY_PER_REQUEST,
});

const openAccount = new Workflow(stack, "OpenAccount", {
  entry: require.resolve("test-app-runtime/lib/open-account.js"),
  environment: {
    TABLE_NAME: accountTable.tableName,
  },
});

accountTable.grantReadWriteData(openAccount);

new Workflow(stack, "workflow1", {
>>>>>>> ed3e6aa0
  entry: require.resolve("test-app-runtime/lib/my-workflow.js"),
});

new EventualApi(stack, "eventual-api", { workflows: [myWorkflow] });<|MERGE_RESOLUTION|>--- conflicted
+++ resolved
@@ -1,18 +1,10 @@
-<<<<<<< HEAD
-import { App, Stack } from "aws-cdk-lib";
-import { EventualApi, Workflow } from "@eventual/aws-cdk";
-=======
 import { App, aws_dynamodb, Stack } from "aws-cdk-lib";
 import { Workflow } from "@eventual/aws-cdk";
->>>>>>> ed3e6aa0
 
 const app = new App();
 
 const stack = new Stack(app, "test-eventual");
 
-<<<<<<< HEAD
-const myWorkflow = new Workflow(stack, "my-workflow", {
-=======
 const accountTable = new aws_dynamodb.Table(stack, "Accounts", {
   partitionKey: {
     name: "pk",
@@ -31,8 +23,5 @@
 accountTable.grantReadWriteData(openAccount);
 
 new Workflow(stack, "workflow1", {
->>>>>>> ed3e6aa0
   entry: require.resolve("test-app-runtime/lib/my-workflow.js"),
-});
-
-new EventualApi(stack, "eventual-api", { workflows: [myWorkflow] });+});