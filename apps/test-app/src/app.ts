--- conflicted
+++ resolved
@@ -1,32 +1,30 @@
-<<<<<<< HEAD
 import {
   App,
   aws_dynamodb,
   aws_lambda,
   aws_lambda_nodejs,
+  CfnOutput,
   Duration,
   Stack,
 } from "aws-cdk-lib";
-import { Workflow, WorkflowDashboard } from "@eventual/aws-cdk";
-=======
-import { App, aws_dynamodb, CfnOutput, Stack } from "aws-cdk-lib";
 import * as eventual from "@eventual/aws-cdk";
->>>>>>> 44b84f84
+import { ServiceDashboard } from "@eventual/aws-cdk";
 
 const app = new App();
 
 const stack = new Stack(app, "test-eventual");
 
-const benchWorkflow = new Workflow(stack, "Benchmark", {
+const benchService = new eventual.Service(stack, "Benchmark", {
   entry: require.resolve("test-app-runtime/lib/time-benchmark.js"),
-  // TODO: wait for account limits to be raised
-  // orchestrator: {
-  //   reservedConcurrentExecutions: 100,
-  // },
+  workflows: {
+    orchestrator: {
+      reservedConcurrentExecutions: 100,
+    },
+  },
 });
 
-new WorkflowDashboard(stack, "BenchmarkDashboard", {
-  workflow: benchWorkflow,
+new ServiceDashboard(stack, "BenchmarkDashboard", {
+  service: benchService,
 });
 
 const bench = new aws_lambda_nodejs.NodejsFunction(stack, "BenchmarkFunc", {
@@ -43,13 +41,10 @@
     },
     metafile: true,
   },
-  environment: {
-    FUNCTION_ARN: benchWorkflow.startWorkflowFunction.functionArn,
-  },
   timeout: Duration.minutes(1),
 });
 
-benchWorkflow.startWorkflowFunction.grantInvoke(bench);
+benchService.workflows.configureStartWorkflow(bench);
 
 const accountTable = new aws_dynamodb.Table(stack, "Accounts", {
   partitionKey: {
