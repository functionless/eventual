--- conflicted
+++ resolved
@@ -4,16 +4,7 @@
   "exclude": ["lib", "node_modules"],
   "compilerOptions": {
     "outDir": "lib",
-<<<<<<< HEAD
-    "declaration": true,
-    "inlineSourceMap": true,
-    "rootDir": "src",
-    "types": ["@types/node"],
-    "typeRoots": ["./node_modules/@types"],
-    "allowJs": true
-=======
     "rootDir": "src"
->>>>>>> 44b84f84
   },
   "references": [
     { "path": "../../packages/@eventual/aws-cdk" },
