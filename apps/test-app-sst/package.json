{
  "name": "test-project-sst",
  "version": "0.0.0",
  "private": true,
  "scripts": {
    "start": "sst start",
    "build": "sst build",
    "deploy": "sst deploy",
    "remove": "sst remove",
    "console": "sst console",
    "typecheck": "tsc --noEmit",
    "test": "sst bind -- vitest run"
  },
  "devDependencies": {
    "@eventual/aws-cdk": "workspace:^",
    "@serverless-stack/cli": "^1.18.4",
    "@serverless-stack/core": "^1.18.4",
    "@serverless-stack/resources": "^1.18.4",
    "@tsconfig/node18": "^1.0.1",
<<<<<<< HEAD
    "aws-cdk-lib": "^2.81.0",
=======
    "aws-cdk-lib": "2.80.0",
>>>>>>> 14852a46
    "chalk": "^5.2.0",
    "fs-extra": "^11.1.0",
    "typescript": "^5",
    "vitest": "^0.26.2"
  },
  "dependencies": {
    "@serverless-stack/node": "^1.18.4"
  },
  "workspaces": [
    "services"
  ]
}<|MERGE_RESOLUTION|>--- conflicted
+++ resolved
@@ -17,11 +17,7 @@
     "@serverless-stack/core": "^1.18.4",
     "@serverless-stack/resources": "^1.18.4",
     "@tsconfig/node18": "^1.0.1",
-<<<<<<< HEAD
-    "aws-cdk-lib": "^2.81.0",
-=======
     "aws-cdk-lib": "2.80.0",
->>>>>>> 14852a46
     "chalk": "^5.2.0",
     "fs-extra": "^11.1.0",
     "typescript": "^5",
