import {
  activity,
  condition,
  event,
  expectSignal,
  asyncResult,
  sendSignal,
  Signal,
  sleepFor,
  sleepUntil,
  workflow,
  heartbeat,
  HeartbeatTimeout,
} from "@eventual/core";
import { SendMessageCommand, SQSClient } from "@aws-sdk/client-sqs";
import { AsyncWriterTestEvent } from "./async-writer-handler.js";

const sqs = new SQSClient({});

const testQueueUrl = process.env.TEST_QUEUE_URL ?? "";

const hello = activity("hello", async (name: string) => {
  return `hello ${name}`;
});

const asyncActivity = activity(
  "asyncActivity",
  async (type: AsyncWriterTestEvent["type"]) => {
    return asyncResult<string>(async (token) => {
      console.log(testQueueUrl);
      await sqs.send(
        new SendMessageCommand({
          QueueUrl: testQueueUrl,
          MessageBody: JSON.stringify({
            type,
            token,
          }),
        })
      );
    });
  }
);

const fail = activity("fail", async (value: string) => {
  throw new Error(value);
});

export const workflow1 = workflow(
  "my-workflow",
  async ({ name }: { name: string }) => {
    const result = await hello(name);
    return `you said ${result}`;
  }
);

export const workflow2 = workflow("my-parent-workflow", async () => {
  const result = await workflow1({ name: "sam" });
  return `user: ${result}`;
});

export const workflow3 = workflow("sleepy", async () => {
  await sleepFor(2);
  await sleepUntil(new Date(new Date().getTime() + 1000 * 2));
  return `done!`;
});

export const workflow4 = workflow("parallel", async () => {
  const greetings = Promise.all(["sam", "chris", "sam"].map(hello));
  const greetings2 = Promise.all(
    ["sam", "chris", "sam"].map(async (name) => {
      const greeting = await hello(name);
      return greeting.toUpperCase();
    })
  );
  const greetings3 = Promise.all([hello("sam"), hello("chris"), hello("sam")]);
  const any = Promise.any([fail("failed"), hello("sam")]);
  const race = Promise.race([
    fail("failed"),
    (async () => {
      await sleepFor(100);
      return await hello("sam");
    })(),
  ]);
  return Promise.allSettled([greetings, greetings2, greetings3, any, race]);
});

const signal = new Signal<number>("signal");
const doneSignal = new Signal("done");

/**
 * the parent workflow uses thr `expectSignal` function to block and wait for events from it's child workflow.
 */
export const parentWorkflow = workflow("parentWorkflow", async () => {
  const child = childWorkflow({ name: "child" });
  while (true) {
    const n = await signal.expect({ timeoutSeconds: 10 });

    console.log(n);

    if (n > 10) {
      child.signal(doneSignal);
      break;
    }

    child.signal(signal, n + 1);
  }

  // join with child
  await child;

  return "done";
});

/**
 * The child workflow shows a different way of having events using handlers, conditions, and local state.
 */
export const childWorkflow = workflow(
  "childWorkflow",
  async (input: { name: string }, { execution: { parentId } }) => {
    let block = false;
    let done = false;
    let last = 0;

    if (!parentId) {
      throw new Error("I need an adult");
    }

    console.log(`Hi, I am ${input.name}`);

    signal.on((n) => {
      last = n;
      block = false;
    });
    doneSignal.on(() => {
      done = true;
      block = false;
    });

    while (!done) {
      sendSignal(parentId, signal, last + 1);
      block = true;
      if (!(await condition({ timeoutSeconds: 10 }, () => !block))) {
        throw new Error("timed out!");
      }
    }

    return "done";
  }
);

const slowActivity = activity(
  "slowAct",
  { timeoutSeconds: 5 },
  () => new Promise((resolve) => setTimeout(resolve, 10 * 1000))
);

const slowWf = workflow("slowWorkflow", { timeoutSeconds: 5 }, () =>
  sleepFor(10)
);

export const timedOutWorkflow = workflow(
  "timedOut",
  { timeoutSeconds: 100 },
  async () => {
    // chains to be able to run in parallel.
    const timedOutFunctions = {
      condition: async () => {
        if (!(await condition({ timeoutSeconds: 2 }, () => false))) {
          throw new Error("Timed Out!");
        }
      },
      signal: async () => {
        await signal.expect({ timeoutSeconds: 2 });
      },
      activity: slowActivity,
      workflow: () => slowWf(undefined),
    };

    return <Record<keyof typeof timedOutFunctions, boolean>>Object.fromEntries(
      await Promise.all(
        Object.entries(timedOutFunctions).map(async ([name, func]) => {
          try {
            await func();
            return [name, false];
          } catch {
            return [name, true];
          }
        })
      )
    );
  }
);

export const asyncWorkflow = workflow(
  "asyncWorkflow",
  { timeoutSeconds: 100 }, // timeout eventually
  async () => {
    const result = await asyncActivity("complete");

    try {
      await asyncActivity("fail");
    } catch (err) {
      return [result, err];
    }
    throw new Error("I should not get here");
  }
);

<<<<<<< HEAD
const activityWithHeartbeat = activity(
  "activityWithHeartbeat",
  { heartbeatSeconds: 1 },
  async (n: number, type: "success" | "no-heartbeat" | "some-heartbeat") => {
    const delay = (s: number) =>
      new Promise((resolve) => {
        setTimeout(resolve, s * 1000);
      });

    let _n = 0;
    while (_n++ < n) {
      await delay(0.5);
      if (type === "success") {
        await heartbeat();
      } else if (type === "some-heartbeat" && _n < 4) {
        await heartbeat();
      }
      // no-heartbeat never sends one... woops.
    }
    return n;
  }
);

export const heartbeatWorkflow = workflow(
  "heartbeatWorkflow",
  { timeoutSeconds: 100 }, // timeout eventually
  async (n: number) => {
    return await Promise.allSettled([
      activityWithHeartbeat(n, "success"),
      activityWithHeartbeat(n, "some-heartbeat"),
      (async () => {
        try {
          return await activityWithHeartbeat(n, "some-heartbeat");
        } catch (err) {
          if (err instanceof HeartbeatTimeout) {
            return "activity did not respond";
          }
          throw new Error("I should not get here");
        }
      })(),
      activityWithHeartbeat(n, "no-heartbeat"),
    ]);
  }
);
=======
/**
 * A workflow test that tests the {@link event} intrinsic.
 *
 * A subscription to {@link signalEvent} is set up to forward events
 * as signals to the workflow execution.
 *
 * First, this workflow publishes an event to the {@link signalEvent}
 * with a signalId of "start" and then waits for that signal to wake
 * this workflow.
 *
 * Then, the {@link sendFinishEvent} activity is invoked which sends
 * an event to {@link signalEvent} with signalId of "finish". The workflow
 * waits for this signal to wake it before returning "done!".
 *
 * The final "finish" event is sent to the {@link signalEvent} with a
 * property of `proxy: true` which instructs the handler to send the event
 * back through the {@link signalEvent} handler before sending the signal
 * to the execution.
 *
 * This tests the publishes of events from:
 * 1. workflows
 * 2. activities.
 * 3. event handlers
 *
 * TODO: add a test for api handlers.
 */
export const eventDrivenWorkflow = workflow(
  "eventDrivenWorkflow",
  async (_, ctx) => {
    // publish an event from a workflow (the orchestrator)
    await signalEvent.publish({
      executionId: ctx.execution.id,
      signalId: "start",
    });

    // wait for the event to come back around and wake this workflow
    await expectSignal("start", {
      timeoutSeconds: 30,
    });

    await sendFinishEvent(ctx.execution.id);

    await expectSignal("finish", {
      timeoutSeconds: 30,
    });

    return "done!";
  }
);

const signalEvent = event<{
  executionId: string;
  signalId: string;
  proxy?: true;
}>("SignalEvent");

signalEvent.on(async ({ executionId, signalId, proxy }) => {
  console.debug("received signal event", { executionId, signalId, proxy });
  if (proxy) {
    // if configured to proxy, re-route this event through the signalEvent
    // reason: to test that we can publish events from within an event handler
    await signalEvent.publish({
      executionId,
      signalId,
    });
  } else {
    // otherwise, send the signal to the workflow
    await sendSignal(executionId, signalId);
  }
});

const sendFinishEvent = activity("sendFinish", async (executionId: string) => {
  // publish an event from an activity
  await signalEvent.publish({
    executionId,
    signalId: "finish",
    // set proxy to true so that this event will route through event bridge again
    // to test that we can publish events from event handlers
    proxy: true,
  });
});
>>>>>>> 3182318b
<|MERGE_RESOLUTION|>--- conflicted
+++ resolved
@@ -206,7 +206,6 @@
   }
 );
 
-<<<<<<< HEAD
 const activityWithHeartbeat = activity(
   "activityWithHeartbeat",
   { heartbeatSeconds: 1 },
@@ -251,7 +250,7 @@
     ]);
   }
 );
-=======
+
 /**
  * A workflow test that tests the {@link event} intrinsic.
  *
@@ -332,5 +331,4 @@
     // to test that we can publish events from event handlers
     proxy: true,
   });
-});
->>>>>>> 3182318b
+});