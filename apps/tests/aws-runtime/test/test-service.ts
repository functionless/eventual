import {
  activity,
  condition,
  makeAsync,
  sendSignal,
  Signal,
  sleepFor,
  sleepUntil,
  workflow,
} from "@eventual/core";
import { SendMessageCommand, SQSClient } from "@aws-sdk/client-sqs";
import { AsyncWriterFunction } from "./async-writer-handler.js";

const sqs = new SQSClient({});

const testQueueUrl = process.env.TEST_QUEUE_URL ?? "";

const hello = activity("hello", async (name: string) => {
  return `hello ${name}`;
});

<<<<<<< HEAD
const asyncActivity = activity(
  "asyncActivity",
  async (type: AsyncWriterFunction["type"]) => {
    return makeAsync<string>(async (token) => {
      console.log(testQueueUrl);
      await sqs.send(
        new SendMessageCommand({
          QueueUrl: testQueueUrl,
          MessageBody: JSON.stringify({
            type,
            token,
          }),
        })
      );
    });
  }
);
=======
const fail = activity("fail", async (value: string) => {
  throw new Error(value);
});
>>>>>>> a9af45fb

export const workflow1 = workflow(
  "my-workflow",
  async ({ name }: { name: string }) => {
    const result = await hello(name);
    return `you said ${result}`;
  }
);

export const workflow2 = workflow("my-parent-workflow", async () => {
  const result = await workflow1({ name: "sam" });
  return `user: ${result}`;
});

export const workflow3 = workflow("sleepy", async () => {
  await sleepFor(2);
  await sleepUntil(new Date(new Date().getTime() + 1000 * 2));
  return `done!`;
});

export const workflow4 = workflow("parallel", async () => {
  const greetings = Promise.all(["sam", "chris", "sam"].map(hello));
  const greetings2 = Promise.all(
    ["sam", "chris", "sam"].map(async (name) => {
      const greeting = await hello(name);
      return greeting.toUpperCase();
    })
  );
  const greetings3 = Promise.all([hello("sam"), hello("chris"), hello("sam")]);
  const any = Promise.any([fail("failed"), hello("sam")]);
  const race = Promise.race([
    fail("failed"),
    (async () => {
      await sleepFor(100);
      return await hello("sam");
    })(),
  ]);
  return Promise.allSettled([greetings, greetings2, greetings3, any, race]);
});

const signal = new Signal<number>("signal");
const doneSignal = new Signal("done");

/**
 * the parent workflow uses thr `expectSignal` function to block and wait for events from it's child workflow.
 */
export const parentWorkflow = workflow("parentWorkflow", async () => {
  const child = childWorkflow({ name: "child" });
  while (true) {
    const n = await signal.expect({ timeoutSeconds: 10 });

    console.log(n);

    if (n > 10) {
      child.signal(doneSignal);
      break;
    }

    child.signal(signal, n + 1);
  }

  // join with child
  await child;

  return "done";
});

/**
 * The child workflow shows a different way of having events using handlers, conditions, and local state.
 */
export const childWorkflow = workflow(
  "childWorkflow",
  async (input: { name: string }, { execution: { parentId } }) => {
    let block = false;
    let done = false;
    let last = 0;

    if (!parentId) {
      throw new Error("I need an adult");
    }

    console.log(`Hi, I am ${input.name}`);

    signal.on((n) => {
      last = n;
      block = false;
    });
    doneSignal.on(() => {
      done = true;
      block = false;
    });

    while (!done) {
      sendSignal(parentId, signal, last + 1);
      block = true;
      if (!(await condition({ timeoutSeconds: 10 }, () => !block))) {
        throw new Error("timed out!");
      }
    }

    return "done";
  }
);

const slowActivity = activity(
  "slowAct",
  { timeoutSeconds: 5 },
  () => new Promise((resolve) => setTimeout(resolve, 10 * 1000))
);

const slowWf = workflow("slowWorkflow", { timeoutSeconds: 5 }, () =>
  sleepFor(10)
);

export const timedOutWorkflow = workflow(
  "timedOut",
  { timeoutSeconds: 100 },
  async () => {
    // chains to be able to run in parallel.
    const timedOutFunctions = {
      condition: async () => {
        if (!(await condition({ timeoutSeconds: 2 }, () => false))) {
          throw new Error("Timed Out!");
        }
<<<<<<< HEAD
      })
    )
  );
});

export const asyncWorkflow = workflow(
  "asyncWorkflow",
  { timeoutSeconds: 100 }, // timeout eventually
  async () => {
    const result = await asyncActivity("complete");

    try {
      await asyncActivity("fail");
    } catch (err) {
      return [result, err];
    }
    return "I should not get here";
=======
      },
      signal: async () => {
        await signal.expect({ timeoutSeconds: 2 });
      },
      activity: slowActivity,
      workflow: () => slowWf(undefined),
    };

    return <Record<keyof typeof timedOutFunctions, boolean>>Object.fromEntries(
      await Promise.all(
        Object.entries(timedOutFunctions).map(async ([name, func]) => {
          try {
            await func();
            return [name, false];
          } catch {
            return [name, true];
          }
        })
      )
    );
>>>>>>> a9af45fb
  }
);<|MERGE_RESOLUTION|>--- conflicted
+++ resolved
@@ -19,7 +19,6 @@
   return `hello ${name}`;
 });
 
-<<<<<<< HEAD
 const asyncActivity = activity(
   "asyncActivity",
   async (type: AsyncWriterFunction["type"]) => {
@@ -37,11 +36,9 @@
     });
   }
 );
-=======
 const fail = activity("fail", async (value: string) => {
   throw new Error(value);
 });
->>>>>>> a9af45fb
 
 export const workflow1 = workflow(
   "my-workflow",
@@ -166,25 +163,6 @@
         if (!(await condition({ timeoutSeconds: 2 }, () => false))) {
           throw new Error("Timed Out!");
         }
-<<<<<<< HEAD
-      })
-    )
-  );
-});
-
-export const asyncWorkflow = workflow(
-  "asyncWorkflow",
-  { timeoutSeconds: 100 }, // timeout eventually
-  async () => {
-    const result = await asyncActivity("complete");
-
-    try {
-      await asyncActivity("fail");
-    } catch (err) {
-      return [result, err];
-    }
-    return "I should not get here";
-=======
       },
       signal: async () => {
         await signal.expect({ timeoutSeconds: 2 });
@@ -205,6 +183,20 @@
         })
       )
     );
->>>>>>> a9af45fb
+  }
+);
+
+export const asyncWorkflow = workflow(
+  "asyncWorkflow",
+  { timeoutSeconds: 100 }, // timeout eventually
+  async () => {
+    const result = await asyncActivity("complete");
+
+    try {
+      await asyncActivity("fail");
+    } catch (err) {
+      return [result, err];
+    }
+    return "I should not get here";
   }
 );