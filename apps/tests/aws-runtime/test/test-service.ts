import {
  activity,
  condition,
  sendSignal,
  Signal,
  sleepFor,
  sleepUntil,
  workflow,
} from "@eventual/core";

const hello = activity("hello", async (name: string) => {
  return `hello ${name}`;
});

export const workflow1 = workflow(
  "my-workflow",
  async ({ name }: { name: string }) => {
    const result = await hello(name);
    return `you said ${result}`;
  }
);

export const workflow2 = workflow("my-parent-workflow", async () => {
  const result = await workflow1({ name: "sam" });
  return `user: ${result}`;
});

export const workflow3 = workflow("sleepy", async () => {
  await sleepFor(2);
  await sleepUntil(new Date(new Date().getTime() + 1000 * 2));
  return `done!`;
});

export const workflow4 = workflow("parallel", async () => {
  return Promise.all([hello("sam"), hello("chris"), hello("sam")]);
});

const signal = new Signal<number>("signal");
const doneSignal = new Signal("done");

/**
 * the parent workflow uses thr `expectSignal` function to block and wait for events from it's child workflow.
 */
export const parentWorkflow = workflow("parentWorkflow", async () => {
  const child = childWorkflow({ name: "child" });
  while (true) {
<<<<<<< HEAD
    const n = await signal.waitFor({ timeoutSeconds: 10 });
=======
    const n = await signal.expect();
>>>>>>> 4b148008

    console.log(n);

    if (n > 10) {
<<<<<<< HEAD
      child.sendSignal(doneSignal);
      break;
    }

    child.sendSignal(signal, n + 1);
=======
      child.signal(childSignal, { done: true });
      break;
    }

    child.signal(childSignal, { n: n + 1 });
>>>>>>> 4b148008
  }

  // join with child
  await child;

  return "done";
});

/**
 * The child workflow shows a different way of having events using handlers, conditions, and local state.
 */
export const childWorkflow = workflow(
  "childWorkflow",
  async (input: { name: string }, { execution: { parentId } }) => {
    let block = false;
    let done = false;
    let last = 0;

    if (!parentId) {
      throw new Error("I need an adult");
    }

    console.log(`Hi, I am ${input.name}`);

    signal.on((n) => {
      last = n;
      block = false;
    });
    doneSignal.on(() => {
      done = true;
      block = false;
    });

    while (!done) {
      sendSignal(parentId, signal, last + 1);
<<<<<<< HEAD
      block = true;
      await condition({ timeoutSeconds: 10 }, () => !block);
=======
      // block = true;
      await childSignal.expect();
      // TODO: support conditions
      // await condition(() => !block);
>>>>>>> 4b148008
    }

    return "done";
  }
);

export const timedOutWorkflow = workflow<undefined, Record<string, boolean>>(
  "timedOut",
  async () => {
    // chains to be able to run in parallel.
    const timedOutFunctions = {
      condition: async () => {
        await condition({ timeoutSeconds: 2 }, () => false);
      },
      signal: async () => {
        await signal.waitFor({ timeoutSeconds: 2 });
      },
    };

    return Object.fromEntries(
      await Promise.all(
        Object.entries(timedOutFunctions).map(async ([name, func]) => {
          try {
            await func();
            return [name, false];
          } catch {
            return [name, true];
          }
        })
      )
    );
  }
);<|MERGE_RESOLUTION|>--- conflicted
+++ resolved
@@ -44,28 +44,16 @@
 export const parentWorkflow = workflow("parentWorkflow", async () => {
   const child = childWorkflow({ name: "child" });
   while (true) {
-<<<<<<< HEAD
-    const n = await signal.waitFor({ timeoutSeconds: 10 });
-=======
-    const n = await signal.expect();
->>>>>>> 4b148008
+    const n = await signal.expect({ timeoutSeconds: 10 });
 
     console.log(n);
 
     if (n > 10) {
-<<<<<<< HEAD
-      child.sendSignal(doneSignal);
+      child.signal(doneSignal);
       break;
     }
 
-    child.sendSignal(signal, n + 1);
-=======
-      child.signal(childSignal, { done: true });
-      break;
-    }
-
-    child.signal(childSignal, { n: n + 1 });
->>>>>>> 4b148008
+    child.signal(signal, n + 1);
   }
 
   // join with child
@@ -101,15 +89,8 @@
 
     while (!done) {
       sendSignal(parentId, signal, last + 1);
-<<<<<<< HEAD
       block = true;
       await condition({ timeoutSeconds: 10 }, () => !block);
-=======
-      // block = true;
-      await childSignal.expect();
-      // TODO: support conditions
-      // await condition(() => !block);
->>>>>>> 4b148008
     }
 
     return "done";
@@ -125,7 +106,7 @@
         await condition({ timeoutSeconds: 2 }, () => false);
       },
       signal: async () => {
-        await signal.waitFor({ timeoutSeconds: 2 });
+        await signal.expect({ timeoutSeconds: 2 });
       },
     };
 
