import { HeartbeatTimeout } from "@eventual/core";
import { eventualRuntimeTestHarness } from "./runtime-test-harness.js";
import {
  eventDrivenWorkflow,
  asyncWorkflow,
  heartbeatWorkflow,
  parentWorkflow,
  timedOutWorkflow,
  workflow1,
  workflow2,
  workflow3,
  workflow4,
} from "./test-service.js";

jest.setTimeout(100 * 1000);

eventualRuntimeTestHarness(({ testCompletion }) => {
  testCompletion(
    "call activity",
    workflow1,
    { name: "sam" },
    "you said hello sam"
  );

  testCompletion("call workflow", workflow2, "user: you said hello sam");

  testCompletion("sleep", workflow3, "done!");

  testCompletion("parallel", workflow4, [
    { status: "fulfilled", value: ["hello sam", "hello chris", "hello sam"] },
    { status: "fulfilled", value: ["HELLO SAM", "HELLO CHRIS", "HELLO SAM"] },
    { status: "fulfilled", value: ["hello sam", "hello chris", "hello sam"] },
    { status: "fulfilled", value: "hello sam" },
    { status: "rejected", reason: "Error" },
  ]);

  testCompletion("parent-child", parentWorkflow, "done");

  testCompletion("timeouts", timedOutWorkflow, {
    condition: true,
    signal: true,
    activity: true,
    workflow: true,
  });

  testCompletion("asyncActivities", asyncWorkflow, [
    "hello from the async writer!",
    "AsyncWriterError",
  ]);

<<<<<<< HEAD
  testCompletion("heartbeat", heartbeatWorkflow, 10, [
    { status: "fulfilled", value: 10 },
    {
      status: "rejected",
      reason: new HeartbeatTimeout("Activity Heartbeat TimedOut").toJSON(),
    },
    { status: "fulfilled", value: "activity did not respond" },
    {
      status: "rejected",
      reason: new HeartbeatTimeout("Activity Heartbeat TimedOut").toJSON(),
    },
  ]);
=======
  testCompletion("event-driven", eventDrivenWorkflow, "done!");
>>>>>>> 3182318b
});<|MERGE_RESOLUTION|>--- conflicted
+++ resolved
@@ -48,7 +48,6 @@
     "AsyncWriterError",
   ]);
 
-<<<<<<< HEAD
   testCompletion("heartbeat", heartbeatWorkflow, 10, [
     { status: "fulfilled", value: 10 },
     {
@@ -61,7 +60,6 @@
       reason: new HeartbeatTimeout("Activity Heartbeat TimedOut").toJSON(),
     },
   ]);
-=======
+
   testCompletion("event-driven", eventDrivenWorkflow, "done!");
->>>>>>> 3182318b
 });