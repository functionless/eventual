--- conflicted
+++ resolved
@@ -1,14 +1,6 @@
 import { eventualRuntimeTestHarness } from "./runtime-test-harness.js";
 import {
-<<<<<<< HEAD
   eventDrivenWorkflow,
-  // parentWorkflow,
-  // timedOutWorkflow,
-  // workflow1,
-  // workflow2,
-  // workflow3,
-  // workflow4,
-=======
   asyncWorkflow,
   parentWorkflow,
   timedOutWorkflow,
@@ -16,43 +8,11 @@
   workflow2,
   workflow3,
   workflow4,
->>>>>>> ee979968
 } from "./test-service.js";
 
 jest.setTimeout(100 * 1000);
 
 eventualRuntimeTestHarness(({ testCompletion }) => {
-<<<<<<< HEAD
-  // testCompletion(
-  //   "call activity",
-  //   workflow1,
-  //   { name: "sam" },
-  //   "you said hello sam"
-  // );
-
-  // testCompletion("call workflow", workflow2, "user: you said hello sam");
-
-  // testCompletion("sleep", workflow3, "done!");
-
-  // testCompletion("parallel", workflow4, [
-  //   { status: "fulfilled", value: ["hello sam", "hello chris", "hello sam"] },
-  //   { status: "fulfilled", value: ["HELLO SAM", "HELLO CHRIS", "HELLO SAM"] },
-  //   { status: "fulfilled", value: ["hello sam", "hello chris", "hello sam"] },
-  //   { status: "fulfilled", value: "hello sam" },
-  //   { status: "rejected", reason: "Error" },
-  // ]);
-
-  // testCompletion("parent-child", parentWorkflow, "done");
-
-  // testCompletion("timeouts", timedOutWorkflow, {
-  //   condition: true,
-  //   signal: true,
-  //   activity: true,
-  //   workflow: true,
-  // });
-
-  testCompletion("event-driven", eventDrivenWorkflow, "done!");
-=======
   testCompletion(
     "call activity",
     workflow1,
@@ -85,5 +45,6 @@
     "hello from the async writer!",
     "AsyncWriterError",
   ]);
->>>>>>> ee979968
+
+  testCompletion("event-driven", eventDrivenWorkflow, "done!");
 });