import {
  CompleteExecution,
  Execution,
  ExecutionStatus,
  FailedExecution,
  Workflow,
  WorkflowInput,
  WorkflowOutput,
} from "@eventual/core";
import { workflowClient } from "./client-create.js";

export interface Test<W extends Workflow = Workflow> {
  name: string;
  workflow: W;
  input?: WorkflowInput<W>;
  test: (
    executionId: string,
    context: { cancelCallback: () => boolean }
  ) => void | Promise<void>;
}

class TesterContainer {
  public readonly tests: Test[] = [];

  public test(name: string, workflow: Workflow, test: Test["test"]): void;
  public test<W extends Workflow = Workflow>(
    name: string,
    workflow: W,
    input: WorkflowInput<W>,
    test: Test["test"]
  ): void;
  public test<W extends Workflow = Workflow>(
    name: string,
    workflow: W,
    inputOrTest: any | WorkflowInput<W>,
    maybeTest?: Test["test"]
  ): void {
    const [input, test] =
      typeof inputOrTest === "function"
        ? [undefined, inputOrTest]
        : [inputOrTest, maybeTest];
    this.tests.push({
      name,
      workflow,
      input,
      test,
    });
  }

  public testCompletion<W extends Workflow = Workflow>(
    name: string,
    workflow: W,
    result: WorkflowOutput<W>
  ): void;
  public testCompletion<W extends Workflow = Workflow>(
    name: string,
    workflow: W,
    input: WorkflowInput<W>,
    result: WorkflowOutput<W>
  ): void;
  public testCompletion<W extends Workflow = Workflow>(
    name: string,
    workflow: W,
    ...args:
      | [input: WorkflowInput<W>, output: WorkflowOutput<W>]
      | [output: WorkflowOutput<W>]
  ): void {
    const [input, output] = args.length === 1 ? [undefined, args[0]] : args;

<<<<<<< HEAD
    this.test(
      name,
      workflow,
      input as unknown as any,
      async (executionId, { cancelCallback }) => {
        const execution = await waitForWorkflowCompletion<W>(
          executionId,
          cancelCallback
        );

        assertCompleteExecution(execution);

        expect(execution.result).toEqual(output);
      }
    );
=======
    this.test(name, workflow, input as unknown as any, async (executionId) => {
      const execution = await waitForWorkflowCompletion<W>(executionId);

      assertCompleteExecution(execution);

      typeof output === "object"
        ? expect(execution.result).toMatchObject(output)
        : expect(execution.result).toEqual(output);
    });
>>>>>>> 4d4b017a
  }

  public testFailed<W extends Workflow = Workflow>(
    name: string,
    workflow: Workflow,
    result: WorkflowOutput<W>,
    error: string,
    message: string
  ): void;
  public testFailed<W extends Workflow = Workflow>(
    name: string,
    workflow: Workflow,
    input: WorkflowInput<W>,
    error: string,
    message: string
  ): void;
  public testFailed<W extends Workflow = Workflow>(
    name: string,
    workflow: Workflow,
    ...args:
      | [input: WorkflowInput<W>, error: string, message: string]
      | [error: string, message: string]
  ): void {
    const [input, error, message] =
      args.length === 2 ? [undefined, ...args] : args;

    this.test(
      name,
      workflow,
      input,
      async (executionId, { cancelCallback }) => {
        const execution = await waitForWorkflowCompletion<W>(
          executionId,
          cancelCallback
        );

        assertFailureExecution(execution);

        expect(execution.error).toEqual(error);
        expect(execution.message).toEqual(message);
      }
    );
  }
}

export function eventualRuntimeTestHarness(
  register: (tester: {
    test: TesterContainer["test"];
    testCompletion: TesterContainer["testCompletion"];
    testFailed: TesterContainer["testFailed"];
  }) => void
) {
  const tester = new TesterContainer();

  register({
    test: tester.test.bind(tester),
    testCompletion: tester.testCompletion.bind(tester),
    testFailed: tester.testFailed.bind(tester),
  });

  // start all of the workflow immediately, the tests can wait for them.
  const executionTests = tester.tests.map((_test) => ({
    execution: workflowClient.startWorkflow({
      workflowName: _test.workflow.workflowName,
      input: _test.input,
    }),
    test: _test,
  }));

  executionTests.forEach(({ execution, test: _test }) => {
    describe(_test.name, () => {
      let done = false;
      const cancelCallback = () => done;
      afterEach(() => {
        done = true;
      });
      test("test", async () => {
        const executionId = await execution;

        await _test.test(executionId, { cancelCallback });
      });
    });
  });
}

// TODO delay and backoff
export async function waitForWorkflowCompletion<W extends Workflow = Workflow>(
  executionId: string,
  cancelCallback?: () => boolean
): Promise<Execution<WorkflowOutput<W>>> {
  let execution: Execution | undefined;
  do {
    execution = await workflowClient.getExecution(executionId);
    if (!execution) {
      throw new Error("Cannot find execution id: " + executionId);
    }
    console.log(execution);
    await delay(1000);
  } while (
    execution.status === ExecutionStatus.IN_PROGRESS &&
    (!cancelCallback || !cancelCallback())
  );

  return execution;
}

export async function delay(ms: number) {
  return new Promise((r) => setTimeout(r, ms));
}

export function assertCompleteExecution(
  execution: Execution
): asserts execution is CompleteExecution {
  expect(execution.status).toEqual(ExecutionStatus.COMPLETE);
}

export function assertFailureExecution(
  execution: Execution
): asserts execution is FailedExecution {
  expect(execution.status).toEqual(ExecutionStatus.FAILED);
}<|MERGE_RESOLUTION|>--- conflicted
+++ resolved
@@ -67,7 +67,6 @@
   ): void {
     const [input, output] = args.length === 1 ? [undefined, args[0]] : args;
 
-<<<<<<< HEAD
     this.test(
       name,
       workflow,
@@ -80,20 +79,11 @@
 
         assertCompleteExecution(execution);
 
-        expect(execution.result).toEqual(output);
+        typeof output === "object"
+          ? expect(execution.result).toMatchObject(output)
+          : expect(execution.result).toEqual(output);
       }
     );
-=======
-    this.test(name, workflow, input as unknown as any, async (executionId) => {
-      const execution = await waitForWorkflowCompletion<W>(executionId);
-
-      assertCompleteExecution(execution);
-
-      typeof output === "object"
-        ? expect(execution.result).toMatchObject(output)
-        : expect(execution.result).toEqual(output);
-    });
->>>>>>> 4d4b017a
   }
 
   public testFailed<W extends Workflow = Workflow>(
