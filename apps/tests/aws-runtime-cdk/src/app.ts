--- conflicted
+++ resolved
@@ -36,15 +36,10 @@
     environment: {
       TEST_QUEUE_URL: testQueue.queueUrl,
     },
-<<<<<<< HEAD
-    workflows: {
-      logLevel: LogLevel.DEBUG,
-=======
     system: {
       workflowService: {
         logLevel: LogLevel.DEBUG,
       },
->>>>>>> e45e98a5
     },
   }
 );
@@ -125,10 +120,6 @@
 
 new CfnOutput(stack, "serviceUrl", {
   value: testService.gateway.apiEndpoint,
-<<<<<<< HEAD
-=======
-  exportName: "ServiceUrl",
->>>>>>> e45e98a5
 });
 
 new CfnOutput(stack, "chaosParamName", {
