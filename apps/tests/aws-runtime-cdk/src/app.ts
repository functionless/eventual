import { App, CfnOutput, CfnResource, Stack } from "aws-cdk-lib";
import { Queue } from "aws-cdk-lib/aws-sqs";
import {
  ArnPrincipal,
  PolicyStatement,
  Role,
  ServicePrincipal,
} from "aws-cdk-lib/aws-iam";
import { NodejsFunction } from "aws-cdk-lib/aws-lambda-nodejs";
import * as eventual from "@eventual/aws-cdk";
<<<<<<< HEAD
import path from "path";
=======
import { App, CfnOutput, Stack } from "aws-cdk-lib";
import { ArnPrincipal, Role } from "aws-cdk-lib/aws-iam";
>>>>>>> 401ab267

const app = new App();

const stack = new Stack(app, "eventual-tests");

const assumeRoleArn = stack.node.tryGetContext("assumeRole") as string;

const role = new Role(stack, "testRole", {
  assumedBy: new ArnPrincipal(assumeRoleArn),
});

const testQueue = new Queue(stack, "testQueue");

const testService = new eventual.Service(stack, "testService", {
  name: "eventual-tests",
  entry: require.resolve("tests-runtime"),
  environment: {
    TEST_QUEUE_URL: testQueue.queueUrl,
  },
});

testService.grantRead(role);
testService.grantStartWorkflow(role);
testService.cliRole.grantAssumeRole(role);
role.addToPolicy(eventual.Service.listServicesPolicyStatement(stack));

const pipeRole = new Role(stack, "pipeRole", {
  assumedBy: new ServicePrincipal("pipes"),
});

testQueue.grantConsumeMessages(pipeRole);
testQueue.grantSendMessages(testService);

const asyncWriterFunction = new NodejsFunction(stack, "asyncWriterFunction", {
  entry: path.join(
    require.resolve("tests-runtime"),
    "../async-writer-handler.js"
  ),
  handler: "handle",
  environment: {
    TEST_TABLE_NAME: testService.table.tableName,
    TEST_QUEUE_URL: testService.workflowQueue.queueUrl,
  },
});
asyncWriterFunction.grantInvoke(pipeRole);

testService.grantFinishActivity(asyncWriterFunction);

// https://docs.aws.amazon.com/AWSCloudFormation/latest/UserGuide/aws-resource-pipes-pipe.html
new CfnResource(stack, "pipe", {
  type: "AWS::Pipes::Pipe",
  properties: {
    TargetParameters: {
      InputTemplate:
        '{"token": "<$.body.token>","type":"<$.body.type>","ingestionTime":"<aws.pipes.event.ingestion-time>"}',
    },
    Name: stack.stackName + "_pipe",
    RoleArn: pipeRole.roleArn,
    Source: testQueue.queueArn,
    Target: asyncWriterFunction.functionArn,
  },
});

new CfnOutput(stack, "roleArn", {
  value: role.roleArn,
  exportName: "RoleArn",
});

new CfnOutput(stack, "workflowQueueUrl", {
  value: testService.workflowQueue.queueUrl,
  exportName: "QueueUrl",
});

new CfnOutput(stack, "serviceTableName", {
  value: testService.table.tableName,
  exportName: "TableName",
});<|MERGE_RESOLUTION|>--- conflicted
+++ resolved
@@ -1,19 +1,9 @@
 import { App, CfnOutput, CfnResource, Stack } from "aws-cdk-lib";
 import { Queue } from "aws-cdk-lib/aws-sqs";
-import {
-  ArnPrincipal,
-  PolicyStatement,
-  Role,
-  ServicePrincipal,
-} from "aws-cdk-lib/aws-iam";
+import { ArnPrincipal, Role, ServicePrincipal } from "aws-cdk-lib/aws-iam";
 import { NodejsFunction } from "aws-cdk-lib/aws-lambda-nodejs";
 import * as eventual from "@eventual/aws-cdk";
-<<<<<<< HEAD
 import path from "path";
-=======
-import { App, CfnOutput, Stack } from "aws-cdk-lib";
-import { ArnPrincipal, Role } from "aws-cdk-lib/aws-iam";
->>>>>>> 401ab267
 
 const app = new App();
 
