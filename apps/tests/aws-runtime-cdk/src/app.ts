<<<<<<< HEAD
import { App, CfnOutput, CfnResource, Stack } from "aws-cdk-lib";
import { Queue } from "aws-cdk-lib/aws-sqs";
import { ArnPrincipal, Role, ServicePrincipal } from "aws-cdk-lib/aws-iam";
import { NodejsFunction } from "aws-cdk-lib/aws-lambda-nodejs";
import * as eventual from "@eventual/aws-cdk";
import path from "path";
=======
import * as eventual from "@eventual/aws-cdk";
import { App, CfnOutput, Stack } from "aws-cdk-lib";
import { ArnPrincipal, PolicyStatement, Role } from "aws-cdk-lib/aws-iam";
>>>>>>> a7aee897

const app = new App();

const stack = new Stack(app, "eventual-tests");

const assumeRoleArn = stack.node.tryGetContext("assumeRole") as string;

const role = new Role(stack, "testRole", {
  assumedBy: new ArnPrincipal(assumeRoleArn),
});

const testQueue = new Queue(stack, "testQueue");

const testService = new eventual.Service(stack, "testService", {
  name: "eventual-tests",
  entry: require.resolve("tests-runtime"),
  environment: {
    TEST_QUEUE_URL: testQueue.queueUrl,
  },
});

testService.grantRead(role);
testService.grantStartWorkflow(role);
testService.serviceDataSSM.grantRead(role);
testService.apiExecuteRole.grantAssumeRole(role);
role.addToPolicy(
  new PolicyStatement({
    actions: ["iam:GetRole"],
    resources: [testService.apiExecuteRole.roleArn],
  })
);
role.addToPolicy(
  new PolicyStatement({
    actions: ["ssm:DescribeParameters"],
    resources: ["*"],
  })
);

const pipeRole = new Role(stack, "pipeRole", {
  assumedBy: new ServicePrincipal("pipes"),
});

testQueue.grantConsumeMessages(pipeRole);
testQueue.grantSendMessages(testService);

const asyncWriterFunction = new NodejsFunction(stack, "asyncWriterFunction", {
  entry: path.join(
    require.resolve("tests-runtime"),
    "../async-writer-handler.js"
  ),
  handler: "handle",
  environment: {
    TEST_TABLE_NAME: testService.table.tableName,
    TEST_QUEUE_URL: testService.workflowQueue.queueUrl,
  },
});
asyncWriterFunction.grantInvoke(pipeRole);

testService.grantFinishActivity(asyncWriterFunction);

// https://docs.aws.amazon.com/AWSCloudFormation/latest/UserGuide/aws-resource-pipes-pipe.html
new CfnResource(stack, "pipe", {
  type: "AWS::Pipes::Pipe",
  properties: {
    TargetParameters: {
      InputTemplate:
        '{"token": "<$.body.token>","type":"<$.body.type>","ingestionTime":"<aws.pipes.event.ingestion-time>"}',
    },
    Name: stack.stackName + "_pipe",
    RoleArn: pipeRole.roleArn,
    Source: testQueue.queueArn,
    Target: asyncWriterFunction.functionArn,
  },
});

new CfnOutput(stack, "roleArn", {
  value: role.roleArn,
  exportName: "RoleArn",
});

new CfnOutput(stack, "workflowQueueUrl", {
  value: testService.workflowQueue.queueUrl,
  exportName: "QueueUrl",
});

new CfnOutput(stack, "serviceTableName", {
  value: testService.table.tableName,
  exportName: "TableName",
});<|MERGE_RESOLUTION|>--- conflicted
+++ resolved
@@ -1,15 +1,14 @@
-<<<<<<< HEAD
 import { App, CfnOutput, CfnResource, Stack } from "aws-cdk-lib";
 import { Queue } from "aws-cdk-lib/aws-sqs";
-import { ArnPrincipal, Role, ServicePrincipal } from "aws-cdk-lib/aws-iam";
+import {
+  ArnPrincipal,
+  PolicyStatement,
+  Role,
+  ServicePrincipal,
+} from "aws-cdk-lib/aws-iam";
 import { NodejsFunction } from "aws-cdk-lib/aws-lambda-nodejs";
 import * as eventual from "@eventual/aws-cdk";
 import path from "path";
-=======
-import * as eventual from "@eventual/aws-cdk";
-import { App, CfnOutput, Stack } from "aws-cdk-lib";
-import { ArnPrincipal, PolicyStatement, Role } from "aws-cdk-lib/aws-iam";
->>>>>>> a7aee897
 
 const app = new App();
 
