{
  "name": "tests-cdk",
  "private": true,
  "type": "module",
  "version": "0.0.0",
  "main": "lib/index.js",
  "scripts": {
    "cdk": "cdk"
  },
  "dependencies": {
<<<<<<< HEAD
    "aws-cdk-lib": "^2.81.0",
=======
    "aws-cdk-lib": "2.80.0",
>>>>>>> 14852a46
    "constructs": "10.1.154"
  },
  "devDependencies": {
    "@aws-sdk/client-sts": "3.341.0",
    "@eventual/aws-cdk": "workspace:^",
    "@eventual/cli": "workspace:^",
    "@eventual/core": "workspace:^",
    "@types/jest": "^29.5.1",
    "@types/node": "^18",
<<<<<<< HEAD
    "aws-cdk": "^2.81.0",
=======
    "aws-cdk": "^2.80.0",
>>>>>>> 14852a46
    "esbuild": "^0.17.4",
    "jest": "^29",
    "tests-runtime": "workspace:^",
    "ts-jest": "^29.1.0",
    "ts-node": "^10.9.1",
    "typescript": "^5.0.4"
  },
  "jest": {
    "preset": "ts-jest",
    "transform": {
      "^.+\\.(t|j)sx?$": "ts-jest"
    }
  }
}<|MERGE_RESOLUTION|>--- conflicted
+++ resolved
@@ -8,11 +8,7 @@
     "cdk": "cdk"
   },
   "dependencies": {
-<<<<<<< HEAD
-    "aws-cdk-lib": "^2.81.0",
-=======
     "aws-cdk-lib": "2.80.0",
->>>>>>> 14852a46
     "constructs": "10.1.154"
   },
   "devDependencies": {
@@ -22,11 +18,7 @@
     "@eventual/core": "workspace:^",
     "@types/jest": "^29.5.1",
     "@types/node": "^18",
-<<<<<<< HEAD
-    "aws-cdk": "^2.81.0",
-=======
     "aws-cdk": "^2.80.0",
->>>>>>> 14852a46
     "esbuild": "^0.17.4",
     "jest": "^29",
     "tests-runtime": "workspace:^",
