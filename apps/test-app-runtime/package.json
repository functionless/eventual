--- conflicted
+++ resolved
@@ -13,13 +13,9 @@
     "@aws-sdk/client-s3": "^3.213.0",
     "@aws-sdk/client-sqs": "^3.213.0",
     "@aws-sdk/lib-dynamodb": "^3.214.0",
-<<<<<<< HEAD
     "@eventual/aws-runtime": "workspace:^",
     "@eventual/core": "workspace:^",
     "@eventual/integrations": "workspace:^"
-=======
-    "@eventual/core": "workspace:^"
->>>>>>> fdcfeb0e
   },
   "devDependencies": {
     "@eventual/cli": "workspace:^",
