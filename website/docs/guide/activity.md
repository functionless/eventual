---
sidebar_position: 5
---

# Activity

An Activity is a function that can be called from within a [Workflow](./workflow.md). Its purpose is to encapsulate integration logic such as database calls, API calls, or waiting for humans/other long-running operations to complete from within a workflow. Activities provide a way to abstract away the implementation details of these integrations and allow them to be reused across different workflows.

## Create an Activity

To create an activity, you will need to import the `activity` function from the `@eventual/core` library:

```ts
import { activity } from "@eventual/core";
```

Then, you can define an activity by providing a unique name and its implementation as an asynchronous function:

```ts
const sendEmail = activity("sendEmail", async (to: string, body: string) => {
  // send the email using a third-party email service
});
```

## Call an Activity from within a Workflow

To call an activity from within a workflow, you can simply await the activity function like you would any other asynchronous function:

```ts
workflow("send-email-workflow", async (input: { to: string; body: string }) => {
  await sendEmail(input.to, input.body);
});
```

## Async Activity

Async activities are a way to perform work that takes longer than the maximum 15 minute runtime of an AWS Lambda function. They allow you to return a `token` from the activity function, which can be used to succeed or fail the activity at a later time. This is useful when you need to wait for a human to complete a task or for an expensive process to run on a cluster.

To create an async activity, you will need to import the `asyncResult` function from the `@eventual/core` library and return its result as the activity's result:

```ts
import { asyncResult } from "@eventual/core";

const asyncHello = activity("hello", async (name: string) => {
  return asyncResult((token) => {
    // do something with the token, such as storing it in a database
  });
});
```

This will cause the workflow to wait for the token to be succeeded or failed before moving on to the next step.

<<<<<<< HEAD
To succeed or fail an async activity, you can use the `sendActivitySuccess` and `sendActivityFailure` methods, respectively, on your activity function. For example:
=======
### `sendActivitySuccess`

The `sendActivitySuccess` method is used to mark an asynchronous activity as successfully completed. This is done by providing the activity's token and the result of the activity. This method is typically called after the activity has been performed and the result has been computed.
>>>>>>> fce1e288

```ts
api.post("/ack/:token", async (request) => {
  await asyncHello.sendActivitySuccess({
    activityToken: token,
    result: `hello world`,
  });
});
```

### `sendActivityFailure`

The `sendActivityFailure` method is used to mark an asynchronous activity as failed. This is done by providing the activity's token and the error that caused the failure. This method is typically called when an error occurs during the performance of the activity.

```ts
api.post("/fail/:token", async (request) => {
  await asyncHello.sendActivityFailure({
    activityToken: token,
    error: new Error("failure"),
  });
});
```

### Explicit Return Type

The `asyncResult` function allows you to specify the expected return type of an async activity. This can be helpful for ensuring type safety and avoiding runtime errors.

To specify the return type of an async activity, provide a type parameter to `asyncResult`:

```ts
return asyncResult<string>((token) => {
  // do something with the token, such as storing it in a database
});
```

The return type of the activity function will be `Promise<string>`. This means that, when calling the `sendActivitySuccess` function, the `result` field must be of type `string`.

```ts
const myActivity = activity("myActivity", async () => {
  return asyncResult<string>((token) => {
    // do something with the token
  });
});

await myActivity.sendActivitySuccess({
  result: "hello world", // valid
});

await myActivity.sendActivitySuccess({
  result: 123, // invalid, number is not a string
});
```

If you do not specify the return type of an async activity, it will be inferred as `any`. This means that the return type of the activity function will be `Promise<any>`, and there will be no type checking when calling complete. It is generally a good idea to specify the return type of an async activity to ensure type safety and avoid potential runtime errors.

### Succeed an Activity from outside Eventual

TODO

Tracking: https://github.com/functionless/eventual/issues/137

## Timeout

An Activity can be configured to fail if it does not succeed within a specified time frame. To do this, use the `timeoutSeconds` property when defining the activity.

For example, the following activity will fail if it does not succeed within 100 seconds:

```ts
export const timedOutWorkflow = workflow(
  "timedOut",
  { timeoutSeconds: 100 },
  async () => {
    await new Promise((resolve) => setTimeout(resolve, 101 * 1000));
  }
);
```

You can then handle a timeout error within a workflow by catching the `Timeout` error.

```ts
try {
  await timedOutWorkflow();
} catch (err) {
  if (err instanceof Timeout) {
    // the activity timed out
  }
}
```

## Heartbeat

The Heartbeat feature in Eventual allows you to configure an Activity to report its progress at regular intervals while it is executing. This can be useful in cases where an Activity is performing a long-running task and you want to ensure that it is still making progress and has not gotten stuck.

To use the Heartbeat feature, you can specify the `heartbeatSeconds` property when defining your Activity. This property specifies the interval, in seconds, at which the Activity is required to report a heartbeat. If the Activity does not report a heartbeat within this interval, it will be considered failed and a `HeartbeatTimeout` exception will be thrown.

Here is an example of how to define an Activity with a heartbeat interval of 10 seconds:

```ts
const activityWithHeartbeat = activity(
  "activityWithHeartbeat",
  {
    // configure this activity to be required to report a heartbeat every 10 seconds
    heartbeatSeconds: 10,
  },
  async (workItems: string[]) => {
    for (const item of workItems) {
      // perform some work
      await processItem(item);
      // report a heartbeat back
      await heartbeat();
    }
  }
);
```

To report a heartbeat from within your Activity, you can call the `heartbeat` function included in the `@eventual/core` library. This function should be called at regular intervals to ensure that the required heartbeat interval is met.

```ts
import { heartbeat } from "@eventual/core";

await heartbeat();
```

When calling an Activity with the Heartbeat feature from within a Workflow, you can catch the `HeartbeatTimeout` exception to handle cases where the Activity has failed due to a heartbeat timeout:

```ts
try {
  await activityWithHeartbeat();
} catch (err) {
  if (err instanceof HeartbeatTimeout) {
    // the activity did not report heartbeat in time
  }
}
```

## Supported Intrinsic Functions

Alongside the activity-specific intrinsics already mentioned, the following intrinsic functions can also be called within an activity handler:

- [`publishEvent`](./event.md#publish-to-an-event)

```ts
await myEvent.publishEvent({ .. });
```

- [`startExecution`](./workflow.md#start-execution)

```ts
await myWorkflow.startExecution({
  input: <input payload>
})
```

<<<<<<< HEAD
- [`sendActivitySuccess`](./activity.md#complete-an-activity-from-outside-eventual)
=======
- [`sendActivitySuccess`](#sendactivitysuccess)
>>>>>>> fce1e288

```ts
await myActivity.sendActivitySuccess({
  token: <token>,
  result: <result>
})
```

- [`sendActivityFailure`](#sendactivityfailure)

```ts
await myActivity.sendActivityFailure({
  token: <token>,
  error: <error>
})
```<|MERGE_RESOLUTION|>--- conflicted
+++ resolved
@@ -50,13 +50,9 @@
 
 This will cause the workflow to wait for the token to be succeeded or failed before moving on to the next step.
 
-<<<<<<< HEAD
-To succeed or fail an async activity, you can use the `sendActivitySuccess` and `sendActivityFailure` methods, respectively, on your activity function. For example:
-=======
 ### `sendActivitySuccess`
 
 The `sendActivitySuccess` method is used to mark an asynchronous activity as successfully completed. This is done by providing the activity's token and the result of the activity. This method is typically called after the activity has been performed and the result has been computed.
->>>>>>> fce1e288
 
 ```ts
 api.post("/ack/:token", async (request) => {
@@ -210,11 +206,7 @@
 })
 ```
 
-<<<<<<< HEAD
-- [`sendActivitySuccess`](./activity.md#complete-an-activity-from-outside-eventual)
-=======
 - [`sendActivitySuccess`](#sendactivitysuccess)
->>>>>>> fce1e288
 
 ```ts
 await myActivity.sendActivitySuccess({
