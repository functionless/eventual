{
  "name": "eventual-monorepo",
  "version": "0.0.0",
  "private": true,
  "repository": "git@github.com:functionless/eventual",
  "author": "Functionless Corp.",
  "license": "Apache-2.0",
  "packageManager": "pnpm@7.13.5",
  "scripts": {
    "build": "tsc -b && turbo run build",
    "build:clean": "git clean -fqdx . && pnpm i && pnpm build",
    "clean:build": "turbo run clean:build",
    "clean:deep": "git clean -fqdx .",
    "clean:tsbuildinfo": "find . -name tsconfig.tsbuildinfo -exec rm {} \\;",
    "deploy": "turbo run deploy",
    "dev": "turbo run dev --parallel",
    "lint": "turbo run lint",
    "prepare": "husky install",
    "test": "turbo run test",
    "test:smoke": "./scripts/smoke-test",
    "typecheck": "tsc -b",
    "watch": "tsc -b -w",
    "export": "turbo run export"
  },
  "devDependencies": {
    "husky": "^8.0.1",
    "jest": "^29",
    "lerna": "^5.5.4",
    "lint-staged": "^13.0.3",
    "prettier": "^2.7.1",
    "ts-jest": "^29",
    "turbo": "^1.5.5",
    "typescript": "^4.8.4"
  },
  "lint-staged": {
    "*.{tsx,jsx,ts,js,md,css,yml,json}": [
      "prettier --write"
    ]
  },
  "jest": {
<<<<<<< HEAD
    "roots": [
      "<rootDir>"
    ],
    "preset": "ts-jest",
    "transform": {
      ".tsx?": ["ts-jest"]
    },
    "moduleNameMapper": {
      "^@eventual/injected/workflow": "<rootDir>/packages/@eventual/aws-runtime/lib/esm/injected/workflow"
=======
    "transform": {
      "^.+\\.(t|j)sx?$": [
        "ts-jest",
        {
          "tsConfig": "tsconfig.test.json"
        }
      ]
>>>>>>> 65438776
    }
  }
}<|MERGE_RESOLUTION|>--- conflicted
+++ resolved
@@ -38,17 +38,6 @@
     ]
   },
   "jest": {
-<<<<<<< HEAD
-    "roots": [
-      "<rootDir>"
-    ],
-    "preset": "ts-jest",
-    "transform": {
-      ".tsx?": ["ts-jest"]
-    },
-    "moduleNameMapper": {
-      "^@eventual/injected/workflow": "<rootDir>/packages/@eventual/aws-runtime/lib/esm/injected/workflow"
-=======
     "transform": {
       "^.+\\.(t|j)sx?$": [
         "ts-jest",
@@ -56,7 +45,6 @@
           "tsConfig": "tsconfig.test.json"
         }
       ]
->>>>>>> 65438776
     }
   }
 }