{
  "name": "@eventual/aws-cdk",
  "version": "0.12.4",
  "main": "lib/index.js",
  "types:": "lib/index.d.ts",
  "scripts": {
    "test": "jest --passWithNoTests"
  },
  "dependencies": {
    "@eventual/aws-runtime": "workspace:^",
    "@eventual/compiler": "workspace:^",
    "@eventual/core": "workspace:^",
    "@eventual/runtime-core": "workspace:^"
  },
  "peerDependencies": {
    "@aws-cdk/aws-apigatewayv2-alpha": "^2.50.0-alpha.0",
    "@aws-cdk/aws-apigatewayv2-authorizers-alpha": "^2.50.0-alpha.0",
    "@aws-cdk/aws-apigatewayv2-integrations-alpha": "^2.50.0-alpha.0",
    "aws-cdk-lib": "^2.50.0",
    "constructs": "^10.0.0",
    "esbuild": ">=0.16.x <1.0.0"
  },
  "devDependencies": {
    "@aws-cdk/aws-apigatewayv2-alpha": "2.50.0-alpha.0",
    "@aws-cdk/aws-apigatewayv2-authorizers-alpha": "2.50.0-alpha.0",
    "@aws-cdk/aws-apigatewayv2-integrations-alpha": "2.50.0-alpha.0",
    "@types/aws-lambda": "8.10.108",
    "@types/jest": "^29",
    "@types/node": "^16",
    "aws-cdk": "2.50.0",
    "aws-cdk-lib": "2.50.0",
<<<<<<< HEAD
    "constructs": "10.1.224",
    "esbuild": "^0.16.16",
=======
    "constructs": "10.1.154",
    "esbuild": "^0.17.4",
>>>>>>> 5b38a5a8
    "jest": "^29",
    "ts-jest": "^29",
    "ts-node": "^10.9.1",
    "typescript": "^4.9.4"
  },
  "jest": {
    "preset": "ts-jest",
    "transform": {
      "^.+\\.(t|j)sx?$": "ts-jest"
    }
  },
  "publishConfig": {
    "access": "public"
  }
}<|MERGE_RESOLUTION|>--- conflicted
+++ resolved
@@ -29,13 +29,8 @@
     "@types/node": "^16",
     "aws-cdk": "2.50.0",
     "aws-cdk-lib": "2.50.0",
-<<<<<<< HEAD
     "constructs": "10.1.224",
-    "esbuild": "^0.16.16",
-=======
-    "constructs": "10.1.154",
     "esbuild": "^0.17.4",
->>>>>>> 5b38a5a8
     "jest": "^29",
     "ts-jest": "^29",
     "ts-node": "^10.9.1",
