import { HttpApi } from "@aws-cdk/aws-apigatewayv2-alpha";
import { HttpIamAuthorizer } from "@aws-cdk/aws-apigatewayv2-authorizers-alpha";
import { HttpLambdaIntegration } from "@aws-cdk/aws-apigatewayv2-integrations-alpha";
<<<<<<< HEAD
=======
import { ENV_NAMES } from "@eventual/aws-runtime";
import { BuildSource } from "@eventual/compiler";
>>>>>>> d6e92c21
import { ServiceType } from "@eventual/core";
import { computeDurationSeconds } from "@eventual/runtime-core";
import { Arn, Duration, Stack } from "aws-cdk-lib";
import { Effect, IGrantable, PolicyStatement } from "aws-cdk-lib/aws-iam";
import { Code, Function } from "aws-cdk-lib/aws-lambda";
import { Construct } from "constructs";
import path from "path";
import type { Activities } from "./activities";
import type { BuildOutput } from "./build";
import { ApiFunction, InternalApiRoutes } from "./build-manifest";
import type { Events } from "./events";
import type { Scheduler } from "./scheduler";
import { IService } from "./service";
import { ServiceFunction } from "./service-function";
import { baseFnProps } from "./utils";
import type { Workflows } from "./workflows";

export interface ApiProps {
  serviceName: string;
  environment?: Record<string, string>;
  entry: string;
  workflows: Workflows;
  activities: Activities;
  scheduler: Scheduler;
  events: Events;
  service: IService;
  build: BuildOutput;
}

export interface IServiceApi {
  configureInvokeHttpServiceApi(func: Function): void;
  grantInvokeHttpServiceApi(grantable: IGrantable): void;
}

export class Api extends Construct implements IServiceApi {
  /**
   * API Gateway for providing service api
   */
  public readonly gateway: HttpApi;
  /*
   * The Lambda Function for processing inbound API requests with user defined code.
   */
  public readonly handler: Function;

  constructor(scope: Construct, id: string, private props: ApiProps) {
    super(scope, id);

    this.handler = new ServiceFunction(this, "Handler", {
      functionName: `${props.serviceName}-api-handler`,
      serviceType: ServiceType.ApiHandler,
      memorySize: 512,
      environment: props.environment,
      code: props.build.getCode(props.build.api.default.file),
    });

    // The handler is given an instance of the service client.
    // Allow it to access any of the methods on the service client by default.
    props.service.configureForServiceClient(this.handler);

    this.gateway = new HttpApi(this, "Gateway", {
      apiName: `eventual-api-${props.serviceName}`,
      defaultIntegration: new HttpLambdaIntegration("default", this.handler),
    });

<<<<<<< HEAD
    this.createUserDefinedRoutes();

    this.createInternalApiRoutes();
=======
    this.configureInvokeHttpServiceApi(this.handler);

    // TODO move the API definition to the aws-runtime or core-runtime
    //      https://github.com/functionless/eventual/issues/173
    this.applyRouteMappings({
      "/_eventual/workflows": {
        methods: [HttpMethod.GET],
        entry: {
          name: "list-workflows",
          entry: runtimeHandlersEntrypoint("api/list-workflows"),
        },
      },
      "/_eventual/workflows/{name}/executions": [
        {
          methods: [HttpMethod.POST],
          entry: {
            name: "start-execution",
            entry: runtimeHandlersEntrypoint("api/executions/new"),
          },
          grants: (fn) => {
            props.workflows.configureStartExecution(fn);
          },
        },
      ],
      "/_eventual/executions": {
        methods: [HttpMethod.GET],
        entry: {
          name: "list-executions",
          entry: runtimeHandlersEntrypoint("api/executions/list"),
        },
        grants: (fn) => {
          props.workflows.configureReadExecutions(fn);
        },
      },
      "/_eventual/executions/{executionId}": {
        methods: [HttpMethod.GET],
        entry: {
          name: "get-execution",
          entry: runtimeHandlersEntrypoint("api/executions/get"),
        },
        grants: (fn) => props.workflows.configureReadExecutions(fn),
      },
      "/_eventual/executions/{executionId}/history": {
        methods: [HttpMethod.GET],
        entry: {
          name: "executions-events",
          entry: runtimeHandlersEntrypoint("api/executions/history"),
        },
        grants: (fn) => props.workflows.configureReadExecutionHistory(fn),
      },
      "/_eventual/executions/{executionId}/signals": {
        methods: [HttpMethod.PUT],
        entry: {
          name: "send-signal",
          entry: runtimeHandlersEntrypoint("api/executions/signals/send"),
        },
        grants: (fn) => {
          props.workflows.configureSendSignal(fn);
        },
      },
      "/_eventual/executions/{executionId}/workflow-history": {
        methods: [HttpMethod.GET],
        entry: {
          name: "executions-history",
          entry: runtimeHandlersEntrypoint("api/executions/workflow-history"),
        },
        grants: (fn) => {
          props.workflows.configureReadHistoryState(fn);
        },
      },
      "/_eventual/events": {
        methods: [HttpMethod.PUT],
        entry: {
          name: "publish-events",
          entry: runtimeHandlersEntrypoint("api/publish-events"),
        },
        grants: (fn) => {
          props.events.configurePublish(fn);
        },
      },
      "/_eventual/activities": {
        methods: [HttpMethod.POST],
        entry: {
          name: "update-activity",
          entry: runtimeHandlersEntrypoint("api/update-activity"),
        },
        grants: (fn) => {
          props.activities.configureWriteActivities(fn);
          props.activities.configureCompleteActivity(fn);
        },
      },
    });
>>>>>>> d6e92c21

    this.configureApiHandler();
  }

  public configureInvokeHttpServiceApi(func: Function) {
    this.grantInvokeHttpServiceApi(func);
    this.addEnvs(func, ENV_NAMES.SERVICE_URL);
  }

  public grantInvokeHttpServiceApi(grantable: IGrantable) {
    grantable.grantPrincipal.addToPrincipalPolicy(
      this.executeApiPolicyStatement()
    );
  }

  private createUserDefinedRoutes() {
    this.applyRouteMappings(
      Object.fromEntries(
        Object.entries(this.props.build.api.routes).flatMap(([path, route]) => {
          return [
            [
              path,
              {
                ...route,
                grants: (fn) =>
                  this.props.service.configureForServiceClient(fn),
              },
            ],
          ];
        })
      )
    );
  }

  private createInternalApiRoutes() {
    const routes: InternalApiRoutes = this.props.build.api.internal;

    const grants: {
      [route in keyof typeof routes]?: RouteMapping["grants"];
    } = {
      "/_eventual/activities": (fn) => {
        this.props.activities.configureWriteActivities(fn);
        this.props.activities.configureCompleteActivity(fn);
      },
      "/_eventual/events": (fn) => this.props.events.configurePublish(fn),
      "/_eventual/executions": (fn) =>
        this.props.workflows.configureReadExecutions(fn),
      "/_eventual/executions/{executionId}": (fn) =>
        this.props.workflows.configureReadExecutions(fn),
      "/_eventual/executions/{executionId}/history": (fn) =>
        this.props.workflows.configureReadExecutionHistory(fn),
      "/_eventual/executions/{executionId}/signals": (fn) =>
        this.props.workflows.configureSendSignal(fn),
      "/_eventual/executions/{executionId}/workflow-history": (fn) =>
        this.props.workflows.configureReadHistoryState(fn),
      "/_eventual/workflows/{name}/executions": (fn) =>
        this.props.workflows.configureStartExecution(fn),
    };

    // TODO move the API definition to the aws-runtime or core-runtime
    //      https://github.com/functionless/eventual/issues/173
    this.applyRouteMappings(
      Object.fromEntries(
        Object.entries(routes).map(([path, route]) => [
          path,
          {
            ...route,
            grants: grants[path as keyof typeof grants],
          },
        ])
      )
    );
  }

  private executeApiPolicyStatement() {
    return new PolicyStatement({
      actions: ["execute-api:*"],
      effect: Effect.ALLOW,
      resources: [
        Arn.format(
          {
            service: "execute-api",
            resource: this.gateway.apiId,
            resourceName: "*/*/*",
          },
          Stack.of(this)
        ),
      ],
    });
  }

  private applyRouteMappings(mappings: Record<string, RouteMapping>) {
    const deferredAddRoutes: (() => void)[] = [];

    Object.entries(mappings).forEach(
      ([
        apiPath,
        {
          name,
          file,
          methods,
          grants,
          memorySize,
          timeout,
          exportName,
          authorized,
        },
      ]) => {
        const funcId = name ?? path.dirname(file);
        const fn = new Function(this, funcId, {
          functionName: exportName
            ? // use the exportName as the function name - encourage users to choose unique names
              `${this.props.serviceName}-api-${exportName}`
            : undefined,
          code: Code.fromAsset(this.props.build.resolveFolder(file)),
          ...baseFnProps,
          memorySize,
          timeout: timeout
            ? Duration.seconds(computeDurationSeconds(timeout))
            : undefined,
          handler: "index.handler",
        });

        grants?.(fn);
        const integration = new HttpLambdaIntegration(
          `${funcId}-integration`,
          fn
        );
        this.gateway.addRoutes({
          path: apiPath,
          integration,
          methods,
          authorizer: authorized ? new HttpIamAuthorizer() : undefined,
        });
      }
    );

    // actually create the lambda and routes.
    deferredAddRoutes.forEach((a) => a());
  }

  private configureApiHandler(handler?: Function) {
    this.props.workflows.configureFullControl(handler ?? this.handler);
    this.props.events.configurePublish(handler ?? this.handler);
  }

  private readonly ENV_MAPPINGS = {
    [ENV_NAMES.SERVICE_URL]: () => this.gateway.apiEndpoint,
  } as const;

  private addEnvs(func: Function, ...envs: (keyof typeof this.ENV_MAPPINGS)[]) {
    envs.forEach((env) => func.addEnvironment(env, this.ENV_MAPPINGS[env]()));
  }
}

interface RouteMapping extends ApiFunction {
  authorized?: boolean;
  grants?: (grantee: Function) => void;
}<|MERGE_RESOLUTION|>--- conflicted
+++ resolved
@@ -1,11 +1,7 @@
 import { HttpApi } from "@aws-cdk/aws-apigatewayv2-alpha";
 import { HttpIamAuthorizer } from "@aws-cdk/aws-apigatewayv2-authorizers-alpha";
 import { HttpLambdaIntegration } from "@aws-cdk/aws-apigatewayv2-integrations-alpha";
-<<<<<<< HEAD
-=======
 import { ENV_NAMES } from "@eventual/aws-runtime";
-import { BuildSource } from "@eventual/compiler";
->>>>>>> d6e92c21
 import { ServiceType } from "@eventual/core";
 import { computeDurationSeconds } from "@eventual/runtime-core";
 import { Arn, Duration, Stack } from "aws-cdk-lib";
@@ -61,113 +57,18 @@
       code: props.build.getCode(props.build.api.default.file),
     });
 
-    // The handler is given an instance of the service client.
-    // Allow it to access any of the methods on the service client by default.
-    props.service.configureForServiceClient(this.handler);
-
     this.gateway = new HttpApi(this, "Gateway", {
       apiName: `eventual-api-${props.serviceName}`,
       defaultIntegration: new HttpLambdaIntegration("default", this.handler),
     });
 
-<<<<<<< HEAD
+    // The handler is given an instance of the service client.
+    // Allow it to access any of the methods on the service client by default.
+    this.configureInvokeHttpServiceApi(this.handler);
+
     this.createUserDefinedRoutes();
 
     this.createInternalApiRoutes();
-=======
-    this.configureInvokeHttpServiceApi(this.handler);
-
-    // TODO move the API definition to the aws-runtime or core-runtime
-    //      https://github.com/functionless/eventual/issues/173
-    this.applyRouteMappings({
-      "/_eventual/workflows": {
-        methods: [HttpMethod.GET],
-        entry: {
-          name: "list-workflows",
-          entry: runtimeHandlersEntrypoint("api/list-workflows"),
-        },
-      },
-      "/_eventual/workflows/{name}/executions": [
-        {
-          methods: [HttpMethod.POST],
-          entry: {
-            name: "start-execution",
-            entry: runtimeHandlersEntrypoint("api/executions/new"),
-          },
-          grants: (fn) => {
-            props.workflows.configureStartExecution(fn);
-          },
-        },
-      ],
-      "/_eventual/executions": {
-        methods: [HttpMethod.GET],
-        entry: {
-          name: "list-executions",
-          entry: runtimeHandlersEntrypoint("api/executions/list"),
-        },
-        grants: (fn) => {
-          props.workflows.configureReadExecutions(fn);
-        },
-      },
-      "/_eventual/executions/{executionId}": {
-        methods: [HttpMethod.GET],
-        entry: {
-          name: "get-execution",
-          entry: runtimeHandlersEntrypoint("api/executions/get"),
-        },
-        grants: (fn) => props.workflows.configureReadExecutions(fn),
-      },
-      "/_eventual/executions/{executionId}/history": {
-        methods: [HttpMethod.GET],
-        entry: {
-          name: "executions-events",
-          entry: runtimeHandlersEntrypoint("api/executions/history"),
-        },
-        grants: (fn) => props.workflows.configureReadExecutionHistory(fn),
-      },
-      "/_eventual/executions/{executionId}/signals": {
-        methods: [HttpMethod.PUT],
-        entry: {
-          name: "send-signal",
-          entry: runtimeHandlersEntrypoint("api/executions/signals/send"),
-        },
-        grants: (fn) => {
-          props.workflows.configureSendSignal(fn);
-        },
-      },
-      "/_eventual/executions/{executionId}/workflow-history": {
-        methods: [HttpMethod.GET],
-        entry: {
-          name: "executions-history",
-          entry: runtimeHandlersEntrypoint("api/executions/workflow-history"),
-        },
-        grants: (fn) => {
-          props.workflows.configureReadHistoryState(fn);
-        },
-      },
-      "/_eventual/events": {
-        methods: [HttpMethod.PUT],
-        entry: {
-          name: "publish-events",
-          entry: runtimeHandlersEntrypoint("api/publish-events"),
-        },
-        grants: (fn) => {
-          props.events.configurePublish(fn);
-        },
-      },
-      "/_eventual/activities": {
-        methods: [HttpMethod.POST],
-        entry: {
-          name: "update-activity",
-          entry: runtimeHandlersEntrypoint("api/update-activity"),
-        },
-        grants: (fn) => {
-          props.activities.configureWriteActivities(fn);
-          props.activities.configureCompleteActivity(fn);
-        },
-      },
-    });
->>>>>>> d6e92c21
 
     this.configureApiHandler();
   }
@@ -192,8 +93,7 @@
               path,
               {
                 ...route,
-                grants: (fn) =>
-                  this.props.service.configureForServiceClient(fn),
+                grants: (fn) => this.configureInvokeHttpServiceApi(fn),
               },
             ],
           ];
