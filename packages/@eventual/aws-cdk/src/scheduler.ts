--- conflicted
+++ resolved
@@ -12,12 +12,8 @@
 import { IQueue, Queue } from "aws-cdk-lib/aws-sqs";
 import { Construct } from "constructs";
 import { IActivities } from "./activities";
-<<<<<<< HEAD
+import { Logging } from "./logging";
 import { addEnvironment, baseFnProps, outDir } from "./utils";
-=======
-import { Logging } from "./logging";
-import { addEnvironment, baseNodeFnProps } from "./utils";
->>>>>>> 06cb22f1
 import { IWorkflows } from "./workflows";
 
 export interface IScheduler {
