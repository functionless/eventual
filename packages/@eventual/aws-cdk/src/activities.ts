import { ENV_NAMES } from "@eventual/aws-runtime";
import { Duration, RemovalPolicy } from "aws-cdk-lib";
import {
  AttributeType,
  BillingMode,
  ITable,
  Table,
} from "aws-cdk-lib/aws-dynamodb";
import { IGrantable } from "aws-cdk-lib/aws-iam";
import { Construct } from "constructs";
import { addEnvironment } from "./utils";
import { IWorkflows } from "./workflows";
import { Function } from "aws-cdk-lib/aws-lambda";
import { IScheduler } from "./scheduler";
import { ServiceType } from "@eventual/core";
import { ServiceFunction } from "./service-function";
import { Events } from "./events";
import { Logging } from "./logging";
import { IService } from "./service";
<<<<<<< HEAD
import type { BuildOutput } from "./build";

export interface ActivitiesProps {
  build: BuildOutput;
  serviceName: string;
  workflows: IWorkflows;
  scheduler: IScheduler;
  environment?: Record<string, string>;
  events: Events;
  logging: Logging;
  service: IService;
=======
import { IServiceApi } from "./service-api";

export interface ActivitiesProps {
  readonly serviceName: string;
  readonly workflows: IWorkflows;
  readonly scheduler: IScheduler;
  readonly environment?: Record<string, string>;
  readonly events: Events;
  readonly logging: Logging;
  readonly service: IService;
  readonly api: IServiceApi;
>>>>>>> d6e92c21
}

export interface IActivities {
  configureStartActivity(func: Function): void;
  grantStartActivity(grantable: IGrantable): void;

  configureSendHeartbeat(func: Function): void;
  grantSendHeartbeat(grantable: IGrantable): void;

  /**
   * {@link ActivitiesClient.sendSuccess} or {@link ActivitiesClient.sendFailure} for an activity.
   */
  configureCompleteActivity(func: Function): void;
  /**
   * {@link ActivitiesClient.sendSuccess} or {@link ActivitiesClient.sendFailure} for an activity.
   */
  grantCompleteActivity(grantable: IGrantable): void;

  configureReadActivities(func: Function): void;
  grantReadActivities(grantable: IGrantable): void;

  /**
   * Claim, Heartbeat, or Cancel an activity.
   *
   * Note: For the full heartbeat, use grantSendHeartbeat.
   */
  configureWriteActivities(func: Function): void;
  /**
   * Claim, Heartbeat, or Cancel an activity.
   *
   * Note: For the full heartbeat, use grantSendHeartbeat.
   */
  grantWriteActivities(grantable: IGrantable): void;

  configureFullControl(func: Function): void;
  grantFullControl(grantable: IGrantable): void;
}

/**
 * Subsystem which supports durable activities.
 *
 * Activities are started by the {@link Workflow.orchestrator} and send back {@link WorkflowEvent}s on completion.
 */
export class Activities
  extends Construct
  implements IActivities, IGrantable, IActivities
{
  /**
   * Table which contains activity information for claiming, heartbeat, and cancellation.
   */
  public table: ITable;
  /**
   * Function which executes all activities. The worker is invoked by the {@link Workflows.orchestrator}.
   */
  public worker: Function;

  constructor(scope: Construct, id: string, private props: ActivitiesProps) {
    super(scope, id);

    this.table = new Table(this, "Table", {
      billingMode: BillingMode.PAY_PER_REQUEST,
      partitionKey: {
        name: "pk",
        type: AttributeType.STRING,
      },
      // TODO: remove after testing
      removalPolicy: RemovalPolicy.DESTROY,
    });

    this.worker = new ServiceFunction(this, "Worker", {
      code: props.build.getCode(props.build.activities.default.file),
      functionName: `${props.serviceName}-activity-handler`,
      serviceType: ServiceType.ActivityWorker,
      memorySize: 512,
      // retry attempts should be handled with a new request and a new retry count in accordance with the user's retry policy.
      retryAttempts: 0,
      // TODO: determine worker timeout strategy
      timeout: Duration.minutes(1),
    });

    this.configureActivityWorker();
  }

  public get grantPrincipal() {
    return this.worker.grantPrincipal;
  }

  /**
   * Activity Client
   */

  public configureStartActivity(func: Function) {
    this.grantStartActivity(func);
    this.addEnvs(func, ENV_NAMES.ACTIVITY_WORKER_FUNCTION_NAME);
  }

  public grantStartActivity(grantable: IGrantable) {
    this.worker.grantInvoke(grantable);
  }

  public configureSendHeartbeat(func: Function) {
    this.props.workflows.configureReadExecutions(func);
    this.configureWriteActivities(func);
  }

  public grantSendHeartbeat(grantable: IGrantable) {
    this.props.workflows.grantReadExecutions(grantable);
    this.grantWriteActivities(grantable);
  }

  public configureCompleteActivity(func: Function) {
    this.props.workflows.configureSubmitExecutionEvents(func);
    this.grantCompleteActivity(func);
  }

  public grantCompleteActivity(grantable: IGrantable) {
    this.props.workflows.grantSubmitExecutionEvents(grantable);
  }

  /**
   * Activity Store Configuration
   */

  public configureReadActivities(func: Function) {
    this.grantReadActivities(func);
    this.addEnvs(func, ENV_NAMES.ACTIVITY_TABLE_NAME);
  }

  public grantReadActivities(grantable: IGrantable) {
    this.table.grantReadData(grantable);
  }

  public configureWriteActivities(func: Function) {
    this.grantWriteActivities(func);
    this.addEnvs(func, ENV_NAMES.ACTIVITY_TABLE_NAME);
  }

  public grantWriteActivities(grantable: IGrantable) {
    this.table.grantWriteData(grantable);
  }

  public configureFullControl(func: Function): void {
    this.configureStartActivity(func);
    this.configureSendHeartbeat(func);
    this.configureCompleteActivity(func);
    this.configureReadActivities(func);
    this.configureWriteActivities(func);
  }

  public grantFullControl(grantable: IGrantable): void {
    this.grantStartActivity(grantable);
    this.grantSendHeartbeat(grantable);
    this.grantCompleteActivity(grantable);
    this.grantReadActivities(grantable);
    this.grantWriteActivities(grantable);
  }

  private configureActivityWorker() {
    // claim activities
    this.configureWriteActivities(this.worker);
    // report result back to the execution
    this.props.workflows.configureSubmitExecutionEvents(this.worker);
    // send logs to the execution log stream
    this.props.logging.configurePutServiceLogs(this.worker);
    // start heartbeat monitor
    this.props.scheduler.configureScheduleTimer(this.worker);

    if (this.props.environment) {
      addEnvironment(this.worker, this.props.environment);
    }

    // allows access to any of the injected service client operations.
    this.props.service.configureForServiceClient(this.worker);
    this.props.api.configureInvokeHttpServiceApi(this.worker);
  }

  private readonly ENV_MAPPINGS = {
    [ENV_NAMES.ACTIVITY_TABLE_NAME]: () => this.table.tableName,
    [ENV_NAMES.ACTIVITY_WORKER_FUNCTION_NAME]: () => this.worker.functionName,
  } as const;

  private addEnvs(func: Function, ...envs: (keyof typeof this.ENV_MAPPINGS)[]) {
    envs.forEach((env) => func.addEnvironment(env, this.ENV_MAPPINGS[env]()));
  }
}<|MERGE_RESOLUTION|>--- conflicted
+++ resolved
@@ -17,8 +17,8 @@
 import { Events } from "./events";
 import { Logging } from "./logging";
 import { IService } from "./service";
-<<<<<<< HEAD
 import type { BuildOutput } from "./build";
+import { IServiceApi } from "./service-api";
 
 export interface ActivitiesProps {
   build: BuildOutput;
@@ -29,19 +29,7 @@
   events: Events;
   logging: Logging;
   service: IService;
-=======
-import { IServiceApi } from "./service-api";
-
-export interface ActivitiesProps {
-  readonly serviceName: string;
-  readonly workflows: IWorkflows;
-  readonly scheduler: IScheduler;
-  readonly environment?: Record<string, string>;
-  readonly events: Events;
-  readonly logging: Logging;
-  readonly service: IService;
   readonly api: IServiceApi;
->>>>>>> d6e92c21
 }
 
 export interface IActivities {
