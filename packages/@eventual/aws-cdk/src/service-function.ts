import { serviceFunctionName } from "@eventual/aws-runtime";
import { FunctionRuntimeProps } from "@eventual/core";
import { computeDurationSeconds } from "@eventual/core-runtime";
import { Duration } from "aws-cdk-lib";
import { Function, FunctionProps } from "aws-cdk-lib/aws-lambda";
import { Construct } from "constructs";
import { BuildOutput } from "./build";
import { BundledFunction } from "./build-manifest";
import { baseFnProps } from "./utils";

export interface ServiceFunctionProps {
  overrides?: Omit<Partial<FunctionProps>, "code" | "handler" | "functionName">;
<<<<<<< HEAD
  build: BuildOutput;
  bundledFunction: BundledFunction<any>;
  runtimeProps?: FunctionRuntimeProps;
  serviceName: string;
  functionNameSuffix: string;
  environment?: Record<string, string>;
=======
  defaults?: Omit<Partial<FunctionProps>, "code" | "handler" | "functionName">;
  build: BuildOutput;
  bundledFunction: BundledFunction<undefined> | BundledFunction<any>;
  runtimeProps?: FunctionRuntimeProps;
  serviceName: string;
  functionNameSuffix: string;
>>>>>>> e45e98a5
}

/**
 * Applied Order (later overrides earlier):
 * 1. global default {@link baseFnProps}
 * 1. defaults - system service local defaults
 * 2. runtime props - properties provided by the user in the service code
 * 3. overrides - overrides provided by the user in CDK
 *
 * Deep Merged: environment
 */
export class ServiceFunction extends Function {
  constructor(scope: Construct, id: string, props: ServiceFunctionProps) {
    super(scope, id, {
      ...baseFnProps,
<<<<<<< HEAD
=======
      ...props.defaults,
>>>>>>> e45e98a5
      ...props.overrides,
      functionName: serviceFunctionName(
        props.serviceName,
        props.functionNameSuffix
      ),
<<<<<<< HEAD
      memorySize:
        props.runtimeProps?.memorySize ?? props.overrides?.memorySize ?? 512,
      timeout: props.runtimeProps?.handlerTimeout
        ? Duration.seconds(
            computeDurationSeconds(props.runtimeProps.handlerTimeout)
          )
        : props.overrides?.timeout,
      environment: {
        NODE_OPTIONS: "--enable-source-maps",
        ...baseFnProps.environment,
        ...props.environment,
=======
      handler: props.bundledFunction.handler ?? "index.default",
      code: props.build.getCode(props.bundledFunction.entry),
      memorySize:
        props.defaults?.memorySize ??
        props.overrides?.memorySize ??
        props.runtimeProps?.memorySize ??
        512,
      timeout:
        props.overrides?.timeout ??
        (props.runtimeProps?.handlerTimeout
          ? Duration.seconds(
              computeDurationSeconds(props.runtimeProps.handlerTimeout)
            )
          : props.defaults?.timeout ?? Duration.seconds(3)),
      environment: {
        NODE_OPTIONS: "--enable-source-maps",
        ...baseFnProps.environment,
        ...props.defaults?.environment,
>>>>>>> e45e98a5
        ...props.overrides?.environment,
      },
      handler: props.bundledFunction.handler ?? "index.default",
      code: props.build.getCode(props.bundledFunction.file),
    });
  }
}<|MERGE_RESOLUTION|>--- conflicted
+++ resolved
@@ -10,21 +10,12 @@
 
 export interface ServiceFunctionProps {
   overrides?: Omit<Partial<FunctionProps>, "code" | "handler" | "functionName">;
-<<<<<<< HEAD
-  build: BuildOutput;
-  bundledFunction: BundledFunction<any>;
-  runtimeProps?: FunctionRuntimeProps;
-  serviceName: string;
-  functionNameSuffix: string;
-  environment?: Record<string, string>;
-=======
   defaults?: Omit<Partial<FunctionProps>, "code" | "handler" | "functionName">;
   build: BuildOutput;
   bundledFunction: BundledFunction<undefined> | BundledFunction<any>;
   runtimeProps?: FunctionRuntimeProps;
   serviceName: string;
   functionNameSuffix: string;
->>>>>>> e45e98a5
 }
 
 /**
@@ -40,28 +31,12 @@
   constructor(scope: Construct, id: string, props: ServiceFunctionProps) {
     super(scope, id, {
       ...baseFnProps,
-<<<<<<< HEAD
-=======
       ...props.defaults,
->>>>>>> e45e98a5
       ...props.overrides,
       functionName: serviceFunctionName(
         props.serviceName,
         props.functionNameSuffix
       ),
-<<<<<<< HEAD
-      memorySize:
-        props.runtimeProps?.memorySize ?? props.overrides?.memorySize ?? 512,
-      timeout: props.runtimeProps?.handlerTimeout
-        ? Duration.seconds(
-            computeDurationSeconds(props.runtimeProps.handlerTimeout)
-          )
-        : props.overrides?.timeout,
-      environment: {
-        NODE_OPTIONS: "--enable-source-maps",
-        ...baseFnProps.environment,
-        ...props.environment,
-=======
       handler: props.bundledFunction.handler ?? "index.default",
       code: props.build.getCode(props.bundledFunction.entry),
       memorySize:
@@ -80,11 +55,8 @@
         NODE_OPTIONS: "--enable-source-maps",
         ...baseFnProps.environment,
         ...props.defaults?.environment,
->>>>>>> e45e98a5
         ...props.overrides?.environment,
       },
-      handler: props.bundledFunction.handler ?? "index.default",
-      code: props.build.getCode(props.bundledFunction.file),
     });
   }
 }