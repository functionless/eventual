--- conflicted
+++ resolved
@@ -3,7 +3,7 @@
 import {
   CommandSpec,
   ServiceType,
-  SubscriptionSpec,
+  SubscriptionSpec
 } from "@eventual/core/internal";
 import { Code } from "aws-cdk-lib/aws-lambda";
 import { execSync } from "child_process";
@@ -13,7 +13,7 @@
   BuildManifest,
   BundledFunction,
   InternalApiRoutes,
-  InternalCommandFunction,
+  InternalCommandFunction
 } from "./build-manifest";
 
 export interface BuildOutput extends BuildManifest {}
@@ -114,43 +114,18 @@
   ] as const);
 
   const manifest: BuildManifest = {
-<<<<<<< HEAD
-    workflows: {
-      orchestrator: {
-        file: orchestrator!,
-      },
-    },
-=======
->>>>>>> e45e98a5
     activities: activities,
     events: serviceSpec.events,
     subscriptions,
     commands: [
       ...commands,
       {
-<<<<<<< HEAD
-        file: monoCommandFunction!,
-=======
         entry: monoCommandFunction!,
->>>>>>> e45e98a5
         spec: {
           name: "default",
         },
       },
     ],
-<<<<<<< HEAD
-    api: manifestInternalAPI() as any,
-    internal: {
-      activities: {
-        fallbackHandler: { file: activityFallbackHandler! },
-      },
-      scheduler: {
-        forwarder: {
-          file: scheduleForwarder!,
-        },
-        timerHandler: {
-          file: timerHandler!,
-=======
     system: {
       activityService: {
         fallbackHandler: { entry: activityFallbackHandler! },
@@ -169,7 +144,6 @@
       workflowService: {
         orchestrator: {
           entry: orchestrator!,
->>>>>>> e45e98a5
         },
       },
     },
@@ -190,11 +164,7 @@
     Type extends "subscriptions" | "commands" | "activities"
   >(specPath: string, type: Type): Promise<BundledFunction<SpecFor<Type>>[]> {
     return await Promise.all(
-<<<<<<< HEAD
-      serviceSpec[type].map(async (spec) => {
-=======
       (serviceSpec[type] as SpecFor<Type>[]).map(async (spec) => {
->>>>>>> e45e98a5
         const [pathPrefix, entry, serviceType, name, monoFunction] =
           type === "commands"
             ? ([
@@ -220,19 +190,6 @@
                 monoActivityFunction!,
               ] as const);
 
-<<<<<<< HEAD
-        const file = await bundleFile(
-          specPath,
-          spec,
-          pathPrefix,
-          entry,
-          serviceType,
-          name,
-          monoFunction
-        );
-
-        return { file, spec } as any;
-=======
         return {
           entry: await bundleFile(
             specPath,
@@ -245,7 +202,6 @@
           ),
           spec,
         };
->>>>>>> e45e98a5
       })
     );
   }
