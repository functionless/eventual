--- conflicted
+++ resolved
@@ -200,27 +200,21 @@
     this.table.grantReadData(grantable);
   }
 
+  public grantFinishActivity(grantable: IGrantable) {
+    this.workflowQueue.grantSendMessages(grantable);
+  }
+
   public grantStartWorkflow(grantable: IGrantable) {
     this.workflowQueue.grantSendMessages(grantable);
     this.table.grantReadWriteData(grantable);
   }
 
-<<<<<<< HEAD
-  public grantFinishActivity(grantable: IGrantable) {
-    this.workflowQueue.grantSendMessages(grantable);
-  }
-
-  public grantRead(grantable: IGrantable) {
-    this.history.grantRead(grantable);
-    this.table.grantReadData(grantable);
-=======
   private configureStartWorkflow(func: Function) {
     this.grantStartWorkflow(func);
     addEnvironment(func, {
       [ENV_NAMES.TABLE_NAME]: this.table.tableName,
       [ENV_NAMES.WORKFLOW_QUEUE_URL]: this.workflowQueue.queueUrl,
     });
->>>>>>> 9f58c2f3
   }
 
   private configureScheduleActivity(func: Function) {
