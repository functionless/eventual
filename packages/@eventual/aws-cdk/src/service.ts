--- conflicted
+++ resolved
@@ -306,12 +306,7 @@
       schedulerService: scheduler,
       systemCommands: this.commandService.systemCommands,
       serviceMetadataSSM: serviceDataSSM,
-<<<<<<< HEAD
-      table,
       workflowService,
-=======
-      workflowService: workflowService,
->>>>>>> ebf68569
     };
     proxyService._bind(this);
   }
