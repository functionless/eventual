--- conflicted
+++ resolved
@@ -386,11 +386,10 @@
   public addEnvironment(key: string, value: string): void {
     this.activities.worker.addEnvironment(key, value);
     this.api.handlers.forEach((handler) => handler.addEnvironment(key, value));
-<<<<<<< HEAD
     this.events.defaultHandler.addEnvironment(key, value);
-=======
-    this.events.handler.addEnvironment(key, value);
->>>>>>> 328e230c
+    this.events.handlers.forEach((handler) =>
+      handler.addEnvironment(key, value)
+    );
     this.workflows.orchestrator.addEnvironment(key, value);
   }
 
