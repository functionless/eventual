<<<<<<< HEAD
=======
import { ENV_NAMES } from "@eventual/aws-runtime";
import { AppSpec, ServiceType } from "@eventual/core";
>>>>>>> 3182318b
import { Arn, Names, RemovalPolicy, Stack } from "aws-cdk-lib";
import { AttributeType, BillingMode, Table } from "aws-cdk-lib/aws-dynamodb";
import {
  AccountRootPrincipal,
  CompositePrincipal,
  Effect,
  IGrantable,
  IPrincipal,
  PolicyStatement,
  Role,
} from "aws-cdk-lib/aws-iam";
import { Function } from "aws-cdk-lib/aws-lambda";
import { StringParameter } from "aws-cdk-lib/aws-ssm";
import { execSync } from "child_process";
import { Construct } from "constructs";
<<<<<<< HEAD
import { Activities } from "./activities";
import { lazyInterface } from "./proxy-construct";
import { IScheduler, Scheduler } from "./scheduler";
import { Api } from "./service-api";
import { outDir } from "./utils";
import { IWorkflows, Workflows } from "./workflows";
=======
import { Scheduler } from "./scheduler";
import { ServiceApi } from "./service-api";
import { Events } from "./events";
import { ServiceFunction } from "./service-function";
import { addEnvironment, outDir } from "./utils";
>>>>>>> 3182318b

export interface ServiceProps {
  entry: string;
  name?: string;
  environment?: {
    [key: string]: string;
  };
}

export class Service extends Construct implements IGrantable {
  /**
   * Name of this Service.
   */
  public readonly serviceName: string;
  /**
   * The {@link AppSec} inferred from the application code.
   */
  readonly appSpec: AppSpec;
  /**
   * This {@link Service}'s API Gateway.
   */
<<<<<<< HEAD
  readonly api: Api;
=======
  readonly api: ServiceApi;

  readonly events: Events;
  /**
   * S3 bucket that contains events necessary to replay a workflow execution.
   *
   * The orchestrator reads from history at the start and updates it at the end.
   */
  public readonly history: Bucket;
  /**
   * Workflow (fifo) queue which contains events that wake up a workflow execution.
   *
   * {@link WorkflowTask} delivery new {@link HistoryEvent}s to the workflow.
   */
  public readonly workflowQueue: Queue;
>>>>>>> 3182318b
  /**
   * A single-table used for execution data and granular workflow events/
   */
  public readonly table: Table;
  /**
   * The subsystem that controls activities.
   */
  public readonly activities: Activities;
  /**
   * The subsystem that controls workflows.
   */
  public readonly workflows: Workflows;
  /**
   * The subsystem for schedules and sleep timers.
   */
  readonly scheduler: Scheduler;
  /**
   * The Resources for schedules and sleep timers.
   */
  public readonly cliRole: Role;
  /**
   * A SSM parameter containing data about this service.
   */
  readonly serviceDataSSM: StringParameter;

  readonly grantPrincipal: IPrincipal;

  constructor(scope: Construct, id: string, props: ServiceProps) {
    super(scope, id);

    this.serviceName = props.name ?? Names.uniqueResourceName(this, {});

    this.appSpec = JSON.parse(
      execSync(
        `npx ts-node ${require.resolve(
          "@eventual/compiler/bin/eventual-infer.js"
        )} ${props.entry}`
      ).toString("utf-8")
    );

    execSync(
      `node ${require.resolve(
        "@eventual/compiler/bin/eventual-bundle.js"
      )} ${outDir(this)} ${props.entry}`
    ).toString("utf-8");

<<<<<<< HEAD
    // Table - History, Executions
    this.table = new Table(this, "Table", {
=======
    this.history = new Bucket(this, "History", {
      removalPolicy: RemovalPolicy.DESTROY,
    });

    this.events = new Events(this, "Events", {
      appSpec: this.appSpec,
      serviceName: this.serviceName,
      environment: props.environment,
    });

    this.workflowQueue = new Queue(this, "WorkflowQueue", {
      fifo: true,
      fifoThroughputLimit: FifoThroughputLimit.PER_MESSAGE_GROUP_ID,
      deduplicationScope: DeduplicationScope.MESSAGE_GROUP,
      contentBasedDeduplication: true,
    });

    // Table - History, Executions, ExecutionData
    this.table = new Table(this, "table", {
>>>>>>> 3182318b
      partitionKey: { name: "pk", type: AttributeType.STRING },
      sortKey: { name: "sk", type: AttributeType.STRING },
      billingMode: BillingMode.PAY_PER_REQUEST,
      removalPolicy: RemovalPolicy.DESTROY,
    });

    const proxyScheduler = lazyInterface<IScheduler>();
    const proxyWorkflows = lazyInterface<IWorkflows>();

<<<<<<< HEAD
    this.activities = new Activities(this, "Activities", {
      scheduler: proxyScheduler,
      workflows: proxyWorkflows,
=======
    this.activityWorker = new ServiceFunction(this, "Worker", {
      serviceType: ServiceType.ActivityWorker,
>>>>>>> 3182318b
      environment: props.environment,
    });

    this.workflows = new Workflows(this, "Workflows", {
      scheduler: proxyScheduler,
      activities: this.activities,
      table: this.table,
    });
    proxyWorkflows._bind(this.workflows);

    this.scheduler = new Scheduler(this, "Scheduler", {
      workflows: this.workflows,
      activities: this.activities,
    });
    proxyScheduler._bind(this.scheduler);

<<<<<<< HEAD
    this.api = new Api(this, "Api", {
      serviceName: this.serviceName,
      environment: props.environment,
      workflow: this.workflows,
=======
    this.api = new ServiceApi(this, "Api", {
      environment: props.environment,
      serviceName: this.serviceName,
      activityWorker: this.activityWorker,
      history: this.history,
      orchestrator: this.orchestrator,
      scheduler: this.scheduler,
      table: this.table,
      workflowQueue: this.workflowQueue,
>>>>>>> 3182318b
    });

    this.grantPrincipal = new CompositePrincipal(
      // when granting permissions to the service,
      // propagate them to the following principals
      this.activities.worker.grantPrincipal,
      this.api.handler.grantPrincipal
    );

    this.cliRole = new Role(this, "EventualCliRole", {
      roleName: `eventual-cli-${this.serviceName}`,
      assumedBy: new AccountRootPrincipal(),
    });
    this.grantFilterLogEvents(this.cliRole);
    this.api.grantExecute(this.cliRole);

    this.serviceDataSSM = new StringParameter(this, "service-data", {
      parameterName: `/eventual/services/${this.serviceName}`,
      stringValue: JSON.stringify({
        apiEndpoint: this.api.gateway.apiEndpoint,
        functions: {
          orchestrator: this.workflows.orchestrator.functionName,
          activityWorker: this.activities.worker.functionName,
        },
      }),
    });

    this.serviceDataSSM.grantRead(this.cliRole);

    this.configureApiHandler();
<<<<<<< HEAD
=======
    this.configureOrchestrator();
    this.configureEventHandler();
>>>>>>> 3182318b
  }

  public grantRead(grantable: IGrantable) {
    this.table.grantReadData(grantable);
  }

  public grantFinishActivity(grantable: IGrantable) {
    this.activities.grantCompleteActivity(grantable);
  }

  public grantStartWorkflow(grantable: IGrantable) {
    this.workflows.grantStartWorkflowEvent(grantable);
  }

<<<<<<< HEAD
  /**
   * Configure the ability heartbeat, cancel, and finish activities.
   */
  public configureFullActivityControl(func: Function) {
    this.activities.configureFullControl(func);
  }

  private configureApiHandler() {
    this.workflows.configureFullControl(this.api.handler);
=======
  private configureStartWorkflow(func: Function) {
    this.grantStartWorkflow(func);
    addEnvironment(func, {
      [ENV_NAMES.TABLE_NAME]: this.table.tableName,
      [ENV_NAMES.WORKFLOW_QUEUE_URL]: this.workflowQueue.queueUrl,
    });
  }

  private configureScheduleActivity(func: Function) {
    this.activityWorker.grantInvoke(func);
    addEnvironment(func, {
      [ENV_NAMES.ACTIVITY_WORKER_FUNCTION_NAME]:
        this.activityWorker.functionName,
    });
  }

  private configureRecordHistory(func: Function) {
    this.history.grantReadWrite(func);
    addEnvironment(func, {
      [ENV_NAMES.EXECUTION_HISTORY_BUCKET]: this.history.bucketName,
    });
  }

  private configureActivityWorker() {
    this.configureStartWorkflow(this.activityWorker);
    this.events.configurePublish(this.activityWorker);

    // the worker will issue an UpdateItem command to lock
    this.locksTable.grantWriteData(this.activityWorker);

    addEnvironment(this.activityWorker, {
      [ENV_NAMES.ACTIVITY_LOCK_TABLE_NAME]: this.locksTable.tableName,
    });
  }

  private configureOrchestrator() {
    this.events.configurePublish(this.orchestrator);
    this.configureRecordHistory(this.orchestrator);
    this.configureScheduleActivity(this.orchestrator);
    this.configureStartWorkflow(this.orchestrator);
    this.scheduler.configureScheduleTimer(this.orchestrator);
  }

  private configureApiHandler() {
    this.configureStartWorkflow(this.api.handler);
    this.events.configurePublish(this.api.handler);
  }

  private configureEventHandler() {
    this.configureStartWorkflow(this.events.handler as Function);
>>>>>>> 3182318b
  }

  public grantFilterLogEvents(grantable: IGrantable) {
    this.workflows.grantFilterOrchestratorLogs(grantable);
    this.activities.grantFilterWorkerLogs(grantable);
  }

  /**
   * Allow a client to list services from ssm
   */
  public static grantDescribeParameters(stack: Stack, grantable: IGrantable) {
    grantable.grantPrincipal.addToPrincipalPolicy(
      new PolicyStatement({
        actions: ["ssm:DescribeParameters"],
        effect: Effect.ALLOW,
        resources: [
          Arn.format(
            {
              service: "ssm",
              resource: "parameter",
              resourceName: "/eventual/services",
            },
            stack
          ),
        ],
      })
    );
  }
}<|MERGE_RESOLUTION|>--- conflicted
+++ resolved
@@ -1,8 +1,4 @@
-<<<<<<< HEAD
-=======
-import { ENV_NAMES } from "@eventual/aws-runtime";
-import { AppSpec, ServiceType } from "@eventual/core";
->>>>>>> 3182318b
+import { AppSpec } from "@eventual/core";
 import { Arn, Names, RemovalPolicy, Stack } from "aws-cdk-lib";
 import { AttributeType, BillingMode, Table } from "aws-cdk-lib/aws-dynamodb";
 import {
@@ -18,20 +14,13 @@
 import { StringParameter } from "aws-cdk-lib/aws-ssm";
 import { execSync } from "child_process";
 import { Construct } from "constructs";
-<<<<<<< HEAD
 import { Activities } from "./activities";
 import { lazyInterface } from "./proxy-construct";
 import { IScheduler, Scheduler } from "./scheduler";
 import { Api } from "./service-api";
 import { outDir } from "./utils";
 import { IWorkflows, Workflows } from "./workflows";
-=======
-import { Scheduler } from "./scheduler";
-import { ServiceApi } from "./service-api";
 import { Events } from "./events";
-import { ServiceFunction } from "./service-function";
-import { addEnvironment, outDir } from "./utils";
->>>>>>> 3182318b
 
 export interface ServiceProps {
   entry: string;
@@ -53,25 +42,9 @@
   /**
    * This {@link Service}'s API Gateway.
    */
-<<<<<<< HEAD
   readonly api: Api;
-=======
-  readonly api: ServiceApi;
 
   readonly events: Events;
-  /**
-   * S3 bucket that contains events necessary to replay a workflow execution.
-   *
-   * The orchestrator reads from history at the start and updates it at the end.
-   */
-  public readonly history: Bucket;
-  /**
-   * Workflow (fifo) queue which contains events that wake up a workflow execution.
-   *
-   * {@link WorkflowTask} delivery new {@link HistoryEvent}s to the workflow.
-   */
-  public readonly workflowQueue: Queue;
->>>>>>> 3182318b
   /**
    * A single-table used for execution data and granular workflow events/
    */
@@ -118,54 +91,36 @@
       )} ${outDir(this)} ${props.entry}`
     ).toString("utf-8");
 
-<<<<<<< HEAD
     // Table - History, Executions
     this.table = new Table(this, "Table", {
-=======
-    this.history = new Bucket(this, "History", {
+      partitionKey: { name: "pk", type: AttributeType.STRING },
+      sortKey: { name: "sk", type: AttributeType.STRING },
+      billingMode: BillingMode.PAY_PER_REQUEST,
       removalPolicy: RemovalPolicy.DESTROY,
     });
+
+    const proxyScheduler = lazyInterface<IScheduler>();
+    const proxyWorkflows = lazyInterface<IWorkflows>();
 
     this.events = new Events(this, "Events", {
       appSpec: this.appSpec,
       serviceName: this.serviceName,
       environment: props.environment,
-    });
-
-    this.workflowQueue = new Queue(this, "WorkflowQueue", {
-      fifo: true,
-      fifoThroughputLimit: FifoThroughputLimit.PER_MESSAGE_GROUP_ID,
-      deduplicationScope: DeduplicationScope.MESSAGE_GROUP,
-      contentBasedDeduplication: true,
-    });
-
-    // Table - History, Executions, ExecutionData
-    this.table = new Table(this, "table", {
->>>>>>> 3182318b
-      partitionKey: { name: "pk", type: AttributeType.STRING },
-      sortKey: { name: "sk", type: AttributeType.STRING },
-      billingMode: BillingMode.PAY_PER_REQUEST,
-      removalPolicy: RemovalPolicy.DESTROY,
-    });
-
-    const proxyScheduler = lazyInterface<IScheduler>();
-    const proxyWorkflows = lazyInterface<IWorkflows>();
-
-<<<<<<< HEAD
+      workflows: proxyWorkflows,
+    });
+
     this.activities = new Activities(this, "Activities", {
       scheduler: proxyScheduler,
       workflows: proxyWorkflows,
-=======
-    this.activityWorker = new ServiceFunction(this, "Worker", {
-      serviceType: ServiceType.ActivityWorker,
->>>>>>> 3182318b
       environment: props.environment,
+      events: this.events,
     });
 
     this.workflows = new Workflows(this, "Workflows", {
       scheduler: proxyScheduler,
       activities: this.activities,
       table: this.table,
+      events: this.events,
     });
     proxyWorkflows._bind(this.workflows);
 
@@ -175,22 +130,11 @@
     });
     proxyScheduler._bind(this.scheduler);
 
-<<<<<<< HEAD
     this.api = new Api(this, "Api", {
       serviceName: this.serviceName,
       environment: props.environment,
-      workflow: this.workflows,
-=======
-    this.api = new ServiceApi(this, "Api", {
-      environment: props.environment,
-      serviceName: this.serviceName,
-      activityWorker: this.activityWorker,
-      history: this.history,
-      orchestrator: this.orchestrator,
-      scheduler: this.scheduler,
-      table: this.table,
-      workflowQueue: this.workflowQueue,
->>>>>>> 3182318b
+      workflows: this.workflows,
+      events: this.events,
     });
 
     this.grantPrincipal = new CompositePrincipal(
@@ -219,13 +163,6 @@
     });
 
     this.serviceDataSSM.grantRead(this.cliRole);
-
-    this.configureApiHandler();
-<<<<<<< HEAD
-=======
-    this.configureOrchestrator();
-    this.configureEventHandler();
->>>>>>> 3182318b
   }
 
   public grantRead(grantable: IGrantable) {
@@ -240,68 +177,11 @@
     this.workflows.grantStartWorkflowEvent(grantable);
   }
 
-<<<<<<< HEAD
   /**
    * Configure the ability heartbeat, cancel, and finish activities.
    */
   public configureFullActivityControl(func: Function) {
     this.activities.configureFullControl(func);
-  }
-
-  private configureApiHandler() {
-    this.workflows.configureFullControl(this.api.handler);
-=======
-  private configureStartWorkflow(func: Function) {
-    this.grantStartWorkflow(func);
-    addEnvironment(func, {
-      [ENV_NAMES.TABLE_NAME]: this.table.tableName,
-      [ENV_NAMES.WORKFLOW_QUEUE_URL]: this.workflowQueue.queueUrl,
-    });
-  }
-
-  private configureScheduleActivity(func: Function) {
-    this.activityWorker.grantInvoke(func);
-    addEnvironment(func, {
-      [ENV_NAMES.ACTIVITY_WORKER_FUNCTION_NAME]:
-        this.activityWorker.functionName,
-    });
-  }
-
-  private configureRecordHistory(func: Function) {
-    this.history.grantReadWrite(func);
-    addEnvironment(func, {
-      [ENV_NAMES.EXECUTION_HISTORY_BUCKET]: this.history.bucketName,
-    });
-  }
-
-  private configureActivityWorker() {
-    this.configureStartWorkflow(this.activityWorker);
-    this.events.configurePublish(this.activityWorker);
-
-    // the worker will issue an UpdateItem command to lock
-    this.locksTable.grantWriteData(this.activityWorker);
-
-    addEnvironment(this.activityWorker, {
-      [ENV_NAMES.ACTIVITY_LOCK_TABLE_NAME]: this.locksTable.tableName,
-    });
-  }
-
-  private configureOrchestrator() {
-    this.events.configurePublish(this.orchestrator);
-    this.configureRecordHistory(this.orchestrator);
-    this.configureScheduleActivity(this.orchestrator);
-    this.configureStartWorkflow(this.orchestrator);
-    this.scheduler.configureScheduleTimer(this.orchestrator);
-  }
-
-  private configureApiHandler() {
-    this.configureStartWorkflow(this.api.handler);
-    this.events.configurePublish(this.api.handler);
-  }
-
-  private configureEventHandler() {
-    this.configureStartWorkflow(this.events.handler as Function);
->>>>>>> 3182318b
   }
 
   public grantFilterLogEvents(grantable: IGrantable) {
