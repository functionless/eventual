import { ENV_NAMES } from "@eventual/aws-runtime";
import { ServiceType } from "@eventual/core";
import { Arn, Names, RemovalPolicy, Stack } from "aws-cdk-lib";
import { AttributeType, BillingMode, Table } from "aws-cdk-lib/aws-dynamodb";
<<<<<<< HEAD
import { EventBus } from "aws-cdk-lib/aws-events";
import {
=======
import {
  AccountRootPrincipal,
  CompositePrincipal,
>>>>>>> 9f58c2f3
  Effect,
  IGrantable,
  IPrincipal,
  PolicyStatement,
<<<<<<< HEAD
=======
  Role,
>>>>>>> 9f58c2f3
} from "aws-cdk-lib/aws-iam";
import { Function } from "aws-cdk-lib/aws-lambda";
import { SqsEventSource } from "aws-cdk-lib/aws-lambda-event-sources";
import { Bucket } from "aws-cdk-lib/aws-s3";
import {
  DeduplicationScope,
  FifoThroughputLimit,
  Queue,
} from "aws-cdk-lib/aws-sqs";
<<<<<<< HEAD
=======
import { StringParameter } from "aws-cdk-lib/aws-ssm";
>>>>>>> 9f58c2f3
import { execSync } from "child_process";
import { Construct } from "constructs";
import { Scheduler } from "./scheduler";
import { ServiceApi } from "./service-api";
import { ServiceFunction } from "./service-function";
import { addEnvironment, outDir } from "./utils";

export interface ServiceProps {
  entry: string;
  name?: string;
  environment?: {
    [key: string]: string;
  };
}

export class Service extends Construct implements IGrantable {
  /**
   * Name of this Service.
   */
  public readonly serviceName: string;
  /**
   * This {@link Service}'s API Gateway.
   */
  readonly api: ServiceApi;
  /**
<<<<<<< HEAD
   * The {@link EventBus} containing all events flowing into and out of this {@link Service}.
   */
  public readonly eventBus: EventBus;
  /**
   * The Lambda {@link Function} that handles events subscribed to in this service's {@link eventBus}.
   */
  public readonly eventHandler: Function;
  /**
=======
>>>>>>> 9f58c2f3
   * S3 bucket that contains events necessary to replay a workflow execution.
   *
   * The orchestrator reads from history at the start and updates it at the end.
   */
  public readonly history: Bucket;
  /**
   * Workflow (fifo) queue which contains events that wake up a workflow execution.
   *
   * {@link WorkflowTask} delivery new {@link HistoryEvent}s to the workflow.
   */
  public readonly workflowQueue: Queue;
  /**
   * A single-table used for execution data and granular workflow events/
   */
  public readonly table: Table;
  /**
   * A dynamo table used to lock/claim activities to enforce exactly once execution.
   */
  public readonly locksTable: Table;
  /**
   * The lambda function which runs the user's Activities.
   */
  public readonly activityWorker: Function;
  /**
   * The lambda function which runs the user's Workflow.
   */
  public readonly orchestrator: Function;
<<<<<<< HEAD
=======
  /**
   * The Resources for schedules and sleep timers.
   */
  readonly scheduler: Scheduler;
>>>>>>> 9f58c2f3
  /**
   * The Resources for schedules and sleep timers.
   */
<<<<<<< HEAD
  readonly scheduler: Scheduler;
=======
  public readonly cliRole: Role;
  /**
   * A SSM parameter containing data about this service.
   */
  readonly serviceDataSSM: StringParameter;
>>>>>>> 9f58c2f3

  readonly grantPrincipal: IPrincipal;

  constructor(scope: Construct, id: string, props: ServiceProps) {
    super(scope, id);

    this.serviceName = props.name ?? Names.uniqueResourceName(this, {});

    execSync(
      `node ${require.resolve(
        "@eventual/compiler/bin/eventual-bundle.js"
      )} ${outDir(this)} ${props.entry}`
    ).toString("utf-8");

<<<<<<< HEAD
    this.eventHandler = new ServiceFunction(this, "EventHandler", {
      serviceType: ServiceType.EventHandler,
      memorySize: 512,
    });

=======
>>>>>>> 9f58c2f3
    this.history = new Bucket(this, "History", {
      // TODO: remove after testing
      removalPolicy: RemovalPolicy.DESTROY,
    });

    this.workflowQueue = new Queue(this, "WorkflowQueue", {
      fifo: true,
      fifoThroughputLimit: FifoThroughputLimit.PER_MESSAGE_GROUP_ID,
      deduplicationScope: DeduplicationScope.MESSAGE_GROUP,
      contentBasedDeduplication: true,
    });

    // Table - History, Executions, ExecutionData
    this.table = new Table(this, "table", {
      partitionKey: { name: "pk", type: AttributeType.STRING },
      sortKey: { name: "sk", type: AttributeType.STRING },
      billingMode: BillingMode.PAY_PER_REQUEST,
      removalPolicy: RemovalPolicy.DESTROY,
    });

    this.orchestrator = new ServiceFunction(this, "Orchestrator", {
      serviceType: ServiceType.OrchestratorWorker,
      events: [
        new SqsEventSource(this.workflowQueue, {
          batchSize: 10,
          reportBatchItemFailures: true,
        }),
      ],
    });

    this.activityWorker = new ServiceFunction(this, "Worker", {
      serviceType: ServiceType.ActivityWorker,
      memorySize: 512,
      environment: props.environment,
      // retry attempts should be handled with a new request and a new retry count in accordance with the user's retry policy.
      retryAttempts: 0,
    });

    this.locksTable = new Table(this, "Locks", {
      billingMode: BillingMode.PAY_PER_REQUEST,
      partitionKey: {
        name: "pk",
        type: AttributeType.STRING,
      },
      // TODO: remove after testing
      removalPolicy: RemovalPolicy.DESTROY,
    });

    this.scheduler = new Scheduler(this, "Scheduler", {
      orchestrator: this.orchestrator,
      table: this.table,
      workflowQueue: this.workflowQueue,
    });

<<<<<<< HEAD
    this.eventBus = new EventBus(this, "EventBus", {
      eventBusName: this.serviceName,
    });

=======
>>>>>>> 9f58c2f3
    this.api = new ServiceApi(this, "Api", {
      serviceName: this.serviceName,
      environment: props.environment,
      activityWorker: this.activityWorker,
      history: this.history,
      orchestrator: this.orchestrator,
      scheduler: this.scheduler,
      table: this.table,
      workflowQueue: this.workflowQueue,
    });

<<<<<<< HEAD
    // grant methods on a workflow affect the activity
    this.grantPrincipal = this.activityWorker.grantPrincipal;

    this.configureActivityWorker();
    this.configureApiHandler();
    this.configureEventHandler();
    this.configureOrchestrator();
  }

  public grantRead(grantable: IGrantable) {
    this.history.grantRead(grantable);
    this.table.grantReadData(grantable);
  }

  /**
   * Grants permission to publish to this {@link Service}'s {@link eventBus}.
   */
  public grantPublish(grantable: IGrantable) {
    this.eventBus.grantPutEventsTo(grantable);
  }

  private configurePublish(func: Function) {
    this.grantPublish(func);
    func.addEnvironment(ENV_NAMES.EVENT_BUS_ARN, this.eventBus.eventBusArn);
  }

  public grantStartWorkflow(grantable: IGrantable) {
    this.workflowQueue.grantSendMessages(grantable);
    this.table.grantReadWriteData(grantable);
  }

  private configureStartWorkflow(func: Function) {
    this.grantStartWorkflow(func);
    addEnvironment(func, {
      [ENV_NAMES.TABLE_NAME]: this.table.tableName,
      [ENV_NAMES.WORKFLOW_QUEUE_URL]: this.workflowQueue.queueUrl,
    });
  }

  private configureScheduleActivity(func: Function) {
    this.activityWorker.grantInvoke(func);
    addEnvironment(func, {
      [ENV_NAMES.ACTIVITY_WORKER_FUNCTION_NAME]:
        this.activityWorker.functionName,
    });
  }

  private grantScheduleTimer(grantable: IGrantable) {
    this.scheduler.timerQueue.grantSendMessages(grantable);
    grantable.grantPrincipal.addToPrincipalPolicy(
      new PolicyStatement({
        actions: ["scheduler:CreateSchedule"],
        resources: [this.scheduler.scheduleGroupWildCardArn],
      })
    );
  }

  private configureScheduleTimer(func: Function) {
    this.grantScheduleTimer(func);
    addEnvironment(func, {
      [ENV_NAMES.SCHEDULE_FORWARDER_ARN]:
        this.scheduler.scheduleForwarder.functionArn,
      [ENV_NAMES.SCHEDULER_DLQ_ROLE_ARN]: this.scheduler.dlq.queueArn,
      [ENV_NAMES.SCHEDULER_GROUP]: this.scheduler.schedulerGroup.ref,
      [ENV_NAMES.SCHEDULER_ROLE_ARN]: this.scheduler.schedulerRole.roleArn,
      [ENV_NAMES.TIMER_QUEUE_URL]: this.scheduler.timerQueue.queueUrl,
=======
    this.grantPrincipal = new CompositePrincipal(
      // when granting permissions to the service,
      // propagate them to the following principals
      this.activityWorker.grantPrincipal,
      this.api.handler.grantPrincipal
    );

    this.cliRole = new Role(this, "EventualCliRole", {
      roleName: `eventual-cli-${this.serviceName}`,
      assumedBy: new AccountRootPrincipal(),
    });
    this.grantFilterLogEvents(this.cliRole);
    this.api.grantExecute(this.cliRole);

    this.serviceDataSSM = new StringParameter(this, "service-data", {
      parameterName: `/eventual/services/${this.serviceName}`,
      stringValue: JSON.stringify({
        apiEndpoint: this.api.gateway.apiEndpoint,
        functions: {
          orchestrator: this.orchestrator.functionName,
          activityWorker: this.activityWorker.functionName,
        },
      }),
>>>>>>> 9f58c2f3
    });
  }

<<<<<<< HEAD
  private configureRecordHistory(func: Function) {
    this.history.grantReadWrite(func);
    addEnvironment(func, {
      [ENV_NAMES.EXECUTION_HISTORY_BUCKET]: this.history.bucketName,
    });
  }

  private configureActivityWorker() {
    this.configureStartWorkflow(this.activityWorker);
    this.configurePublish(this.activityWorker);

    // the worker will issue an UpdateItem command to lock
    this.locksTable.grantWriteData(this.activityWorker);

    addEnvironment(this.activityWorker, {
      [ENV_NAMES.ACTIVITY_LOCK_TABLE_NAME]: this.locksTable.tableName,
      [ENV_NAMES.TIMER_QUEUE_URL]: this.scheduler.timerQueue.queueUrl,
    });
=======
    this.serviceDataSSM.grantRead(this.cliRole);

    this.configureActivityWorker();
    this.configureApiHandler();
    this.configureOrchestrator();
  }

  public grantRead(grantable: IGrantable) {
    this.history.grantRead(grantable);
    this.table.grantReadData(grantable);
>>>>>>> 9f58c2f3
  }

  private configureOrchestrator() {
    this.configurePublish(this.orchestrator);
    this.configureRecordHistory(this.orchestrator);
    this.configureScheduleActivity(this.orchestrator);
    this.configureScheduleTimer(this.orchestrator);
    this.configureStartWorkflow(this.orchestrator);
  }

<<<<<<< HEAD
  private configureApiHandler() {
    this.configureStartWorkflow(this.api.handler);
    this.configurePublish(this.api.handler);
  }

  private configureEventHandler() {
    this.configureStartWorkflow(this.eventHandler);
    this.configurePublish(this.eventHandler);
=======
  private configureStartWorkflow(func: Function) {
    this.grantStartWorkflow(func);
    addEnvironment(func, {
      [ENV_NAMES.TABLE_NAME]: this.table.tableName,
      [ENV_NAMES.WORKFLOW_QUEUE_URL]: this.workflowQueue.queueUrl,
    });
  }

  private configureScheduleActivity(func: Function) {
    this.activityWorker.grantInvoke(func);
    addEnvironment(func, {
      [ENV_NAMES.ACTIVITY_WORKER_FUNCTION_NAME]:
        this.activityWorker.functionName,
    });
  }

  private configureRecordHistory(func: Function) {
    this.history.grantReadWrite(func);
    addEnvironment(func, {
      [ENV_NAMES.EXECUTION_HISTORY_BUCKET]: this.history.bucketName,
    });
  }

  private configureActivityWorker() {
    this.configureStartWorkflow(this.activityWorker);

    // the worker will issue an UpdateItem command to lock
    this.locksTable.grantWriteData(this.activityWorker);

    addEnvironment(this.activityWorker, {
      [ENV_NAMES.ACTIVITY_LOCK_TABLE_NAME]: this.locksTable.tableName,
    });
  }

  private configureOrchestrator() {
    this.configureRecordHistory(this.orchestrator);
    this.configureScheduleActivity(this.orchestrator);
    this.scheduler.configureScheduleTimer(this.orchestrator);
    this.configureStartWorkflow(this.orchestrator);
  }

  private configureApiHandler() {
    this.configureStartWorkflow(this.api.handler);
  }

  public grantFilterLogEvents(grantable: IGrantable) {
    const stack = Stack.of(this);
    grantable.grantPrincipal.addToPrincipalPolicy(
      new PolicyStatement({
        actions: ["logs:FilterLogEvents"],
        effect: Effect.ALLOW,
        resources: [
          Arn.format(
            {
              service: "logs",
              resource: "/aws/lambda",
              resourceName: this.orchestrator.functionName,
            },
            stack
          ),
          Arn.format(
            {
              service: "logs",
              resource: "/aws/lambda",
              resourceName: this.activityWorker.functionName,
            },
            stack
          ),
        ],
      })
    );
>>>>>>> 9f58c2f3
  }

  /**
   * Allow a client to list services from ssm
   */
  public static grantDescribeParameters(stack: Stack, grantable: IGrantable) {
    grantable.grantPrincipal.addToPrincipalPolicy(
      new PolicyStatement({
        actions: ["ssm:DescribeParameters"],
        effect: Effect.ALLOW,
        resources: [
          Arn.format(
            {
              service: "ssm",
              resource: "parameter",
              resourceName: "/eventual/services",
            },
            stack
          ),
        ],
      })
    );
  }
}<|MERGE_RESOLUTION|>--- conflicted
+++ resolved
@@ -2,22 +2,15 @@
 import { ServiceType } from "@eventual/core";
 import { Arn, Names, RemovalPolicy, Stack } from "aws-cdk-lib";
 import { AttributeType, BillingMode, Table } from "aws-cdk-lib/aws-dynamodb";
-<<<<<<< HEAD
 import { EventBus } from "aws-cdk-lib/aws-events";
-import {
-=======
 import {
   AccountRootPrincipal,
   CompositePrincipal,
->>>>>>> 9f58c2f3
   Effect,
   IGrantable,
   IPrincipal,
   PolicyStatement,
-<<<<<<< HEAD
-=======
   Role,
->>>>>>> 9f58c2f3
 } from "aws-cdk-lib/aws-iam";
 import { Function } from "aws-cdk-lib/aws-lambda";
 import { SqsEventSource } from "aws-cdk-lib/aws-lambda-event-sources";
@@ -27,10 +20,7 @@
   FifoThroughputLimit,
   Queue,
 } from "aws-cdk-lib/aws-sqs";
-<<<<<<< HEAD
-=======
 import { StringParameter } from "aws-cdk-lib/aws-ssm";
->>>>>>> 9f58c2f3
 import { execSync } from "child_process";
 import { Construct } from "constructs";
 import { Scheduler } from "./scheduler";
@@ -56,7 +46,6 @@
    */
   readonly api: ServiceApi;
   /**
-<<<<<<< HEAD
    * The {@link EventBus} containing all events flowing into and out of this {@link Service}.
    */
   public readonly eventBus: EventBus;
@@ -65,8 +54,6 @@
    */
   public readonly eventHandler: Function;
   /**
-=======
->>>>>>> 9f58c2f3
    * S3 bucket that contains events necessary to replay a workflow execution.
    *
    * The orchestrator reads from history at the start and updates it at the end.
@@ -94,25 +81,18 @@
    * The lambda function which runs the user's Workflow.
    */
   public readonly orchestrator: Function;
-<<<<<<< HEAD
-=======
   /**
    * The Resources for schedules and sleep timers.
    */
   readonly scheduler: Scheduler;
->>>>>>> 9f58c2f3
   /**
    * The Resources for schedules and sleep timers.
    */
-<<<<<<< HEAD
-  readonly scheduler: Scheduler;
-=======
   public readonly cliRole: Role;
   /**
    * A SSM parameter containing data about this service.
    */
   readonly serviceDataSSM: StringParameter;
->>>>>>> 9f58c2f3
 
   readonly grantPrincipal: IPrincipal;
 
@@ -127,14 +107,11 @@
       )} ${outDir(this)} ${props.entry}`
     ).toString("utf-8");
 
-<<<<<<< HEAD
     this.eventHandler = new ServiceFunction(this, "EventHandler", {
       serviceType: ServiceType.EventHandler,
       memorySize: 512,
     });
 
-=======
->>>>>>> 9f58c2f3
     this.history = new Bucket(this, "History", {
       // TODO: remove after testing
       removalPolicy: RemovalPolicy.DESTROY,
@@ -189,13 +166,10 @@
       workflowQueue: this.workflowQueue,
     });
 
-<<<<<<< HEAD
     this.eventBus = new EventBus(this, "EventBus", {
       eventBusName: this.serviceName,
     });
 
-=======
->>>>>>> 9f58c2f3
     this.api = new ServiceApi(this, "Api", {
       serviceName: this.serviceName,
       environment: props.environment,
@@ -207,74 +181,6 @@
       workflowQueue: this.workflowQueue,
     });
 
-<<<<<<< HEAD
-    // grant methods on a workflow affect the activity
-    this.grantPrincipal = this.activityWorker.grantPrincipal;
-
-    this.configureActivityWorker();
-    this.configureApiHandler();
-    this.configureEventHandler();
-    this.configureOrchestrator();
-  }
-
-  public grantRead(grantable: IGrantable) {
-    this.history.grantRead(grantable);
-    this.table.grantReadData(grantable);
-  }
-
-  /**
-   * Grants permission to publish to this {@link Service}'s {@link eventBus}.
-   */
-  public grantPublish(grantable: IGrantable) {
-    this.eventBus.grantPutEventsTo(grantable);
-  }
-
-  private configurePublish(func: Function) {
-    this.grantPublish(func);
-    func.addEnvironment(ENV_NAMES.EVENT_BUS_ARN, this.eventBus.eventBusArn);
-  }
-
-  public grantStartWorkflow(grantable: IGrantable) {
-    this.workflowQueue.grantSendMessages(grantable);
-    this.table.grantReadWriteData(grantable);
-  }
-
-  private configureStartWorkflow(func: Function) {
-    this.grantStartWorkflow(func);
-    addEnvironment(func, {
-      [ENV_NAMES.TABLE_NAME]: this.table.tableName,
-      [ENV_NAMES.WORKFLOW_QUEUE_URL]: this.workflowQueue.queueUrl,
-    });
-  }
-
-  private configureScheduleActivity(func: Function) {
-    this.activityWorker.grantInvoke(func);
-    addEnvironment(func, {
-      [ENV_NAMES.ACTIVITY_WORKER_FUNCTION_NAME]:
-        this.activityWorker.functionName,
-    });
-  }
-
-  private grantScheduleTimer(grantable: IGrantable) {
-    this.scheduler.timerQueue.grantSendMessages(grantable);
-    grantable.grantPrincipal.addToPrincipalPolicy(
-      new PolicyStatement({
-        actions: ["scheduler:CreateSchedule"],
-        resources: [this.scheduler.scheduleGroupWildCardArn],
-      })
-    );
-  }
-
-  private configureScheduleTimer(func: Function) {
-    this.grantScheduleTimer(func);
-    addEnvironment(func, {
-      [ENV_NAMES.SCHEDULE_FORWARDER_ARN]:
-        this.scheduler.scheduleForwarder.functionArn,
-      [ENV_NAMES.SCHEDULER_DLQ_ROLE_ARN]: this.scheduler.dlq.queueArn,
-      [ENV_NAMES.SCHEDULER_GROUP]: this.scheduler.schedulerGroup.ref,
-      [ENV_NAMES.SCHEDULER_ROLE_ARN]: this.scheduler.schedulerRole.roleArn,
-      [ENV_NAMES.TIMER_QUEUE_URL]: this.scheduler.timerQueue.queueUrl,
-=======
     this.grantPrincipal = new CompositePrincipal(
       // when granting permissions to the service,
       // propagate them to the following principals
@@ -298,30 +204,8 @@
           activityWorker: this.activityWorker.functionName,
         },
       }),
->>>>>>> 9f58c2f3
-    });
-  }
-
-<<<<<<< HEAD
-  private configureRecordHistory(func: Function) {
-    this.history.grantReadWrite(func);
-    addEnvironment(func, {
-      [ENV_NAMES.EXECUTION_HISTORY_BUCKET]: this.history.bucketName,
-    });
-  }
-
-  private configureActivityWorker() {
-    this.configureStartWorkflow(this.activityWorker);
-    this.configurePublish(this.activityWorker);
-
-    // the worker will issue an UpdateItem command to lock
-    this.locksTable.grantWriteData(this.activityWorker);
-
-    addEnvironment(this.activityWorker, {
-      [ENV_NAMES.ACTIVITY_LOCK_TABLE_NAME]: this.locksTable.tableName,
-      [ENV_NAMES.TIMER_QUEUE_URL]: this.scheduler.timerQueue.queueUrl,
-    });
-=======
+    });
+
     this.serviceDataSSM.grantRead(this.cliRole);
 
     this.configureActivityWorker();
@@ -329,30 +213,28 @@
     this.configureOrchestrator();
   }
 
+  /**
+   * Grants permission to publish to this {@link Service}'s {@link eventBus}.
+   */
+  public grantPublish(grantable: IGrantable) {
+    this.eventBus.grantPutEventsTo(grantable);
+  }
+
+  private configurePublish(func: Function) {
+    this.grantPublish(func);
+    func.addEnvironment(ENV_NAMES.EVENT_BUS_ARN, this.eventBus.eventBusArn);
+  }
+
   public grantRead(grantable: IGrantable) {
     this.history.grantRead(grantable);
     this.table.grantReadData(grantable);
->>>>>>> 9f58c2f3
-  }
-
-  private configureOrchestrator() {
-    this.configurePublish(this.orchestrator);
-    this.configureRecordHistory(this.orchestrator);
-    this.configureScheduleActivity(this.orchestrator);
-    this.configureScheduleTimer(this.orchestrator);
-    this.configureStartWorkflow(this.orchestrator);
-  }
-
-<<<<<<< HEAD
-  private configureApiHandler() {
-    this.configureStartWorkflow(this.api.handler);
-    this.configurePublish(this.api.handler);
-  }
-
-  private configureEventHandler() {
-    this.configureStartWorkflow(this.eventHandler);
-    this.configurePublish(this.eventHandler);
-=======
+  }
+
+  public grantStartWorkflow(grantable: IGrantable) {
+    this.workflowQueue.grantSendMessages(grantable);
+    this.table.grantReadWriteData(grantable);
+  }
+
   private configureStartWorkflow(func: Function) {
     this.grantStartWorkflow(func);
     addEnvironment(func, {
@@ -388,10 +270,11 @@
   }
 
   private configureOrchestrator() {
+    this.configurePublish(this.orchestrator);
     this.configureRecordHistory(this.orchestrator);
     this.configureScheduleActivity(this.orchestrator);
+    this.configureStartWorkflow(this.orchestrator);
     this.scheduler.configureScheduleTimer(this.orchestrator);
-    this.configureStartWorkflow(this.orchestrator);
   }
 
   private configureApiHandler() {
@@ -424,7 +307,6 @@
         ],
       })
     );
->>>>>>> 9f58c2f3
   }
 
   /**
