import {
  AppSpec,
  MetricsCommon,
  OrchestratorMetrics,
  ServiceType,
} from "@eventual/core";
import { Arn, Names, RemovalPolicy, Stack } from "aws-cdk-lib";
import {
  AttributeType,
  BillingMode,
  ProjectionType,
  Table,
} from "aws-cdk-lib/aws-dynamodb";
import {
  AccountRootPrincipal,
  CompositePrincipal,
  Effect,
  IGrantable,
  IPrincipal,
  PolicyStatement,
  Role,
} from "aws-cdk-lib/aws-iam";
import { Function } from "aws-cdk-lib/aws-lambda";
import { StringParameter } from "aws-cdk-lib/aws-ssm";
import { Construct } from "constructs";
import { Activities, IActivities } from "./activities";
import { lazyInterface } from "./proxy-construct";
import { IScheduler, Scheduler } from "./scheduler";
import { Api } from "./service-api";
import { outDir } from "./utils";
import { IWorkflows, Workflows, WorkflowsProps } from "./workflows";
import { Events } from "./events";
import {
  Metric,
  MetricOptions,
  Statistic,
  Unit,
} from "aws-cdk-lib/aws-cloudwatch";
import { bundleSourcesSync, inferSync } from "./compile-client";
import path from "path";
import { ExecutionRecord } from "@eventual/aws-runtime";

export interface ServiceProps {
  entry: string;
  name?: string;
  environment?: {
    [key: string]: string;
  };
  workflows?: Pick<WorkflowsProps, "orchestrator">;
}

export class Service extends Construct implements IGrantable {
  /**
   * Name of this Service.
   */
  public readonly serviceName: string;
  /**
   * The {@link AppSec} inferred from the application code.
   */
  public readonly appSpec: AppSpec;
  /**
   * This {@link Service}'s API Gateway.
   */
  public readonly api: Api;
  /**
   * This {@link Service}'s {@link Events} that can be published and subscribed to.
   */
  public readonly events: Events;
  /**
   * A single-table used for execution data and granular workflow events/
   */
  public readonly table: Table;
  /**
   * The subsystem that controls activities.
   */
  public readonly activities: Activities;
  /**
   * The subsystem that controls workflows.
   */
  public readonly workflows: Workflows;
  /**
   * The subsystem for schedules and sleep timers.
   */
  public readonly scheduler: Scheduler;
  /**
   * The Resources for schedules and sleep timers.
   */
  public readonly cliRole: Role;
  /**
   * A SSM parameter containing data about this service.
   */
  public readonly serviceDataSSM: StringParameter;

  public readonly grantPrincipal: IPrincipal;

  constructor(scope: Construct, id: string, props: ServiceProps) {
    super(scope, id);

    this.serviceName = props.name ?? Names.uniqueResourceName(this, {});

<<<<<<< HEAD
    this.appSpec = JSON.parse(
      execSync(
        `npx ts-node-esm ${require.resolve(
          "@eventual/compiler/bin/eventual-infer.js"
        )} ${props.entry}`
      ).toString("utf-8")
    );
=======
    this.appSpec = inferSync(props.entry);
>>>>>>> bb62df23

    bundleSourcesSync(
      outDir(this),
      props.entry,
      {
        name: ServiceType.OrchestratorWorker,
        entry: runtimeEntrypoint("orchestrator"),
        eventualTransform: true,
        serviceType: ServiceType.OrchestratorWorker,
      },
      {
        name: ServiceType.ActivityWorker,
        entry: runtimeEntrypoint("activity-worker"),
        serviceType: ServiceType.ActivityWorker,
      },
      {
        name: ServiceType.ApiHandler,
        entry: runtimeEntrypoint("api-handler"),
        serviceType: ServiceType.ApiHandler,
      },
      {
        name: ServiceType.EventHandler,
        entry: runtimeEntrypoint("event-handler"),
        serviceType: ServiceType.EventHandler,
      }
    );

    // Table - History, Executions
    this.table = new Table(this, "Table", {
      partitionKey: { name: "pk", type: AttributeType.STRING },
      sortKey: { name: "sk", type: AttributeType.STRING },
      billingMode: BillingMode.PAY_PER_REQUEST,
      removalPolicy: RemovalPolicy.DESTROY,
    });

    this.table.addLocalSecondaryIndex({
      indexName: ExecutionRecord.START_TIME_SORTED_INDEX,
      sortKey: {
        name: ExecutionRecord.START_TIME,
        type: AttributeType.STRING,
      },
      projectionType: ProjectionType.ALL,
    });

    const proxyScheduler = lazyInterface<IScheduler>();
    const proxyWorkflows = lazyInterface<IWorkflows>();
    const proxyActivities = lazyInterface<IActivities>();

    this.events = new Events(this, "Events", {
      appSpec: this.appSpec,
      serviceName: this.serviceName,
      environment: props.environment,
      workflows: proxyWorkflows,
      activities: proxyActivities,
    });

    this.activities = new Activities(this, "Activities", {
      scheduler: proxyScheduler,
      workflows: proxyWorkflows,
      environment: props.environment,
      events: this.events,
    });
    proxyActivities._bind(this.activities);

    this.workflows = new Workflows(this, "Workflows", {
      scheduler: proxyScheduler,
      activities: this.activities,
      table: this.table,
      events: this.events,
      ...props.workflows,
    });
    proxyWorkflows._bind(this.workflows);

    this.scheduler = new Scheduler(this, "Scheduler", {
      workflows: this.workflows,
      activities: this.activities,
    });
    proxyScheduler._bind(this.scheduler);

    this.api = new Api(this, "Api", {
      serviceName: this.serviceName,
      environment: props.environment,
      activities: this.activities,
      workflows: this.workflows,
      events: this.events,
      scheduler: this.scheduler,
      entry: props.entry,
    });

    this.grantPrincipal = new CompositePrincipal(
      // when granting permissions to the service,
      // propagate them to the following principals
      this.activities.worker.grantPrincipal,
      this.api.handler.grantPrincipal
    );

    this.cliRole = new Role(this, "EventualCliRole", {
      roleName: `eventual-cli-${this.serviceName}`,
      assumedBy: new AccountRootPrincipal(),
    });
    this.grantFilterLogEvents(this.cliRole);
    this.api.grantExecute(this.cliRole);

    this.serviceDataSSM = new StringParameter(this, "service-data", {
      parameterName: `/eventual/services/${this.serviceName}`,
      stringValue: JSON.stringify({
        apiEndpoint: this.api.gateway.apiEndpoint,
        eventBusArn: this.events.bus.eventBusArn,
        functions: {
          orchestrator: this.workflows.orchestrator.functionName,
          activityWorker: this.activities.worker.functionName,
        },
      }),
    });

    this.serviceDataSSM.grantRead(this.cliRole);
  }

  /**
   * Add an environment variable to the Activity, API, Event and Workflow handler Functions.
   *
   * @param key The environment variable key.
   * @param value The environment variable's value.
   */
  public addEnvironment(key: string, value: string): void {
    this.activities.worker.addEnvironment(key, value);
    this.api.handler.addEnvironment(key, value);
    this.events.handler.addEnvironment(key, value);
    this.workflows.orchestrator.addEnvironment(key, value);
  }

  public grantRead(grantable: IGrantable) {
    this.table.grantReadData(grantable);
  }

  public grantFinishActivity(grantable: IGrantable) {
    this.activities.grantCompleteActivity(grantable);
  }

  public grantStartExecution(grantable: IGrantable) {
    this.workflows.grantSubmitWorkflowEvent(grantable);
  }

  /**
   * Configure the ability heartbeat, cancel, and finish activities.
   */
  public configureFullActivityControl(func: Function) {
    this.activities.configureFullControl(func);
  }

  public grantFilterLogEvents(grantable: IGrantable) {
    this.workflows.grantFilterOrchestratorLogs(grantable);
    this.activities.grantFilterWorkerLogs(grantable);
  }

  /**
   * Allow a client to list services from ssm
   */
  public static grantDescribeParameters(stack: Stack, grantable: IGrantable) {
    grantable.grantPrincipal.addToPrincipalPolicy(
      new PolicyStatement({
        actions: ["ssm:DescribeParameters"],
        effect: Effect.ALLOW,
        resources: [
          Arn.format(
            {
              service: "ssm",
              resource: "parameter",
              resourceName: "/eventual/services",
            },
            stack
          ),
        ],
      })
    );
  }

  /**
   * The time taken to run the workflow's function to advance execution of the workflow.
   *
   * This does not include the time taken to invoke commands or save history. It is
   * purely a metric for how well the workflow's function is performing as history grows.
   */
  public metricAdvanceExecutionDuration(options?: MetricOptions): Metric {
    return this.metric({
      statistic: Statistic.AVERAGE,
      metricName: OrchestratorMetrics.AdvanceExecutionDuration,
      unit: Unit.MILLISECONDS,
      ...options,
    });
  }

  /**
   * The number of commands invoked in a single batch by the orchestrator.
   */
  public metricCommandsInvoked(options?: MetricOptions): Metric {
    return this.metric({
      statistic: Statistic.AVERAGE,
      metricName: OrchestratorMetrics.CommandsInvoked,
      unit: Unit.COUNT,
      ...options,
    });
  }

  /**
   * The time taken to invoke all Commands emitted by advancing a workflow.
   */
  public metricInvokeCommandsDuration(options?: MetricOptions): Metric {
    return this.metric({
      statistic: Statistic.AVERAGE,
      metricName: OrchestratorMetrics.InvokeCommandsDuration,
      unit: Unit.MILLISECONDS,
      ...options,
    });
  }

  /**
   * Time taken to download an execution's history from S3.
   */
  public metricLoadHistoryDuration(options?: MetricOptions): Metric {
    return this.metric({
      statistic: Statistic.AVERAGE,
      metricName: OrchestratorMetrics.LoadHistoryDuration,
      unit: Unit.MILLISECONDS,
      ...options,
    });
  }

  /**
   * Time taken to save an execution's history to S3.
   */
  public metricSaveHistoryDuration(options?: MetricOptions): Metric {
    return this.metric({
      statistic: Statistic.AVERAGE,
      metricName: OrchestratorMetrics.SaveHistoryDuration,
      unit: Unit.MILLISECONDS,
      ...options,
    });
  }

  /**
   * The size of the history S3 file in bytes.
   */
  public metricSavedHistoryBytes(options?: MetricOptions): Metric {
    return this.metric({
      metricName: OrchestratorMetrics.SavedHistoryBytes,
      unit: Unit.BYTES,
      statistic: Statistic.AVERAGE,
      ...options,
    });
  }

  /**
   * The number of events stored in the history S3 file.
   */
  public metricSavedHistoryEvents(options?: MetricOptions): Metric {
    return this.metric({
      metricName: OrchestratorMetrics.SavedHistoryEvents,
      unit: Unit.COUNT,
      statistic: Statistic.AVERAGE,
      ...options,
    });
  }

  /**
   * The number of commands invoked in a single batch by the orchestrator.
   */
  public metricMaxTaskAge(options?: MetricOptions): Metric {
    return this.metric({
      statistic: Statistic.AVERAGE,
      metricName: OrchestratorMetrics.MaxTaskAge,
      unit: Unit.MILLISECONDS,
      ...options,
    });
  }

  private metric(
    options: MetricOptions & {
      metricName: string;
    }
  ) {
    return new Metric({
      ...options,
      namespace: MetricsCommon.EventualNamespace,
      dimensionsMap: {
        ...options?.dimensionsMap,
        [MetricsCommon.WorkflowNameDimension]: this.serviceName,
      },
    });
  }
}

export function runtimeEntrypoint(name: string) {
  return path.join(
    require.resolve("@eventual/aws-runtime"),
    `../../esm/handlers/${name}.js`
  );
}<|MERGE_RESOLUTION|>--- conflicted
+++ resolved
@@ -98,17 +98,7 @@
 
     this.serviceName = props.name ?? Names.uniqueResourceName(this, {});
 
-<<<<<<< HEAD
-    this.appSpec = JSON.parse(
-      execSync(
-        `npx ts-node-esm ${require.resolve(
-          "@eventual/compiler/bin/eventual-infer.js"
-        )} ${props.entry}`
-      ).toString("utf-8")
-    );
-=======
     this.appSpec = inferSync(props.entry);
->>>>>>> bb62df23
 
     bundleSourcesSync(
       outDir(this),
