import { CorsHttpMethod } from "@aws-cdk/aws-apigatewayv2-alpha";
import type { BucketRuntimeOverrides } from "@eventual/aws-runtime";
import {
  bucketServiceBucketName,
  bucketServiceBucketSuffix,
  ENV_NAMES,
} from "@eventual/aws-runtime";
import type {
  BucketNotificationHandlerFunction,
  BucketRuntime,
} from "@eventual/core-runtime";
import { IGrantable, IPrincipal, PolicyStatement } from "aws-cdk-lib/aws-iam";
import { Function, FunctionProps } from "aws-cdk-lib/aws-lambda";
import { S3EventSource } from "aws-cdk-lib/aws-lambda-event-sources";
import * as s3 from "aws-cdk-lib/aws-s3";
import { Duration, RemovalPolicy, Stack } from "aws-cdk-lib/core";
import { Construct } from "constructs";
import type { CorsOptions } from "./command-service";
import {
  configureWorkerCalls,
  WorkerServiceConstructProps,
} from "./service-common";
import { ServiceFunction } from "./service-function";
import { formatBucketArn, serviceBucketArn, ServiceEntityProps } from "./utils";
import { EventualResource } from "./resource";
import { SecureBucket } from "./secure/bucket";

export type BucketOverrides<Service> = Partial<
  ServiceEntityProps<
    Service,
    "Bucket",
    BucketRuntimeOverrides & Partial<s3.BucketProps>
  >
>;

export type BucketNotificationHandlerOverrides<Service> = Partial<
  ServiceEntityProps<
    Service,
    "BucketNotificationHandler",
    BucketNotificationHandlerFunctionProps
  >
>;

export type ServiceBuckets<Service> = ServiceEntityProps<
  Service,
  "Bucket",
  IBucket
>;

export type ServiceBucketNotificationHandlers<Service> = ServiceEntityProps<
  Service,
  "BucketNotificationHandler",
  BucketNotificationHandler
>;

export type BucketNotificationHandlerFunctionProps = Omit<
  Partial<FunctionProps>,
  "code" | "handler" | "functionName" | "events"
>;

export interface BucketServiceProps<Service>
  extends WorkerServiceConstructProps {
  bucketOverrides?: BucketOverrides<Service>;
  bucketHandlerOverrides?: BucketNotificationHandlerOverrides<Service>;
  cors?: CorsOptions;
}

export class BucketService<Service> {
  public buckets: ServiceBuckets<Service>;
  public bucketHandlers: ServiceBucketNotificationHandlers<Service>;

  constructor(private props: BucketServiceProps<Service>) {
    const bucketsScope = new Construct(props.serviceScope, "Buckets");

    this.buckets = Object.fromEntries(
      props.build.buckets.buckets.map((b) => [
        b.name,
        new Bucket(bucketsScope, {
          bucket: b,
          bucketService: this,
          serviceProps: props,
        }),
      ])
    ) as ServiceBuckets<Service>;

    this.bucketHandlers = Object.values(
      this.buckets as Record<string, Bucket>
    ).reduce((handlers: Record<string, BucketNotificationHandler>, ent) => {
      return {
        ...handlers,
        ...ent.handlers,
      };
    }, {}) as ServiceBucketNotificationHandlers<Service>;
  }

  public configureReadWriteBuckets(func: Function) {
    this.addEnvs(func, ENV_NAMES.SERVICE_NAME, ENV_NAMES.BUCKET_OVERRIDES);
    this.grantReadWriteBuckets(func);
  }

  public grantReadWriteBuckets(grantee: IGrantable) {
    const stack = Stack.of(this.props.systemScope);
    // find any bucket names that were provided by the service and not computed
    const bucketNameOverrides = this.props.bucketOverrides
      ? Object.values(
          this.props.bucketOverrides as Record<string, BucketRuntimeOverrides>
        )
          .map((s) => s.bucketName)
          .filter((s): s is string => !!s)
      : [];

    // grants the permission to start any task
    grantee.grantPrincipal.addToPrincipalPolicy(
      new PolicyStatement({
        actions: ["s3:List*"],
        resources: [
          serviceBucketArn(
            this.props.serviceName,
            bucketServiceBucketSuffix("*", stack.account, stack.region),
            false
          ),
          ...bucketNameOverrides.map(formatBucketArn),
        ],
      })
    );

    grantee.grantPrincipal.addToPrincipalPolicy(
      new PolicyStatement({
        actions: [
          "s3:List*",
          "s3:GetObject*",
          "s3:PutObject*",
          "s3:DeleteObject*",
        ],
        resources: [
          `${serviceBucketArn(
            this.props.serviceName,
            bucketServiceBucketSuffix("*", stack.account, stack.region),
            false
          )}/*`,
          ...bucketNameOverrides.map((s) => formatBucketArn(`${s}/*`)),
        ],
      })
    );
    if (this.props.compliancePolicy.isCustomerManagedKeys()) {
      // data in the buckets are encrypted with a key that the customer owns
      this.props.compliancePolicy.dataEncryptionKey.grantEncryptDecrypt(
        grantee
      );
    }
  }

  private readonly ENV_MAPPINGS = {
    [ENV_NAMES.SERVICE_NAME]: () => this.props.serviceName,
    [ENV_NAMES.BUCKET_OVERRIDES]: () =>
      Stack.of(this.props.serviceScope).toJsonString(
        this.props.bucketOverrides
      ),
  } as const;

  private addEnvs(func: Function, ...envs: (keyof typeof this.ENV_MAPPINGS)[]) {
    envs.forEach((env) => func.addEnvironment(env, this.ENV_MAPPINGS[env]()));
  }
}

interface BucketProps {
  serviceProps: BucketServiceProps<any>;
  bucketService: BucketService<any>;
  bucket: BucketRuntime;
}

export interface IBucket {
  bucket: s3.Bucket;
  handlers: Record<string, BucketNotificationHandler>;
}

class Bucket extends Construct implements IBucket {
  public bucket: s3.Bucket;
  public handlers: Record<string, BucketNotificationHandler>;

  constructor(scope: Construct, props: BucketProps) {
    super(scope, props.bucket.name);

<<<<<<< HEAD
    const bucketOverrides = {
      // then let the user override them
      ...props.serviceProps.bucketOverrides?.[props.bucket.name],
    };
=======
    const stack = Stack.of(this);

    const bucketOverrides =
      props.serviceProps.bucketOverrides?.[props.bucket.name];
>>>>>>> 12adb34d

    this.bucket = new SecureBucket(this, "Bucket", {
      compliancePolicy: props.serviceProps.compliancePolicy,
      ...bucketOverrides,
      cors:
        props.serviceProps.cors &&
        props.serviceProps.cors.allowMethods &&
        props.serviceProps.cors.allowOrigins
          ? [
              {
                allowedMethods: [
                  ...new Set(
                    props.serviceProps.cors.allowMethods.flatMap((s) =>
                      s === CorsHttpMethod.ANY
                        ? [
                            s3.HttpMethods.DELETE,
                            s3.HttpMethods.PUT,
                            s3.HttpMethods.POST,
                            s3.HttpMethods.HEAD,
                            s3.HttpMethods.GET,
                          ]
                        : Object.values(s3.HttpMethods).find(
                            (v) => s.toString() === v.toString()
                          ) ?? []
                    )
                  ),
                ],
                allowedOrigins: props.serviceProps.cors.allowOrigins,
                allowedHeaders: props.serviceProps.cors.allowHeaders,
                exposedHeaders: props.serviceProps.cors.exposeHeaders,
                maxAge: props.serviceProps.cors.maxAge?.toSeconds(),
              },
            ]
          : undefined,
      bucketName:
        bucketOverrides?.bucketName ??
        bucketServiceBucketName(
          props.serviceProps.serviceName,
          props.bucket.name,
          stack.account,
          stack.region
        ),
      autoDeleteObjects: bucketOverrides?.autoDeleteObjects ?? true,
      removalPolicy: bucketOverrides?.removalPolicy ?? RemovalPolicy.DESTROY,
      versioned: bucketOverrides?.versioned ?? props.bucket.options?.versioned,
    });

    const bucketHandlerScope = new Construct(this, "BucketHandlers");

    this.handlers = Object.fromEntries(
      props.bucket.handlers.map((s) => [
        s.spec.name,
        new BucketNotificationHandler(bucketHandlerScope, s.spec.name, {
          bucket: this.bucket,
          bucketService: props.bucketService,
          serviceProps: props.serviceProps,
          handler: s,
        }),
      ])
    );
  }
}

interface BucketNotificationHandlerProps {
  bucket: s3.Bucket;
  serviceProps: BucketServiceProps<any>;
  bucketService: BucketService<any>;
  handler: BucketNotificationHandlerFunction;
}

export class BucketNotificationHandler
  extends Construct
  implements EventualResource
{
  public grantPrincipal: IPrincipal;
  public handler: Function;
  constructor(
    scope: Construct,
    id: string,
    props: BucketNotificationHandlerProps
  ) {
    super(scope, id);

    const handlerName = props.handler.spec.name;
    const bucketName = props.handler.spec.bucketName;

    this.handler = new ServiceFunction(this, "Handler", {
      build: props.serviceProps.build,
      bundledFunction: props.handler,
      functionNameSuffix: `bucket-handler-${bucketName}-${handlerName}`,
      serviceName: props.serviceProps.serviceName,
      defaults: {
        timeout: Duration.minutes(1),
        environment: {
          [ENV_NAMES.BUCKET_NAME]: bucketName,
          [ENV_NAMES.BUCKET_HANDLER_NAME]: handlerName,
          ...props.serviceProps.environment,
        },
        events: [
          new S3EventSource(props.bucket, {
            events: !props.handler.spec.options?.eventTypes
              ? [
                  s3.EventType.OBJECT_CREATED_PUT,
                  s3.EventType.OBJECT_CREATED_COPY,
                  s3.EventType.OBJECT_REMOVED,
                ]
              : props.handler.spec.options.eventTypes.map((o) => {
                  return o === "put"
                    ? s3.EventType.OBJECT_CREATED_PUT
                    : o === "copy"
                    ? s3.EventType.OBJECT_CREATED_COPY
                    : s3.EventType.OBJECT_REMOVED;
                }),
            filters: props.handler.spec.options?.filters,
          }),
        ],
      },
      runtimeProps: props.handler.spec.options,
      overrides: props.serviceProps.bucketHandlerOverrides?.[handlerName],
    });

    // let the handler worker use the service client.
    configureWorkerCalls(props.serviceProps, this.handler);

    this.grantPrincipal = this.handler.grantPrincipal;
  }
}<|MERGE_RESOLUTION|>--- conflicted
+++ resolved
@@ -181,17 +181,10 @@
   constructor(scope: Construct, props: BucketProps) {
     super(scope, props.bucket.name);
 
-<<<<<<< HEAD
-    const bucketOverrides = {
-      // then let the user override them
-      ...props.serviceProps.bucketOverrides?.[props.bucket.name],
-    };
-=======
     const stack = Stack.of(this);
 
     const bucketOverrides =
       props.serviceProps.bucketOverrides?.[props.bucket.name];
->>>>>>> 12adb34d
 
     this.bucket = new SecureBucket(this, "Bucket", {
       compliancePolicy: props.serviceProps.compliancePolicy,
