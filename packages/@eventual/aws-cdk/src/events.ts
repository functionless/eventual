import { ENV_NAMES } from "@eventual/aws-runtime";
import { Schemas, ServiceType, Subscription } from "@eventual/core";
import { aws_eventschemas, Lazy, Resource } from "aws-cdk-lib";
import { EventBus, IEventBus, Rule } from "aws-cdk-lib/aws-events";
import { LambdaFunction } from "aws-cdk-lib/aws-events-targets";
import { IGrantable, IPrincipal } from "aws-cdk-lib/aws-iam";
import { Function, FunctionProps } from "aws-cdk-lib/aws-lambda";
import { IQueue, Queue } from "aws-cdk-lib/aws-sqs";
import { Construct } from "constructs";
import type { OpenAPIObject, SchemaObject } from "openapi3-ts";
import type { BuildOutput } from "./build";
import { IService } from "./service";
import { IServiceApi } from "./service-api";
import { ServiceFunction } from "./service-function";
import { grant } from "./grant";
import { computeDurationSeconds } from "@eventual/runtime-core";
import { Duration } from "aws-cdk-lib";
<<<<<<< HEAD
import type { KeysOfType } from "./utils";
=======
>>>>>>> 452445e2

export type EventHandlerNames<Service> = KeysOfType<
  Service,
  { kind: "EventHandler" }
>;

export interface EventsProps<Service = any> {
  /**
   * The built service describing the event subscriptions within the Service.
   */
  readonly build: BuildOutput;
  /**
   * The name of the Service this {@link Events} repository belongs to.
   */
  readonly serviceName: string;
  /**
   * Optional environment variables to add to the {@link Events.defaultHandler}.
   *
   * @default - no extra environment variables
   */
  readonly environment?: Record<string, string>;
  /**
   * Configuration for individual Event Handlers created with `onEvent`.
   */
  readonly handlers?: {
    [eventHandler in EventHandlerNames<Service>]?: EventHandlerProps;
  };
  readonly service: IService;
  readonly api: IServiceApi;
}

export interface EventHandlerProps
  extends Omit<Partial<FunctionProps>, "code" | "handler" | "functionName"> {}

export class Events<Service> extends Construct implements IGrantable {
  /**
   * The {@link EventBus} containing all events flowing into and out of this {@link Service}.
   */
  public readonly bus: IEventBus;
  /**
<<<<<<< HEAD
   * The Event Bridge Schema Registry for all Events in this Service.
   */
  public readonly registry: Registry;
  /**
   * The default Lambda {@link Function} that handles events subscribed to in this service's {@link eventBus}.
   *
   * This Function only contains event handlers that were not exported by the service -- exported event
   * handlers are individually bundled and a separate {@link Function} is created. These are available
   * in {@link handlers}.
   */
  public readonly defaultHandler: Function;
  /**
   * Individual Event Handler Lambda Functions handling only events they subscribe to. These handlers
   * are individually bundled and tree-shaken for optimal performance and may contain their own custom
   * memory and timeout configuration.
   */
  public readonly handlers: {
    [handler in EventHandlerNames<Service>]: Function;
  };

  public get handlersList(): Function[] {
    return Object.values(this.handlers);
  }

=======
   * The default Lambda {@link Function} that handles events subscribed to in this service's {@link eventBus}.
   *
   * This Function only contains event handlers that were not exported by the service -- exported event
   * handlers are individually bundled and a separate {@link Function} is created. These are available
   * in {@link handlers}.
   */
  public readonly defaultHandler: Function;
  /**
   * Individual Event Handler Lambda Functions handling only events they subscribe to. These handlers
   * are individually bundled and tree-shaken for optimal performance and may contain their own custom
   * memory and timeout configuration.
   */
  public readonly handlers: Function[];
>>>>>>> 452445e2
  /**
   * A SQS Queue to collect events that failed to be handled.
   */
  public readonly deadLetterQueue: IQueue;

  public readonly grantPrincipal: IPrincipal;

  private readonly serviceName: string;

  constructor(scope: Construct, id: string, private props: EventsProps) {
    super(scope, id);

    this.serviceName = props.serviceName;

    this.bus = new EventBus(this, "Bus", {
      eventBusName: props.serviceName,
    });

    this.registry = new Registry(this, "Registry", {
      registryName: props.serviceName,
      description: `Event Schemas for the ${props.serviceName} service`,
      schemas: props.build.events.schemas,
    });

    this.deadLetterQueue = new Queue(this, "DeadLetterQueue");

    const functionProps = {
      serviceType: ServiceType.EventHandler,
      deadLetterQueueEnabled: true,
      deadLetterQueue: this.deadLetterQueue,
      retryAttempts: 2,
      environment: props.environment,
    };

    this.defaultHandler = new ServiceFunction(this, "Handler", {
      code: props.build.getCode(props.build.events.default.file),
      functionName: `${props.serviceName}-event-handler`,
      ...functionProps,
    });
    this.grantPrincipal = this.defaultHandler.grantPrincipal;
    this.configurePublish(this.defaultHandler);

    // create a Construct to safely nest bundled functions in their own namespace
    const handlers = new Construct(this, "BundledHandlers");

<<<<<<< HEAD
    this.handlers = Object.fromEntries(
      props.build.events.handlers.map((handler) => {
        const handlerFunction = new ServiceFunction(
          handlers,
          handler.exportName,
          {
            code: props.build.getCode(props.build.events.default.file),
            functionName: `${props.serviceName}-event-${handler.exportName}`,
            ...functionProps,
            memorySize: handler.memorySize,
            timeout: handler.timeout
              ? Duration.seconds(computeDurationSeconds(handler.timeout))
              : undefined,
            role: this.defaultHandler.role,
            ...(props.handlers?.[handler.exportName] ?? {}),
          }
        );

        this.createRule(
          handlerFunction,
          handler.subscriptions,
          handler.retryAttempts
        );

        return [handler.exportName, handlerFunction];
      })
    ) as {
      [handler in EventHandlerNames<Service>]: Function;
    };
=======
    this.handlers = props.build.events.handlers.map((handler) => {
      const handlerFunction = new ServiceFunction(
        handlers,
        handler.exportName,
        {
          code: props.build.getCode(props.build.events.default.file),
          functionName: `${props.serviceName}-event-${handler.exportName}`,
          ...functionProps,
          memorySize: handler.memorySize,
          timeout: handler.timeout
            ? Duration.seconds(computeDurationSeconds(handler.timeout))
            : undefined,
          role: this.defaultHandler.role,
        }
      );

      this.createRule(
        handlerFunction,
        handler.subscriptions,
        handler.retryAttempts
      );

      return handlerFunction;
    });
>>>>>>> 452445e2

    this.createRule(
      this.defaultHandler,
      props.build.events.default.subscriptions,
      undefined
    );
<<<<<<< HEAD

    this.configureEventHandler();
  }

=======

    this.configureEventHandler();
  }

>>>>>>> 452445e2
  private createRule(
    func: Function,
    subscriptions: Subscription[],
    retryAttempts: number | undefined
  ) {
    if (subscriptions.length > 0) {
      // configure a Rule to route all subscribed events to the eventHandler
      new Rule(func, "Rules", {
        eventBus: this.bus,
        eventPattern: {
          // only events that originate
          // TODO: this seems like it would break service-to-service?
          source: [this.serviceName],
          detailType: Array.from(new Set(subscriptions.map((sub) => sub.name))),
        },
        targets: [
          new LambdaFunction(func, {
            deadLetterQueue: this.deadLetterQueue,
            retryAttempts,
          }),
        ],
      });
    }
  }

  public configurePublish(func: Function) {
    this.grantPublish(func);
    this.addEnvs(func, ENV_NAMES.EVENT_BUS_ARN, ENV_NAMES.SERVICE_NAME);
  }

  /**
   * Grants permission to publish to this {@link Service}'s {@link eventBus}.
   */
  @grant()
  public grantPublish(grantable: IGrantable) {
    this.bus.grantPutEventsTo(grantable);
  }

  configureEventHandler() {
    // allows the access to all of the operations on the injected service client
    this.props.service.configureForServiceClient(this.defaultHandler);
<<<<<<< HEAD
    this.handlersList.map((handler) =>
      this.props.service.configureForServiceClient(handler as Function)
    );
    // allow http access to the service client
    this.props.api.configureInvokeHttpServiceApi(this.defaultHandler);
    this.handlersList.map((handler) =>
      this.props.api.configureInvokeHttpServiceApi(handler as Function)
=======
    this.handlers.map((handler) =>
      this.props.service.configureForServiceClient(handler)
    );
    // allow http access to the service client
    this.props.api.configureInvokeHttpServiceApi(this.defaultHandler);
    this.handlers.map((handler) =>
      this.props.api.configureInvokeHttpServiceApi(handler)
>>>>>>> 452445e2
    );
  }

  private readonly ENV_MAPPINGS = {
    [ENV_NAMES.EVENT_BUS_ARN]: () => this.bus.eventBusArn,
    [ENV_NAMES.SERVICE_NAME]: () => this.serviceName,
  } as const;

  private addEnvs(func: Function, ...envs: (keyof typeof this.ENV_MAPPINGS)[]) {
    envs.forEach((env) => func.addEnvironment(env, this.ENV_MAPPINGS[env]()));
  }
}

export interface RegistryProps {
  registryName?: string;
  description?: string;
  schemas?: Schemas;
}

export class Registry extends Resource {
  /**
   * The underlying CloudFormation Schema Registry.
   */
  public readonly resource: aws_eventschemas.CfnRegistry;
  /**
   * ARN of the Schema Registry.
   */
  public readonly registryArn: string;
  /**
   * Name of the Schema Registry.
   */
  public readonly registryName: string;

  // internal Construct for namespacing Schemas.
  public readonly schema: Schema;

  constructor(scope: Construct, id: string, props: RegistryProps) {
    super(scope, id);

    this.resource = new aws_eventschemas.CfnRegistry(this, "Resource", {
      registryName: props.registryName,
      description: props.description,
    });

    this.registryArn = this.resource.attrRegistryArn;
    this.registryName = this.resource.attrRegistryName;

    this.schema = new Schema(this, "Schema", {
      schemaRegistry: this,
      schemaName: props.registryName,
      schemas: props.schemas,
    });
  }
}

export interface SchemaProps {
  schemaRegistry: Registry;
  schemaName?: string;
  schemas?: Schemas;
}

export class Schema extends Resource {
  /**
   * The underlying Schema CloudFormation Resource.
   */
  public readonly resource: aws_eventschemas.CfnSchema;
  /**
   * Schemas inside this Schema registration.
   */
  public readonly schemas: Schemas;

  constructor(scope: Construct, id: string, props: SchemaProps) {
    super(scope, id);

    this.schemas = props.schemas ?? {};

    this.resource = new aws_eventschemas.CfnSchema(this, "Resource", {
      registryName: props.schemaRegistry.registryName,
      schemaName: props.schemaName,
      type: "OpenApi3",
      content: Lazy.string({
        produce: () =>
          JSON.stringify({
            openapi: "3.0.0",
            info: {
              version: "1.0.0",
              title: props.schemaName ?? props.schemaRegistry.registryName,
            },
            components: {
              schemas: props.schemas,
            },
            paths: {},
          } satisfies OpenAPIObject),
      }),
    });
  }

  public addSchema(schemaName: string, schema: SchemaObject): void {
    if (schemaName in this.schemas) {
      throw new Error(`schema ${schemaName} already exists in this Registry`);
    }
    this.schemas[schemaName] = schema;
  }
}<|MERGE_RESOLUTION|>--- conflicted
+++ resolved
@@ -15,10 +15,7 @@
 import { grant } from "./grant";
 import { computeDurationSeconds } from "@eventual/runtime-core";
 import { Duration } from "aws-cdk-lib";
-<<<<<<< HEAD
 import type { KeysOfType } from "./utils";
-=======
->>>>>>> 452445e2
 
 export type EventHandlerNames<Service> = KeysOfType<
   Service,
@@ -59,11 +56,6 @@
    */
   public readonly bus: IEventBus;
   /**
-<<<<<<< HEAD
-   * The Event Bridge Schema Registry for all Events in this Service.
-   */
-  public readonly registry: Registry;
-  /**
    * The default Lambda {@link Function} that handles events subscribed to in this service's {@link eventBus}.
    *
    * This Function only contains event handlers that were not exported by the service -- exported event
@@ -84,21 +76,6 @@
     return Object.values(this.handlers);
   }
 
-=======
-   * The default Lambda {@link Function} that handles events subscribed to in this service's {@link eventBus}.
-   *
-   * This Function only contains event handlers that were not exported by the service -- exported event
-   * handlers are individually bundled and a separate {@link Function} is created. These are available
-   * in {@link handlers}.
-   */
-  public readonly defaultHandler: Function;
-  /**
-   * Individual Event Handler Lambda Functions handling only events they subscribe to. These handlers
-   * are individually bundled and tree-shaken for optimal performance and may contain their own custom
-   * memory and timeout configuration.
-   */
-  public readonly handlers: Function[];
->>>>>>> 452445e2
   /**
    * A SQS Queue to collect events that failed to be handled.
    */
@@ -115,12 +92,6 @@
 
     this.bus = new EventBus(this, "Bus", {
       eventBusName: props.serviceName,
-    });
-
-    this.registry = new Registry(this, "Registry", {
-      registryName: props.serviceName,
-      description: `Event Schemas for the ${props.serviceName} service`,
-      schemas: props.build.events.schemas,
     });
 
     this.deadLetterQueue = new Queue(this, "DeadLetterQueue");
@@ -144,7 +115,6 @@
     // create a Construct to safely nest bundled functions in their own namespace
     const handlers = new Construct(this, "BundledHandlers");
 
-<<<<<<< HEAD
     this.handlers = Object.fromEntries(
       props.build.events.handlers.map((handler) => {
         const handlerFunction = new ServiceFunction(
@@ -174,49 +144,16 @@
     ) as {
       [handler in EventHandlerNames<Service>]: Function;
     };
-=======
-    this.handlers = props.build.events.handlers.map((handler) => {
-      const handlerFunction = new ServiceFunction(
-        handlers,
-        handler.exportName,
-        {
-          code: props.build.getCode(props.build.events.default.file),
-          functionName: `${props.serviceName}-event-${handler.exportName}`,
-          ...functionProps,
-          memorySize: handler.memorySize,
-          timeout: handler.timeout
-            ? Duration.seconds(computeDurationSeconds(handler.timeout))
-            : undefined,
-          role: this.defaultHandler.role,
-        }
-      );
-
-      this.createRule(
-        handlerFunction,
-        handler.subscriptions,
-        handler.retryAttempts
-      );
-
-      return handlerFunction;
-    });
->>>>>>> 452445e2
 
     this.createRule(
       this.defaultHandler,
       props.build.events.default.subscriptions,
       undefined
     );
-<<<<<<< HEAD
 
     this.configureEventHandler();
   }
 
-=======
-
-    this.configureEventHandler();
-  }
-
->>>>>>> 452445e2
   private createRule(
     func: Function,
     subscriptions: Subscription[],
@@ -258,7 +195,6 @@
   configureEventHandler() {
     // allows the access to all of the operations on the injected service client
     this.props.service.configureForServiceClient(this.defaultHandler);
-<<<<<<< HEAD
     this.handlersList.map((handler) =>
       this.props.service.configureForServiceClient(handler as Function)
     );
@@ -266,15 +202,6 @@
     this.props.api.configureInvokeHttpServiceApi(this.defaultHandler);
     this.handlersList.map((handler) =>
       this.props.api.configureInvokeHttpServiceApi(handler as Function)
-=======
-    this.handlers.map((handler) =>
-      this.props.service.configureForServiceClient(handler)
-    );
-    // allow http access to the service client
-    this.props.api.configureInvokeHttpServiceApi(this.defaultHandler);
-    this.handlers.map((handler) =>
-      this.props.api.configureInvokeHttpServiceApi(handler)
->>>>>>> 452445e2
     );
   }
 
