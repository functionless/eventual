import { subscriptionServiceFunctionSuffix } from "@eventual/aws-runtime";
import { aws_iam } from "aws-cdk-lib";
import { IEventBus, Rule } from "aws-cdk-lib/aws-events";
import { LambdaFunction } from "aws-cdk-lib/aws-events-targets";
import type { IGrantable } from "aws-cdk-lib/aws-iam";
import type { Function, FunctionProps } from "aws-cdk-lib/aws-lambda";
import { Queue } from "aws-cdk-lib/aws-sqs";
import { Construct } from "constructs";
import type { BuildOutput } from "./build";
import type { SubscriptionFunction } from "./build-manifest";
<<<<<<< HEAD
import type { Events } from "./events";
import type { ServiceConstructProps } from "./service";
import { ICommands } from "./commands";
=======
import type { EventService } from "./event-service";
import type { ServiceConstructProps } from "./service";
import { CommandService } from "./command-service";
>>>>>>> e45e98a5
import { ServiceFunction } from "./service-function";
import type { KeysOfType } from "./utils";
import { LazyInterface } from "./proxy-construct";

export type SubscriptionNames<Service> = KeysOfType<
  Service,
  { kind: "Subscription" }
>;

export type SubscriptionOverrides<Service> = {
  [eventHandler in SubscriptionNames<Service>]?: SubscriptionHandlerProps;
};

export interface SubscriptionHandlerProps
  extends Omit<Partial<FunctionProps>, "code" | "handler" | "functionName"> {}

export interface SubscriptionsProps<S = any> extends ServiceConstructProps {
  /**
   * Configuration for individual Event Handlers created with `onEvent`.
   */
  readonly subscriptions?: SubscriptionOverrides<S>;
  /**
   * The Service's {@link EventService} repository.
   */
<<<<<<< HEAD
  readonly events: Events;
  readonly commands: ICommands;
=======
  readonly eventService: EventService;
  readonly commandService: LazyInterface<CommandService>;
>>>>>>> e45e98a5
}

export type Subscriptions<Service> = {
  [subscriptionName in keyof Pick<
    Service,
    SubscriptionNames<Service>
  >]: Subscription;
};
export const Subscriptions: {
  new <Service>(props: SubscriptionsProps<Service>): Subscriptions<Service>;
} = class Subscriptions<Service> {
  constructor(props: SubscriptionsProps<Service>) {
    const subscriptionsServiceScope = new Construct(
      props.serviceScope,
      "Subscriptions"
    );

    // create a Construct to safely nest bundled functions in their own namespace

    const subscriptions = Object.fromEntries(
      props.build.subscriptions.map((sub) => {
        return [
          sub.spec.name,
          new Subscription(subscriptionsServiceScope, sub.spec.name, {
            build: props.build,
            bus: props.eventService.bus,
            serviceName: props.serviceName,
            subscription: sub,
            overrides:
              props.subscriptions?.[
                sub.spec.name as SubscriptionNames<Service>
              ],
          }),
        ];
      })
    );

    const handlers = Object.values(subscriptions).map((s) => s.handler);

    // inject all of the subscriptions onto this object
    Object.assign(this, subscriptions);

    handlers.forEach((handler) => {
      props.eventService.configurePublish(handler);

      // allows the access to all of the operations on the injected service client
      props.service.configureForServiceClient(handler);

      // allow http access to the service client
<<<<<<< HEAD
      props.commands.configureInvokeHttpServiceApi(handler);
=======
      props.commandService.configureInvokeHttpServiceApi(handler);
>>>>>>> e45e98a5
    });
  }
} as any;

export interface SubscriptionProps {
  serviceName: string;
  build: BuildOutput;
  subscription: SubscriptionFunction;
  overrides?: SubscriptionHandlerProps;
  environment?: Record<string, string>;
  bus: IEventBus;
}

export class Subscription extends Construct implements IGrantable {
  /**
   * The Lambda Function processing the events matched by this Subscription.
   */
  public readonly handler: Function;

  /**
   * The SQS Queue receiving any "dead letters" for this subscription - i.e.
   * any events that failed to re-process after multiple retries.
   */
  public readonly deadLetterQueue: Queue;

  public readonly grantPrincipal: aws_iam.IPrincipal;

  constructor(scope: Construct, id: string, props: SubscriptionProps) {
    super(scope, id);
    const subscription = props.subscription.spec;

    this.deadLetterQueue = new Queue(this, "DeadLetterQueue");
    this.handler = new ServiceFunction(this, "Handler", {
      build: props.build,
      serviceName: props.serviceName,
      functionNameSuffix: subscriptionServiceFunctionSuffix(subscription.name),
<<<<<<< HEAD
      overrides: {
        deadLetterQueue: this.deadLetterQueue,
        deadLetterQueueEnabled: true,
        ...props.overrides,
      },
      environment: props.environment,
      runtimeProps: props.subscription.spec.props,
      bundledFunction: props.subscription,
    });

    this.grantPrincipal = this.handler.grantPrincipal;
=======
      // defaults are applied
      defaults: {
        deadLetterQueue: this.deadLetterQueue,
        deadLetterQueueEnabled: true,
        environment: props.environment,
      },
      // then runtime props
      runtimeProps: props.subscription.spec.props,
      // then overrides
      overrides: props.overrides,
      bundledFunction: props.subscription,
    });

    this.grantPrincipal = this.handler.role!;
>>>>>>> e45e98a5

    if (subscription.filters.length > 0) {
      // configure a Rule to route all subscribed events to the eventHandler
      new Rule(this.handler, "Rules", {
        eventBus: props.bus,
        eventPattern: {
          // only events that originate
          // TODO: this seems like it would break service-to-service?
          source: [props.serviceName],
          detailType: Array.from(
            new Set(subscription.filters.map((sub) => sub.name))
          ),
        },
        targets: [
          new LambdaFunction(this.handler, {
            deadLetterQueue: this.deadLetterQueue,
            retryAttempts:
              props.overrides?.retryAttempts ??
              props.subscription.spec.props?.retryAttempts ??
              2,
          }),
        ],
      });
    }
  }
}<|MERGE_RESOLUTION|>--- conflicted
+++ resolved
@@ -8,15 +8,9 @@
 import { Construct } from "constructs";
 import type { BuildOutput } from "./build";
 import type { SubscriptionFunction } from "./build-manifest";
-<<<<<<< HEAD
-import type { Events } from "./events";
-import type { ServiceConstructProps } from "./service";
-import { ICommands } from "./commands";
-=======
 import type { EventService } from "./event-service";
 import type { ServiceConstructProps } from "./service";
 import { CommandService } from "./command-service";
->>>>>>> e45e98a5
 import { ServiceFunction } from "./service-function";
 import type { KeysOfType } from "./utils";
 import { LazyInterface } from "./proxy-construct";
@@ -41,13 +35,8 @@
   /**
    * The Service's {@link EventService} repository.
    */
-<<<<<<< HEAD
-  readonly events: Events;
-  readonly commands: ICommands;
-=======
   readonly eventService: EventService;
   readonly commandService: LazyInterface<CommandService>;
->>>>>>> e45e98a5
 }
 
 export type Subscriptions<Service> = {
@@ -97,11 +86,7 @@
       props.service.configureForServiceClient(handler);
 
       // allow http access to the service client
-<<<<<<< HEAD
-      props.commands.configureInvokeHttpServiceApi(handler);
-=======
       props.commandService.configureInvokeHttpServiceApi(handler);
->>>>>>> e45e98a5
     });
   }
 } as any;
@@ -138,19 +123,6 @@
       build: props.build,
       serviceName: props.serviceName,
       functionNameSuffix: subscriptionServiceFunctionSuffix(subscription.name),
-<<<<<<< HEAD
-      overrides: {
-        deadLetterQueue: this.deadLetterQueue,
-        deadLetterQueueEnabled: true,
-        ...props.overrides,
-      },
-      environment: props.environment,
-      runtimeProps: props.subscription.spec.props,
-      bundledFunction: props.subscription,
-    });
-
-    this.grantPrincipal = this.handler.grantPrincipal;
-=======
       // defaults are applied
       defaults: {
         deadLetterQueue: this.deadLetterQueue,
@@ -165,7 +137,6 @@
     });
 
     this.grantPrincipal = this.handler.role!;
->>>>>>> e45e98a5
 
     if (subscription.filters.length > 0) {
       // configure a Rule to route all subscribed events to the eventHandler
