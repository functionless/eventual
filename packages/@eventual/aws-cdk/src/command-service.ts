--- conflicted
+++ resolved
@@ -3,17 +3,11 @@
   HttpMethod,
   IHttpApi,
 } from "@aws-cdk/aws-apigatewayv2-alpha";
-<<<<<<< HEAD
-import { HttpIamAuthorizer } from "@aws-cdk/aws-apigatewayv2-authorizers-alpha";
-import { HttpLambdaIntegration } from "@aws-cdk/aws-apigatewayv2-integrations-alpha";
 import {
+  ENV_NAMES,
   commandServiceFunctionSuffix,
-  ENV_NAMES,
   sanitizeFunctionName,
 } from "@eventual/aws-runtime";
-=======
-import { ENV_NAMES, sanitizeFunctionName } from "@eventual/aws-runtime";
->>>>>>> a162aa03
 import { commandRpcPath, isDefaultNamespaceCommand } from "@eventual/core";
 import type { CommandFunction } from "@eventual/core-runtime";
 import {
@@ -241,22 +235,6 @@
             // issue all override finalizers after all the routes and api gateway is created
             self.onFinalize(() => overrides!.init!(handler!));
           }
-<<<<<<< HEAD
-          const namespacedName = isDefaultNamespaceCommand(command)
-            ? sanitizedName
-            : `${sanitizedName}-${command.namespace}`;
-
-          const handler = new ServiceFunction(scope, namespacedName, {
-            build: self.props.build,
-            bundledFunction: manifest,
-            functionNameSuffix: commandServiceFunctionSuffix(namespacedName),
-            serviceName: props.serviceName,
-            overrides,
-            defaults: {
-              environment: props.environment,
-            },
-          });
-=======
 
           const handler = new ServiceFunction(
             scope,
@@ -272,7 +250,6 @@
               },
             }
           );
->>>>>>> a162aa03
 
           return [
             command.name as keyof Commands<Service>,
@@ -574,5 +551,5 @@
 }
 
 function commandFunctionNameSuffix(command: CommandSpec) {
-  return `${commandNamespaceName(command)}-command`;
+  return commandServiceFunctionSuffix(commandNamespaceName(command));
 }