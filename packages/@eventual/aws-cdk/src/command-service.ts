--- conflicted
+++ resolved
@@ -334,7 +334,6 @@
           },
           ...spec.paths,
         },
-<<<<<<< HEAD
         ...(props.cors
           ? {
               [XAmazonApigatewayCors]: {
@@ -347,29 +346,7 @@
               } satisfies XAmazonApigatewayCors,
             }
           : {}),
-      } satisfies openapi.OpenAPIObject;
-
-      function mergeAPIPaths(
-        a: openapi.PathsObject,
-        b: openapi.PathsObject
-      ): openapi.PathsObject {
-        for (const [path, route] of Object.entries(b)) {
-          if (path in a) {
-            // spread collisions into one
-            // assumes no duplicate METHODs
-            a[path] = {
-              ...a[path],
-              [path]: route,
-            };
-          } else {
-            a[path] = route;
-          }
-        }
-        return a;
-      }
-=======
       };
->>>>>>> 1f8e3ebe
     }
   }
 
