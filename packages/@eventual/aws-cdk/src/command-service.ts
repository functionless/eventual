--- conflicted
+++ resolved
@@ -22,12 +22,9 @@
 import { Construct } from "constructs";
 import openapi from "openapi3-ts";
 import type { ActivityService } from "./activity-service";
-<<<<<<< HEAD
-import { EntityService } from "./entity-service";
-=======
 import { ApiDefinition } from "./constructs/http-api-definition.js";
 import { SpecHttpApi } from "./constructs/spec-http-api";
->>>>>>> 66e2cfad
+import { EntityService } from "./entity-service";
 import type { EventService } from "./event-service";
 import { grant } from "./grant";
 import {
@@ -436,14 +433,11 @@
     // The handlers are given an instance of the service client.
     // Allow them to access any of the methods on the service client by default.
     this.props.service.configureForServiceClient(handler);
-<<<<<<< HEAD
-    this.configureInvokeHttpServiceApi(handler);
+    this.grantInvokeHttpServiceApi(handler);
     /**
      * Dictionary operations
      */
     this.props.entityService.configureReadWriteEntityTable(handler);
-=======
-    this.grantInvokeHttpServiceApi(handler);
   }
 
   private configureSystemCommandHandler() {
@@ -474,7 +468,6 @@
     this.props.workflowService.configureStartExecution(
       this.systemCommandsHandler
     );
->>>>>>> 66e2cfad
   }
 
   private readonly ENV_MAPPINGS = {
