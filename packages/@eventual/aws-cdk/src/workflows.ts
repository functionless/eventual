--- conflicted
+++ resolved
@@ -206,10 +206,9 @@
       autoDeleteObjects: true,
     });
 
-<<<<<<< HEAD
     // Table - History, Executions
     const executionsTable = (this.executionsTable = new Table(
-      workflowSystemScope,
+      workflowServiceScope,
       "ExecutionTable",
       {
         partitionKey: { name: "pk", type: AttributeType.STRING },
@@ -230,7 +229,7 @@
     });
 
     this.executionHistoryTable = new Table(
-      workflowSystemScope,
+      workflowServiceScope,
       "ExecutionHistoryTable",
       {
         partitionKey: { name: "pk", type: AttributeType.STRING },
@@ -240,10 +239,7 @@
       }
     );
 
-    this.queue = new Queue(workflowSystemScope, "Queue", {
-=======
     this.queue = new Queue(workflowServiceScope, "Queue", {
->>>>>>> 5aa60286
       fifo: true,
       fifoThroughputLimit: FifoThroughputLimit.PER_MESSAGE_GROUP_ID,
       deduplicationScope: DeduplicationScope.MESSAGE_GROUP,
