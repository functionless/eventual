import { ENV_NAMES } from "@eventual/aws-runtime";
import { ServiceType } from "@eventual/core";
import { RemovalPolicy } from "aws-cdk-lib";
import { ITable } from "aws-cdk-lib/aws-dynamodb";
import { IGrantable } from "aws-cdk-lib/aws-iam";
import { Function } from "aws-cdk-lib/aws-lambda";
import { SqsEventSource } from "aws-cdk-lib/aws-lambda-event-sources";
import { Bucket, IBucket } from "aws-cdk-lib/aws-s3";
import {
  DeduplicationScope,
  FifoThroughputLimit,
  IQueue,
  Queue,
} from "aws-cdk-lib/aws-sqs";
import { Construct } from "constructs";
import { IActivities } from "./activities";
import { Events } from "./events";
import { Logging } from "./logging";
import { IScheduler } from "./scheduler";
import { ServiceFunction } from "./service-function";

export interface WorkflowsProps {
  serviceName: string;
  scheduler: IScheduler;
  activities: IActivities;
  table: ITable;
  events: Events;
  logging: Logging;
  orchestrator?: {
    reservedConcurrentExecutions?: number;
  };
}

export interface IWorkflows {
  configureStartExecution(func: Function): void;
  grantStartExecution(grantable: IGrantable): void;

  /**
   * * {@link WorkflowClient.succeedExecution}
   * * {@link WorkflowClient.failExecution}
   */
  configureCompleteExecution(func: Function): void;
  /**
   * * {@link WorkflowClient.succeedExecution}
   * * {@link WorkflowClient.failExecution}
   */
  grantCompleteExecution(grantable: IGrantable): void;

  /**
   * Directly submit to the workflow queue.
   *
   * @internal
   */
  configureSubmitExecutionEvents(func: Function): void;
  /**
   * Directly submit to the workflow queue.
   *
   * @internal
   */
  grantSubmitExecutionEvents(grantable: IGrantable): void;

  configureSendSignal(func: Function): void;
  grantSendSignal(grantable: IGrantable): void;

  /**
   * * {@link ExecutionStore.listExecutions}
   * * {@link ExecutionStore.getExecution}
   */
  configureReadExecutions(func: Function): void;
  /**
   * * {@link ExecutionStore.listExecutions}
   * * {@link ExecutionStore.getExecution}
   */
  grantReadExecutions(grantable: IGrantable): void;

  configureWriteExecutions(func: Function): void;
  grantWriteExecutions(grantable: IGrantable): void;

  configureReadExecutionHistory(func: Function): void;
  grantReadExecutionHistory(grantable: IGrantable): void;

  configureWriteExecutionHistory(func: Function): void;
  grantWriteExecutionHistory(grantable: IGrantable): void;

  configureReadHistoryState(func: Function): void;
  grantReadHistoryState(grantable: IGrantable): void;

  configureWriteHistoryState(func: Function): void;
  grantWriteHistoryState(grantable: IGrantable): void;

  configureFullControl(func: Function): void;
}

/**
 * Subsystem which manages and orchestrates workflows and workflow executions.
 */
export class Workflows extends Construct implements IWorkflows, IGrantable {
  public readonly orchestrator: Function;
  public readonly queue: IQueue;
  public readonly history: IBucket;

  constructor(scope: Construct, id: string, private props: WorkflowsProps) {
    super(scope, id);

    this.history = new Bucket(scope, "History", {
      // TODO: remove after testing
      removalPolicy: RemovalPolicy.DESTROY,
    });

    this.queue = new Queue(scope, "Queue", {
      fifo: true,
      fifoThroughputLimit: FifoThroughputLimit.PER_MESSAGE_GROUP_ID,
      deduplicationScope: DeduplicationScope.MESSAGE_GROUP,
      contentBasedDeduplication: true,
    });

    this.orchestrator = new ServiceFunction(this, "Orchestrator", {
      functionName: `${props.serviceName}-orchestrator-handler`,
      serviceType: ServiceType.OrchestratorWorker,
      events: [
        new SqsEventSource(this.queue, {
          batchSize: 10,
          reportBatchItemFailures: true,
        }),
      ],
    });

    this.configureOrchestrator();
  }

  public get grantPrincipal() {
    return this.orchestrator.grantPrincipal;
  }

  /**
   * Workflow Client
   */

  public configureStartExecution(func: Function) {
    this.configureReadExecutions(func);
    this.configureWriteExecutions(func);
    // when we start a workflow, we create the log stream it will use.
    this.props.logging.configurePutServiceLogs(func);
<<<<<<< HEAD
    this.grantStartExecution(func);
    addEnvironment(func, {
      [ENV_NAMES.TABLE_NAME]: this.props.table.tableName,
    });
  }

  public grantStartExecution(grantable: IGrantable) {
    this.grantSendWorkflowEvent(grantable);
    // put execution item and get execution item when there is a name collision.
    this.props.table.grantReadWriteData(grantable);
=======
    this.configureSubmitExecutionEvents(func);
  }

  public grantStartExecution(grantable: IGrantable) {
    this.grantReadExecutions(grantable);
    this.grantWriteExecutions(grantable);
    // when we start a workflow, we create the log stream it will use.
    this.props.logging.grantPutServiceLogs(grantable);
    this.grantSubmitExecutionEvents(grantable);
>>>>>>> a5551cdb
  }

  public configureCompleteExecution(func: Function) {
    // update the execution record
    this.configureWriteExecutions(func);
    // send completion to parent workflow if applicable
    this.configureSubmitExecutionEvents(func);
  }

  public grantCompleteExecution(grantable: IGrantable) {
    this.grantWriteExecutions(grantable);
    this.grantSubmitExecutionEvents(grantable);
  }

  /**
   * Execution Queue Client Configuration
   */

  public configureSubmitExecutionEvents(func: Function) {
    this.grantSubmitExecutionEvents(func);
    this.addEnvs(func, ENV_NAMES.WORKFLOW_QUEUE_URL);
  }

  public grantSubmitExecutionEvents(grantable: IGrantable) {
    this.queue.grantSendMessages(grantable);
  }

  public configureSendSignal(func: Function) {
    this.configureSubmitExecutionEvents(func);
  }

  public grantSendSignal(grantable: IGrantable) {
    this.grantSubmitExecutionEvents(grantable);
  }

  /**
   * Execution Store Configurations
   */

  public configureReadExecutions(func: Function) {
    this.grantReadExecutions(func);
    this.addEnvs(func, ENV_NAMES.TABLE_NAME);
  }

  public grantReadExecutions(grantable: IGrantable) {
    this.props.table.grantReadData(grantable);
  }

  public configureWriteExecutions(func: Function) {
    this.grantWriteExecutions(func);
    this.addEnvs(func, ENV_NAMES.TABLE_NAME);
  }

  public grantWriteExecutions(grantable: IGrantable) {
    this.props.table.grantWriteData(grantable);
  }

  /**
   * Execution History Store Configurations
   */

  public configureReadExecutionHistory(func: Function) {
    this.grantReadExecutionHistory(func);
    this.addEnvs(func, ENV_NAMES.TABLE_NAME);
  }

  public grantReadExecutionHistory(grantable: IGrantable) {
    this.props.table.grantReadData(grantable);
  }

  public configureWriteExecutionHistory(func: Function) {
    this.grantWriteExecutionHistory(func);
    this.addEnvs(func, ENV_NAMES.TABLE_NAME);
  }

  public grantWriteExecutionHistory(grantable: IGrantable) {
    this.props.table.grantWriteData(grantable);
  }

  /**
   * Execution History State Store Configurations
   */

  public configureReadHistoryState(func: Function) {
    this.grantReadHistoryState(func);
    this.addEnvs(func, ENV_NAMES.EXECUTION_HISTORY_BUCKET);
  }

  public grantReadHistoryState(grantable: IGrantable) {
    this.history.grantRead(grantable);
  }

  public configureWriteHistoryState(func: Function) {
    this.grantWriteHistoryState(func);
    this.addEnvs(func, ENV_NAMES.EXECUTION_HISTORY_BUCKET);
  }

  public grantWriteHistoryState(grantable: IGrantable) {
    this.history.grantWrite(grantable);
  }

  /**
   * Allows starting workflows, finishing activities, reading workflow status
   * and sending signals to workflows.
   */
  public configureFullControl(func: Function) {
    // WF client
    this.configureStartExecution(func);
    this.configureCompleteExecution(func);
    // Execution Queue Client
    this.configureSubmitExecutionEvents(func);
    this.configureSendSignal(func);
    // Execution Store
    this.configureReadExecutions(func);
    this.configureWriteExecutions(func);
    // Execution History Store
    this.configureReadExecutionHistory(func);
    this.configureWriteExecutionHistory(func);
    // Execution History State Store
    this.configureReadHistoryState(func);
    this.configureWriteHistoryState(func);
  }

  private configureOrchestrator() {
    /**
     * Main Orchestrator
     */
    // Write events to the event history table.
    this.configureWriteExecutionHistory(this.orchestrator);
    // Mark an execution as succeeded or failed
    this.configureCompleteExecution(this.orchestrator);
    // allows the orchestrator to save and load events from the history s3 bucket
    this.configureReadHistoryState(this.orchestrator);
    this.configureWriteHistoryState(this.orchestrator);
    // allows writing logs to the service log stream
    this.props.logging.configurePutServiceLogs(this.orchestrator);
    /**
     * Command Executor
     */
    // start child executions
    this.configureStartExecution(this.orchestrator);
    // send signals to other executions (or itself, don't judge)
    this.configureSendSignal(this.orchestrator);
    // publish events to the service
    this.props.events.configurePublish(this.orchestrator);
    // start activities
    this.props.activities.configureStartActivity(this.orchestrator);
    /**
     * Both
     */
    // orchestrator - Schedule workflow timeout
    // command executor - handler timer commands
    this.props.scheduler.configureScheduleTimer(this.orchestrator);
  }

  private readonly ENV_MAPPINGS = {
    [ENV_NAMES.TABLE_NAME]: () => this.props.table.tableName,
    [ENV_NAMES.EXECUTION_HISTORY_BUCKET]: () => this.history.bucketName,
    [ENV_NAMES.WORKFLOW_QUEUE_URL]: () => this.queue.queueUrl,
  } as const;

  private addEnvs(func: Function, ...envs: (keyof typeof this.ENV_MAPPINGS)[]) {
    envs.forEach((env) => func.addEnvironment(env, this.ENV_MAPPINGS[env]()));
  }
}<|MERGE_RESOLUTION|>--- conflicted
+++ resolved
@@ -141,18 +141,6 @@
     this.configureWriteExecutions(func);
     // when we start a workflow, we create the log stream it will use.
     this.props.logging.configurePutServiceLogs(func);
-<<<<<<< HEAD
-    this.grantStartExecution(func);
-    addEnvironment(func, {
-      [ENV_NAMES.TABLE_NAME]: this.props.table.tableName,
-    });
-  }
-
-  public grantStartExecution(grantable: IGrantable) {
-    this.grantSendWorkflowEvent(grantable);
-    // put execution item and get execution item when there is a name collision.
-    this.props.table.grantReadWriteData(grantable);
-=======
     this.configureSubmitExecutionEvents(func);
   }
 
@@ -162,7 +150,6 @@
     // when we start a workflow, we create the log stream it will use.
     this.props.logging.grantPutServiceLogs(grantable);
     this.grantSubmitExecutionEvents(grantable);
->>>>>>> a5551cdb
   }
 
   public configureCompleteExecution(func: Function) {
