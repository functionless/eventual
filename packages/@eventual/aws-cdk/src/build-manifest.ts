import type { ActivitySpec } from "@eventual/core";
import type {
  CommandSpec,
  EventSpec,
  SubscriptionSpec,
} from "@eventual/core/internal";

export interface BuildManifest {
<<<<<<< HEAD
  workflows: {
    orchestrator: BundledFunction;
  };
  api: InternalApiRoutes;
=======
>>>>>>> e45e98a5
  /**
   * Activities declared within the Service.
   */
  activities: ActivityFunction[];
  /**
   * The events and their schema.
   */
  events: EventSpec[];
  /**
   * All subscriptions to events declared within the service.
   */
  subscriptions: SubscriptionFunction[];
  commands: CommandFunction[];
<<<<<<< HEAD
  internal: {
    activities: {
      fallbackHandler: BundledFunction<undefined>;
    };
    scheduler: {
      forwarder: BundledFunction;
      timerHandler: BundledFunction;
    };
=======
  system: {
    activityService: {
      fallbackHandler: BundledFunction<undefined>;
    };
    eventualService: {
      commands: InternalApiRoutes;
    };
    schedulerService: {
      forwarder: BundledFunction;
      timerHandler: BundledFunction;
    };
    workflowService: {
      orchestrator: BundledFunction;
    };
>>>>>>> e45e98a5
  };
}

export interface ApiRoutes {
  [route: string]: CommandFunction;
}

export interface InternalApiRoutes {
  "/_eventual/workflows": InternalCommandFunction;
  "/_eventual/workflows/{name}/executions": InternalCommandFunction;
  "/_eventual/executions": InternalCommandFunction;
  "/_eventual/executions/{executionId}": InternalCommandFunction;
  "/_eventual/executions/{executionId}/history": InternalCommandFunction;
  "/_eventual/executions/{executionId}/signals": InternalCommandFunction;
  "/_eventual/executions/{executionId}/workflow-history": InternalCommandFunction;
  "/_eventual/events": InternalCommandFunction;
  "/_eventual/activities": InternalCommandFunction;
}

export type BundledFunction<Spec = undefined> = {
<<<<<<< HEAD
  file: string;
=======
  entry: string;
>>>>>>> e45e98a5
  /**
   * Export name of the handler in the file.
   *
   * @default index.default
   */
  handler?: string;
<<<<<<< HEAD
} & (Spec extends undefined
  ? {
      spec?: Spec;
    }
  : {
      spec: Spec;
    });
=======
} & ([Spec] extends [object] ? { spec: Spec } : { spec?: never });
>>>>>>> e45e98a5

export interface ExportedEventHandlerFunction extends SubscriptionFunction {
  exportName: string;
}

export interface SubscriptionFunction
  extends BundledFunction<SubscriptionSpec> {}

export interface ActivityFunction extends BundledFunction<ActivitySpec> {}

export interface InternalCommandFunction extends CommandFunction {
  spec: CommandFunction["spec"] & {};
}

export interface CommandFunction extends BundledFunction<CommandSpec> {}<|MERGE_RESOLUTION|>--- conflicted
+++ resolved
@@ -6,13 +6,6 @@
 } from "@eventual/core/internal";
 
 export interface BuildManifest {
-<<<<<<< HEAD
-  workflows: {
-    orchestrator: BundledFunction;
-  };
-  api: InternalApiRoutes;
-=======
->>>>>>> e45e98a5
   /**
    * Activities declared within the Service.
    */
@@ -26,16 +19,6 @@
    */
   subscriptions: SubscriptionFunction[];
   commands: CommandFunction[];
-<<<<<<< HEAD
-  internal: {
-    activities: {
-      fallbackHandler: BundledFunction<undefined>;
-    };
-    scheduler: {
-      forwarder: BundledFunction;
-      timerHandler: BundledFunction;
-    };
-=======
   system: {
     activityService: {
       fallbackHandler: BundledFunction<undefined>;
@@ -50,7 +33,6 @@
     workflowService: {
       orchestrator: BundledFunction;
     };
->>>>>>> e45e98a5
   };
 }
 
@@ -71,28 +53,14 @@
 }
 
 export type BundledFunction<Spec = undefined> = {
-<<<<<<< HEAD
-  file: string;
-=======
   entry: string;
->>>>>>> e45e98a5
   /**
    * Export name of the handler in the file.
    *
    * @default index.default
    */
   handler?: string;
-<<<<<<< HEAD
-} & (Spec extends undefined
-  ? {
-      spec?: Spec;
-    }
-  : {
-      spec: Spec;
-    });
-=======
 } & ([Spec] extends [object] ? { spec: Spec } : { spec?: never });
->>>>>>> e45e98a5
 
 export interface ExportedEventHandlerFunction extends SubscriptionFunction {
   exportName: string;
