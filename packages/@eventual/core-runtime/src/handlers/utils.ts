--- conflicted
+++ resolved
@@ -1,33 +1,22 @@
 import type { EventualServiceClient, ServiceContext } from "@eventual/core";
 import {
-<<<<<<< HEAD
   registerBucketHook,
-=======
->>>>>>> 82860fd4
   registerEntityHook,
   registerEnvironmentManifest,
   registerServiceClient,
   ServiceSpec,
 } from "@eventual/core/internal";
 import { EntityClient } from "../clients/entity-client.js";
-<<<<<<< HEAD
 import { BucketStore } from "../index.js";
 import { getLazy, LazyValue } from "../utils.js";
 
 export interface WorkerIntrinsicDeps {
   bucketStore: BucketStore | undefined;
   entityClient: EntityClient | undefined;
+  serviceName: string | LazyValue<string>;
   serviceClient: EventualServiceClient | undefined;
   serviceUrls?: (string | LazyValue<string>)[];
-=======
-import { getLazy, LazyValue } from "../utils.js";
-
-export interface WorkerIntrinsicDeps {
-  entityClient?: EntityClient;
-  serviceClient?: EventualServiceClient;
-  serviceName: string | LazyValue<string>;
->>>>>>> 82860fd4
-  serviceSpec?: ServiceSpec;
+  serviceSpec: ServiceSpec | undefined;
   serviceUrl: string | LazyValue<string>;
 }
 
