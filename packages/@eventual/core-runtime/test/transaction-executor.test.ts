--- conflicted
+++ resolved
@@ -23,7 +23,6 @@
 
 const entity = (() => {
   let n = 0;
-<<<<<<< HEAD
   return <
     E extends EntityValue,
     P extends EntityKeyField<E> = EntityKeyField<E>,
@@ -33,10 +32,7 @@
   ) => {
     // @ts-ignore
     const e: E = undefined as any;
-=======
-  return <E>() => {
     // eslint-disable-next-line no-empty
->>>>>>> a89b3f63
     while (entities().has(`ent${++n}`)) {}
     return _entity<E, P, S>(`ent${n}`, options);
   };
