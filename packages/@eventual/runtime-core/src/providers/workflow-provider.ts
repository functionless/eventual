import { AppSpec, Workflow, workflows } from "@eventual/core";

export interface WorkflowProvider extends WorkflowSpecProvider {
  lookupWorkflow(workflowName: string): Workflow | undefined;
  getWorkflowNames(): string[];
}

export interface WorkflowSpecProvider {
  workflowExists(workflowName: string): boolean;
  getWorkflowNames(): string[];
}

export interface WorkflowSpecProvider {
  workflowExists(workflowName: string): boolean;
  getWorkflowNames(): string[];
}

/**
 * Returns workflows from the global {@link workflows()}.
 *
 * Note: the service entry point is required to access {@link workflows()}.
 */
export class GlobalWorkflowProvider implements WorkflowProvider {
  public lookupWorkflow(workflowName: string): Workflow | undefined {
    return workflows().get(workflowName);
  }
<<<<<<< HEAD
  public getWorkflowNames(): string[] {
    return Object.keys(workflows());
  }
  public workflowExists(workflowName: string): boolean {
    return !!this.lookupWorkflow(workflowName);
  }
=======

  public workflowExists(workflowName: string): boolean {
    return !!this.lookupWorkflow(workflowName);
  }

  public getWorkflowNames(): string[] {
    return Object.keys(workflows());
  }
>>>>>>> 2e781498
}

export class AppSpecWorkflowProvider implements WorkflowSpecProvider {
  private workflowNames: Set<string>;
  constructor(appSpec: AppSpec) {
    this.workflowNames = new Set(appSpec.workflows.map((w) => w.name));
  }

  public workflowExists(workflowName: string): boolean {
    return this.workflowNames.has(workflowName);
  }

  public getWorkflowNames(): string[] {
    return [...this.workflowNames];
  }
}<|MERGE_RESOLUTION|>--- conflicted
+++ resolved
@@ -24,23 +24,12 @@
   public lookupWorkflow(workflowName: string): Workflow | undefined {
     return workflows().get(workflowName);
   }
-<<<<<<< HEAD
   public getWorkflowNames(): string[] {
     return Object.keys(workflows());
   }
   public workflowExists(workflowName: string): boolean {
     return !!this.lookupWorkflow(workflowName);
   }
-=======
-
-  public workflowExists(workflowName: string): boolean {
-    return !!this.lookupWorkflow(workflowName);
-  }
-
-  public getWorkflowNames(): string[] {
-    return Object.keys(workflows());
-  }
->>>>>>> 2e781498
 }
 
 export class AppSpecWorkflowProvider implements WorkflowSpecProvider {
