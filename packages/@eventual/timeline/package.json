--- conflicted
+++ resolved
@@ -1,10 +1,6 @@
 {
   "name": "@eventual/timeline",
-<<<<<<< HEAD
-  "version": "0.7.1",
-=======
   "version": "0.7.4",
->>>>>>> 4d16b91f
   "type": "module",
   "exports": {
     "./dev": "./",
