{
  "name": "@eventual/aws-client",
  "exports": {
    ".": {
      "import": "./lib/esm/index.js",
      "require": "./lib/cjs/index.js"
    }
  },
  "main": "./lib/cjs/index.js",
  "module": "./lib/esm/index.js",
<<<<<<< HEAD
  "version": "0.7.1",
=======
  "version": "0.7.4",
>>>>>>> 4d16b91f
  "scripts": {
    "test": "jest --passWithNoTests"
  },
  "dependencies": {
    "@aws-crypto/sha256-js": "^2.0.2",
    "@aws-sdk/config-resolver": "^3.234.0",
    "@aws-sdk/credential-provider-node": "^3.241.0",
    "@aws-sdk/node-config-provider": "^3.226.0",
    "@aws-sdk/protocol-http": "^3.226.0",
    "@aws-sdk/querystring-parser": "^3.226.0",
    "@aws-sdk/signature-v4": "^3.226.0",
    "@eventual/client": "workspace:^",
    "@eventual/core": "workspace:^",
    "node-fetch": "^2.6.7"
  },
  "devDependencies": {
    "@types/node": "^16",
    "@types/node-fetch": "^2.6.2",
    "ts-node": "^10.9.1",
    "typescript": "^4.9.4"
  },
  "publishConfig": {
    "access": "public"
  }
}<|MERGE_RESOLUTION|>--- conflicted
+++ resolved
@@ -8,11 +8,7 @@
   },
   "main": "./lib/cjs/index.js",
   "module": "./lib/esm/index.js",
-<<<<<<< HEAD
-  "version": "0.7.1",
-=======
   "version": "0.7.4",
->>>>>>> 4d16b91f
   "scripts": {
     "test": "jest --passWithNoTests"
   },
