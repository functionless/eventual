--- conflicted
+++ resolved
@@ -10,22 +10,17 @@
 } from "@eventual/core-runtime";
 import { EntityStreamOperation } from "@eventual/core/internal";
 import { DynamoDBStreamHandler } from "aws-lambda";
-<<<<<<< HEAD
 import {
   createBucketStore,
   createEntityClient,
   createServiceClient,
 } from "../create.js";
-import { entityName, entityStreamName, serviceUrl } from "../env.js";
-=======
-import { createEntityClient, createServiceClient } from "../create.js";
 import {
   entityName,
   entityStreamName,
   serviceName,
   serviceUrl,
 } from "../env.js";
->>>>>>> 82860fd4
 import { EntityEntityRecord } from "../stores/entity-store.js";
 
 const worker = createEntityStreamWorker({
