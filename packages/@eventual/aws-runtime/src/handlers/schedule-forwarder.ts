--- conflicted
+++ resolved
@@ -2,14 +2,6 @@
 import { AWSMetricsClient } from "../clients/metrics-client.js";
 import { logger } from "../logger.js";
 import { createTimerClient } from "../clients/create.js";
-<<<<<<< HEAD
-import {
-  MetricsCommon,
-  SchedulerForwarderMetrics,
-} from "../metrics/constants.js";
-import { TimerRequest } from "@eventual/core";
-=======
->>>>>>> 8b98cb5b
 
 export const handle = createScheduleForwarder({
   timerClient: createTimerClient({
