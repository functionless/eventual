--- conflicted
+++ resolved
@@ -25,54 +25,6 @@
 const workflowClient = createWorkflowClient();
 
 export const activityWorker = (): Handler<ActivityWorkerRequest, void> => {
-<<<<<<< HEAD
-  return metricScope((metrics) => async (request) => {
-    const activityHandle = `${request.command.seq} for execution ${request.executionId} on retry ${request.retry}`;
-    metrics.resetDimensions(false);
-    metrics.setNamespace(MetricsCommon.EventualNamespace);
-    metrics.putDimensions({
-      ActivityName: request.command.name,
-      WorkflowName: request.workflowName,
-    });
-    // the time from the workflow emitting the activity scheduled command
-    // to the request being seen.
-    const start = new Date();
-    const recordAge =
-      start.getTime() - new Date(request.scheduledTime).getTime();
-    metrics.putMetric(
-      ActivityMetrics.ActivityRequestAge,
-      recordAge,
-      Unit.Milliseconds
-    );
-    if (
-      !(await timed(metrics, ActivityMetrics.ClaimDuration, () =>
-        activityRuntimeClient.requestExecutionActivityClaim(
-          request.executionId,
-          request.command,
-          request.retry
-        )
-      ))
-    ) {
-      metrics.putMetric(ActivityMetrics.ClaimRejected, 1, Unit.Count);
-      console.info(`Activity ${activityHandle} already claimed.`);
-      return;
-    }
-    metrics.putMetric(ActivityMetrics.ClaimRejected, 0, Unit.Count);
-
-    console.info(`Processing ${activityHandle}.`);
-
-    const activity = getCallableActivity(request.command.name);
-    try {
-      if (!activity) {
-        metrics.putMetric(ActivityMetrics.NotFoundError, 1, Unit.Count);
-        throw new ActivityNotFoundError(request.command.name);
-      }
-
-      const result = await timed(
-        metrics,
-        ActivityMetrics.OperationDuration,
-        () => activity(...request.command.args)
-=======
   return middy(
     metricScope((metrics) => async (request: ActivityWorkerRequest) => {
       logger.addPersistentLogAttributes({
@@ -83,7 +35,7 @@
       metrics.setNamespace(MetricsCommon.EventualNamespace);
       metrics.putDimensions({
         ActivityName: request.command.name,
-        WorkflowName: workflowName(),
+        WorkflowName: request.workflowName,
       });
       // the time from the workflow emitting the activity scheduled command
       // to the request being seen.
@@ -94,7 +46,6 @@
         ActivityMetrics.ActivityRequestAge,
         recordAge,
         Unit.Milliseconds
->>>>>>> 8354e7f5
       );
       if (
         !(await timed(metrics, ActivityMetrics.ClaimDuration, () =>
