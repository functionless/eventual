import serviceSpec from "@eventual/injected/spec";

import type { AnyCommand } from "@eventual/core";
import {
  createCommandWorker,
  createEmitEventsCommand,
  createExecuteTransactionCommand,
  createGetExecutionCommand,
  createListExecutionHistoryCommand,
  createListExecutionsCommand,
  createListWorkflowHistoryCommand,
  createListWorkflowsCommand,
  createSendSignalCommand,
  createStartExecutionCommand,
  createUpdateTaskCommand,
  ServiceSpecWorkflowProvider,
} from "@eventual/core-runtime";
import type { APIGatewayProxyHandlerV2 } from "aws-lambda";
import {
  createBucketStore,
  createEventClient,
  createExecutionHistoryStateStore,
  createExecutionHistoryStore,
  createExecutionQueueClient,
  createExecutionStore,
  createTaskClient,
  createTransactionClient,
  createWorkflowClient,
} from "../create.js";
import { serviceName } from "../env.js";
import { createApiGCommandAdaptor } from "./apig-command-adapter.js";

function systemCommandWorker(
  ..._commands: AnyCommand[]
): APIGatewayProxyHandlerV2<Response> {
  return createApiGCommandAdaptor({
<<<<<<< HEAD
    commandWorker: createCommandWorker({
      bucketStore: createBucketStore(),
      entityClient: undefined,
      serviceClient: undefined,
      serviceSpec,
    }),
=======
    commandWorker: createCommandWorker({}),
    serviceSpec,
    serviceName,
>>>>>>> 82860fd4
  });
}

const workflowProvider = new ServiceSpecWorkflowProvider(serviceSpec);
const workflowClient = createWorkflowClient({
  workflowProvider,
});
const executionStore = createExecutionStore();

export default systemCommandWorker(
  createListExecutionHistoryCommand({
    executionHistoryStore: createExecutionHistoryStore(),
  }),
  createListWorkflowHistoryCommand({
    executionHistoryStateStore: createExecutionHistoryStateStore(),
  }),
  createGetExecutionCommand({ executionStore }),
  createListExecutionsCommand({
    executionStore,
  }),
  createListWorkflowsCommand({
    workflowProvider,
  }),
  createEmitEventsCommand({
    eventClient: createEventClient(),
  }),
  createSendSignalCommand({
    executionQueueClient: createExecutionQueueClient(),
  }),
  createStartExecutionCommand({
    workflowClient,
  }),
  createUpdateTaskCommand({ taskClient: createTaskClient() }),
  createExecuteTransactionCommand({
    transactionClient: createTransactionClient(),
  })
);<|MERGE_RESOLUTION|>--- conflicted
+++ resolved
@@ -34,18 +34,14 @@
   ..._commands: AnyCommand[]
 ): APIGatewayProxyHandlerV2<Response> {
   return createApiGCommandAdaptor({
-<<<<<<< HEAD
     commandWorker: createCommandWorker({
       bucketStore: createBucketStore(),
       entityClient: undefined,
       serviceClient: undefined,
-      serviceSpec,
+      serviceSpec: undefined,
     }),
-=======
-    commandWorker: createCommandWorker({}),
     serviceSpec,
     serviceName,
->>>>>>> 82860fd4
   });
 }
 
