--- conflicted
+++ resolved
@@ -1,34 +1,14 @@
 import { SQSHandler } from "aws-lambda";
 import { promiseAllSettledPartitioned } from "../utils.js";
 import { createWorkflowClient } from "../clients/create.js";
-<<<<<<< HEAD
-import { isTimerScheduleEventRequest, TimerRequest } from "@eventual/core";
-=======
-import { TimerRequest } from "./types.js";
-import { createTimerHandler } from "@eventual/core";
->>>>>>> 8b98cb5b
+import { createTimerHandler, TimerRequest } from "@eventual/core";
 
 const handleTimer = createTimerHandler(createWorkflowClient());
 
 export const handle: SQSHandler = async (event) => {
   console.debug(JSON.stringify(event));
-<<<<<<< HEAD
-  const results = await promiseAllSettledPartitioned(
-    event.Records,
-    async (record) => {
-      const request = JSON.parse(record.body) as TimerRequest;
-
-      if (isTimerScheduleEventRequest(request)) {
-        await workflowClient.submitWorkflowTask(
-          request.executionId,
-          request.event
-        );
-      }
-    }
-=======
   const results = await promiseAllSettledPartitioned(event.Records, (record) =>
     handleTimer(JSON.parse(record.body) as TimerRequest)
->>>>>>> 8b98cb5b
   );
 
   if (results.rejected.length > 0) {
