--- conflicted
+++ resolved
@@ -22,12 +22,10 @@
   commandWorker: createCommandWorker({
     bucketStore: createBucketStore(),
     entityClient: createEntityClient(),
-<<<<<<< HEAD
     // the service client, spec, and service url will be created at runtime, using a computed uri from the apigateway request
     serviceClient: undefined,
-=======
+    serviceSpec: undefined,
     serviceName,
->>>>>>> 82860fd4
   }),
   serviceName,
   serviceSpec,
