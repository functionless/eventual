--- conflicted
+++ resolved
@@ -15,18 +15,10 @@
  * then handles the request.
  */
 export default createApiGCommandAdaptor({
-<<<<<<< HEAD
   commandWorker: createCommandWorker({
-    // partially uses the runtime clients and partially uses the http client
-    serviceClient: createServiceClient({
-      eventClient: createEventClient(),
-    }),
     dictionaryClient: createDictionaryClient(),
   }),
-=======
-  commandWorker: createCommandWorker({}),
   // pulls the service url from the request instead of env variables to reduce the circular dependency between commands and the gateway.
   serviceClientBuilder: (serviceUrl) =>
     createServiceClient({ serviceUrl, eventClient: createEventClient() }),
->>>>>>> 66e2cfad
 });