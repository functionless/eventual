import {
  ActivityScheduled,
  assertNever,
  ChildWorkflowScheduled,
  Command,
  CompleteExecution,
  ExecutionStatus,
  FailedExecution,
  HistoryStateEvent,
  isCompleteExecution,
<<<<<<< HEAD
  isExecutionId,
=======
>>>>>>> ee25c6e4
  isFailed,
  isResolved,
  isResult,
  isScheduleActivityCommand,
  isScheduleWorkflowCommand,
  isSleepCompleted,
  isSleepForCommand,
  isSleepUntilCommand,
  lookupWorkflow,
<<<<<<< HEAD
  parseWorkflowName,
=======
>>>>>>> ee25c6e4
  progressWorkflow,
  Workflow,
  WorkflowCompleted,
  WorkflowContext,
  WorkflowEvent,
  WorkflowEventType,
  WorkflowFailed,
  WorkflowTaskCompleted,
  WorkflowTaskStarted,
} from "@eventual/core";
import middy from "@middy/core";
import { createMetricsLogger, MetricsLogger, Unit } from "aws-embedded-metrics";
import { SQSEvent, SQSHandler, SQSRecord } from "aws-lambda";
import { inspect } from "util";
import { createEvent } from "../clients/execution-history-client.js";
import {
  createExecutionHistoryClient,
  createTimerClient,
  createWorkflowClient,
  createWorkflowRuntimeClient,
} from "../clients/index.js";
import { SQSWorkflowTaskMessage } from "../clients/workflow-client.js";
<<<<<<< HEAD
=======
import { isExecutionId, parseWorkflowName } from "../execution-id.js";
>>>>>>> ee25c6e4
import { logger, loggerMiddlewares } from "../logger.js";
import { MetricsCommon, OrchestratorMetrics } from "../metrics/constants.js";
import { timed, timedSync } from "../metrics/utils.js";
import { promiseAllSettledPartitioned } from "../utils.js";

const executionHistoryClient = createExecutionHistoryClient();
const workflowRuntimeClient = createWorkflowRuntimeClient();
const workflowClient = createWorkflowClient();
const timerClient = createTimerClient();

/**
 * Creates an entrypoint function for orchestrating a workflow.
 */
export function orchestrator(): SQSHandler {
  return middy(async (event: SQSEvent) => {
    logger.debug("Handle workflowQueue records");
    // if a polling request
    if (event.Records.some((r) => !r.attributes.MessageGroupId)) {
      throw new Error("Expected SQS Records to contain fifo message id");
    }

    // batch by execution id
    const eventsByExecutionId = groupBy(
      event.Records,
<<<<<<< HEAD
      (r) => r.attributes.MessageGroupId!,
      sqsRecordToEvents
=======
      (r) => r.attributes.MessageGroupId!
    );

    logger.info(
      "Found execution ids: " + Object.keys(eventsByExecutionId).join(", ")
    );

    // for each execution id
    const results = await promiseAllSettledPartitioned(
      Object.entries(eventsByExecutionId),
      async ([executionId, records]) => {
        if (!isExecutionId(executionId)) {
          throw new Error(`invalid ExecutionID: '${executionId}'`);
        }
        const workflowName = parseWorkflowName(executionId);
        if (workflowName === undefined) {
          throw new Error(`execution ID '${executionId}' does not exist`);
        }
        const workflow = lookupWorkflow(workflowName);
        if (workflow === undefined) {
          throw new Error(`no such workflow with name '${workflowName}'`);
        }
        // TODO: get workflow from execution id
        return orchestrateExecution(workflow, executionId, records);
      }
>>>>>>> ee25c6e4
    );

    orchestrate(eventsByExecutionId);
  }).use(loggerMiddlewares);
}

async function orchestrate(
  eventsByExecutionId: Record<string, HistoryStateEvent[]>
) {
  logger.info(
    "Found execution ids: " + Object.keys(eventsByExecutionId).join(", ")
  );

  // for each execution id
  const results = await promiseAllSettledPartitioned(
    Object.entries(eventsByExecutionId),
    async ([executionId, records]) => {
      if (!isExecutionId(executionId)) {
        throw new Error(`invalid ExecutionID: '${executionId}'`);
      }
      const workflowName = parseWorkflowName(executionId);
      if (workflowName === undefined) {
        throw new Error(`execution ID '${executionId}' does not exist`);
      }
      const workflow = lookupWorkflow(workflowName);
      if (workflow === undefined) {
        throw new Error(`no such workflow with name '${workflowName}'`);
      }
      // TODO: get workflow from execution id
      return orchestrateExecution(workflow, executionId, records);
    }
  );

  logger.debug(
    "Executions succeeded: " +
      results.fulfilled.map(([[executionId]]) => executionId).join(",")
  );

  if (results.rejected.length > 0) {
    logger.error(
      "Executions failed: \n" +
        results.rejected
          .map(([[executionId], error]) => `${executionId}: ${error}`)
          .join("\n")
    );
  }

  const failedMessageIds = results.rejected.flatMap(
    ([[, records]]) => records.map((r) => r.messageId) ?? []
  );

  return {
    batchItemFailures: failedMessageIds.map((r) => ({
      itemIdentifier: r,
    })),
  };
}

async function orchestrateExecution(
  workflow: Workflow,
  executionId: string,
  events: HistoryStateEvent[]
) {
  console.log(executionId, records);
  const executionLogger = logger.createChild({
    persistentLogAttributes: { executionId },
  });
  const metrics = createMetricsLogger();
  metrics.resetDimensions(false);
  metrics.setNamespace(MetricsCommon.EventualNamespace);
  metrics.setDimensions({
    [MetricsCommon.WorkflowNameDimension]: workflow.name,
  });
  const start = new Date();
  try {
    // number of events that came from the workflow task
    metrics.setProperty(OrchestratorMetrics.TaskEvents, events.length);
    // number of workflow tasks that are being processed in the batch (max: 10)
    // metrics.setProperty(OrchestratorMetrics.AggregatedTasks, records.length);

    /** Events to be written to the history table at the end of the workflow task */
    const newEvents: WorkflowEvent[] = [];

    metrics.setProperty(OrchestratorMetrics.ExecutionId, executionId);
    metrics.setProperty(
      OrchestratorMetrics.Version,
      OrchestratorMetrics.VersionV1
    );
    // length of time the oldest SQS record was in the queue.
    const maxTaskAge = Math.max(
      ...events.map((r) => new Date().getTime() - Number(r.timestamp))
    );
    metrics.putMetric(
      OrchestratorMetrics.MaxTaskAge,
      maxTaskAge,
      Unit.Milliseconds
    );

    newEvents.push(
      createEvent<WorkflowTaskStarted>(
        {
          type: WorkflowEventType.WorkflowTaskStarted,
        },
        start
      )
    );

    executionLogger.debug("Load history");
    // load history
    const history = await timed(
      metrics,
      OrchestratorMetrics.LoadHistoryDuration,
      async () => workflowRuntimeClient.getHistory(executionId)
    );

    metrics.setProperty(
      OrchestratorMetrics.LoadedHistoryEvents,
      history.length
    );

    const workflowContext: WorkflowContext = {
      name: workflow.name,
    };

    const {
      result,
      commands: newCommands,
      history: updatedHistory,
    } = timedSync(metrics, OrchestratorMetrics.AdvanceExecutionDuration, () => {
      try {
        return progressWorkflow(
          workflow,
          history,
          events,
          workflowContext,
          executionId
        );
      } catch (err) {
        console.log("workflow error");
        executionLogger.error(inspect(err));
        throw err;
      }
    });

    metrics.setProperty(
      OrchestratorMetrics.AdvanceExecutionEvents,
      updatedHistory.length
    );

    executionLogger.debug(
      "Workflow terminated with: " + JSON.stringify(result)
    );

    executionLogger.info(`Found ${newCommands.length} new commands.`);
    ``;
    const commandEvents = await timed(
      metrics,
      OrchestratorMetrics.InvokeCommandsDuration,
      () => processCommands(newCommands)
    );

    metrics.putMetric(
      OrchestratorMetrics.CommandsInvoked,
      newCommands.length,
      Unit.Count
    );

    // tracks the time it takes for a workflow task to be scheduled until new commands could be emitted.
    // This represent the workflow orchestration time of User Perceived Latency
    // Average expected time for an activity to be invoked until it is considered complete by the workflow should follow:
    // AvgActivityDuration(N) = Avg(TimeToCommandsInvoked) + Avg(ActivityDuration(N))
    metrics.putMetric(
      OrchestratorMetrics.TimeToCommandsInvoked,
      maxTaskAge + (new Date().getTime() - start.getTime())
    );

    newEvents.push(...commandEvents);

    const newHistoryEvents = [...updatedHistory, ...commandEvents];

    // update history from new commands and events
    // for now, we'll just write the awaitable command events to s3 as those are the ones needed to reconstruct the workflow.
    const { bytes: historyUpdatedBytes } = await timed(
      metrics,
      OrchestratorMetrics.SaveHistoryDuration,
      () => workflowRuntimeClient.updateHistory(executionId, newHistoryEvents)
    );

    metrics.setProperty(
      OrchestratorMetrics.SavedHistoryEvents,
      newHistoryEvents.length
    );
    metrics.putMetric(
      OrchestratorMetrics.SavedHistoryBytes,
      historyUpdatedBytes,
      Unit.Bytes
    );

    newEvents.push(
      createEvent<WorkflowTaskCompleted>({
        type: WorkflowEventType.WorkflowTaskCompleted,
      })
    );

    // if the workflow is complete, add success and failure to the commands.
    if (isResult(result)) {
      if (isFailed(result)) {
        const [error, message] =
          result.error instanceof Error
            ? [result.error.name, result.error.message]
            : ["Error", JSON.stringify(result.error)];

        newEvents.push(
          createEvent<WorkflowFailed>({
            type: WorkflowEventType.WorkflowFailed,
            error,
            message,
          })
        );

        const execution = await timed(
          metrics,
          OrchestratorMetrics.ExecutionStatusUpdateDuration,
          () => workflowRuntimeClient.failExecution(executionId, error, message)
        );

        logExecutionCompleteMetrics(execution);
      } else if (isResolved<any>(result)) {
        newEvents.push(
          createEvent<WorkflowCompleted>({
            type: WorkflowEventType.WorkflowCompleted,
            output: result.value,
          })
        );

        const execution = await timed(
          metrics,
          OrchestratorMetrics.ExecutionStatusUpdateDuration,
          () =>
            workflowRuntimeClient.completeExecution({
              executionId,
              result: result.value,
              timerClient,
            })
        );
        logExecutionCompleteMetrics(execution);
      }
    }

    await timed(
      metrics,
      OrchestratorMetrics.AddNewExecutionEventsDuration,
      () => executionHistoryClient.putEvents(executionId, newEvents)
    );
    metrics.setProperty(
      OrchestratorMetrics.NewExecutionEvents,
      newEvents.length
    );

    // Only log these metrics once the orchestrator has completed successfully.
    logEventMetrics(metrics, events, start);

    function logExecutionCompleteMetrics(
      execution: CompleteExecution | FailedExecution
    ) {
      metrics.putMetric(
        OrchestratorMetrics.ExecutionComplete,
        execution.status === ExecutionStatus.COMPLETE ? 1 : 0,
        Unit.Count
      );
      metrics.putMetric(
        OrchestratorMetrics.ExecutionFailed,
        execution.status === ExecutionStatus.COMPLETE ? 0 : 1,
        Unit.Count
      );
      executionLogger.info("logging for execution" + JSON.stringify(execution));
      metrics.putMetric(
        OrchestratorMetrics.ExecutionTotalDuration,
        new Date(execution.endTime).getTime() -
          new Date(execution.startTime).getTime()
      );
      if (isCompleteExecution(execution)) {
        metrics.putMetric(
          OrchestratorMetrics.ExecutionResultBytes,
          execution.result ? JSON.stringify(execution.result).length : 0,
          Unit.Bytes
        );
      }
    }

    /**
     * Generate events from commands and create a function which will start the commands.
     *
     * Does not actually write the commands out.
     */
    async function processCommands(
      commands: Command[]
    ): Promise<HistoryStateEvent[]> {
      // register command events
      return await Promise.all(
        commands.map(async (command) => {
          if (isScheduleActivityCommand(command)) {
            await workflowRuntimeClient.scheduleActivity(
              workflow.name,
              executionId,
              command
            );

            return createEvent<ActivityScheduled>({
              type: WorkflowEventType.ActivityScheduled,
              seq: command.seq,
              name: command.name,
            });
          } else if (isScheduleWorkflowCommand(command)) {
            await workflowClient.startWorkflow({
              workflowName: command.name,
              input: command.input,
              parentExecutionId: executionId,
              seq: command.seq,
            });

            return createEvent<ChildWorkflowScheduled>({
              type: WorkflowEventType.ChildWorkflowScheduled,
              seq: command.seq,
              name: command.name,
              input: command.input,
            });
          } else if (
            isSleepForCommand(command) ||
            isSleepUntilCommand(command)
          ) {
            // all sleep times are computed using the start time of the WorkflowTaskStarted
            return workflowRuntimeClient.scheduleSleep(
              executionId,
              command,
              start
            );
          } else {
            return assertNever(command, `unknown command type`);
          }
        })
      );
    }
  } catch (err) {
    executionLogger.error(inspect(err));
    throw err;
  } finally {
    await metrics.flush();
  }
}

function sqsRecordToEvents(sqsRecord: SQSRecord): HistoryStateEvent[] {
  const message = JSON.parse(sqsRecord.body) as SQSWorkflowTaskMessage;

  return message.task.events;
}

/** Logs metrics specific to the incoming events */
function logEventMetrics(
  metrics: MetricsLogger,
  events: WorkflowEvent[],
  now: Date
) {
  const sleepCompletedEvents = events.filter(isSleepCompleted);
  if (sleepCompletedEvents.length > 0) {
    const sleepCompletedVariance = sleepCompletedEvents.map(
      (s) => now.getTime() - new Date(s.timestamp).getTime()
    );
    const avg =
      sleepCompletedVariance.reduce((t, n) => t + n, 0) /
      sleepCompletedVariance.length;
    metrics.setProperty(OrchestratorMetrics.SleepVarianceMillis, avg);
  }
}

function groupBy<T, U = T>(
  items: T[],
  extract: (item: T) => string,
  map?: (item: T) => U[]
): Record<string, U[]> {
  return items.reduce((obj: Record<string, U[]>, r) => {
    const id = extract(r);
    return {
      ...obj,
      [id]: [...(obj[id] || []), ...(map ? map(r) : [r as any as U])],
    };
  }, {});
}<|MERGE_RESOLUTION|>--- conflicted
+++ resolved
@@ -8,10 +8,6 @@
   FailedExecution,
   HistoryStateEvent,
   isCompleteExecution,
-<<<<<<< HEAD
-  isExecutionId,
-=======
->>>>>>> ee25c6e4
   isFailed,
   isResolved,
   isResult,
@@ -21,10 +17,6 @@
   isSleepForCommand,
   isSleepUntilCommand,
   lookupWorkflow,
-<<<<<<< HEAD
-  parseWorkflowName,
-=======
->>>>>>> ee25c6e4
   progressWorkflow,
   Workflow,
   WorkflowCompleted,
@@ -47,10 +39,7 @@
   createWorkflowRuntimeClient,
 } from "../clients/index.js";
 import { SQSWorkflowTaskMessage } from "../clients/workflow-client.js";
-<<<<<<< HEAD
-=======
 import { isExecutionId, parseWorkflowName } from "../execution-id.js";
->>>>>>> ee25c6e4
 import { logger, loggerMiddlewares } from "../logger.js";
 import { MetricsCommon, OrchestratorMetrics } from "../metrics/constants.js";
 import { timed, timedSync } from "../metrics/utils.js";
@@ -75,45 +64,18 @@
     // batch by execution id
     const eventsByExecutionId = groupBy(
       event.Records,
-<<<<<<< HEAD
-      (r) => r.attributes.MessageGroupId!,
-      sqsRecordToEvents
-=======
       (r) => r.attributes.MessageGroupId!
     );
 
     logger.info(
       "Found execution ids: " + Object.keys(eventsByExecutionId).join(", ")
-    );
-
-    // for each execution id
-    const results = await promiseAllSettledPartitioned(
-      Object.entries(eventsByExecutionId),
-      async ([executionId, records]) => {
-        if (!isExecutionId(executionId)) {
-          throw new Error(`invalid ExecutionID: '${executionId}'`);
-        }
-        const workflowName = parseWorkflowName(executionId);
-        if (workflowName === undefined) {
-          throw new Error(`execution ID '${executionId}' does not exist`);
-        }
-        const workflow = lookupWorkflow(workflowName);
-        if (workflow === undefined) {
-          throw new Error(`no such workflow with name '${workflowName}'`);
-        }
-        // TODO: get workflow from execution id
-        return orchestrateExecution(workflow, executionId, records);
-      }
->>>>>>> ee25c6e4
     );
 
     orchestrate(eventsByExecutionId);
   }).use(loggerMiddlewares);
 }
 
-async function orchestrate(
-  eventsByExecutionId: Record<string, HistoryStateEvent[]>
-) {
+async function orchestrate(eventsByExecutionId: Record<string, SQSRecord[]>) {
   logger.info(
     "Found execution ids: " + Object.keys(eventsByExecutionId).join(", ")
   );
@@ -134,7 +96,11 @@
         throw new Error(`no such workflow with name '${workflowName}'`);
       }
       // TODO: get workflow from execution id
-      return orchestrateExecution(workflow, executionId, records);
+      return orchestrateExecution(
+        workflow,
+        executionId,
+        records.flatMap(sqsRecordToEvents)
+      );
     }
   );
 
@@ -168,7 +134,6 @@
   executionId: string,
   events: HistoryStateEvent[]
 ) {
-  console.log(executionId, records);
   const executionLogger = logger.createChild({
     persistentLogAttributes: { executionId },
   });
