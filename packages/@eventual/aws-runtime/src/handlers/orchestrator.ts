--- conflicted
+++ resolved
@@ -384,11 +384,7 @@
         commands.map(async (command) => {
           if (isScheduleActivityCommand(command)) {
             await workflowRuntimeClient.scheduleActivity({
-<<<<<<< HEAD
-              workflowName: workflow.name,
-=======
               workflowName: workflow.workflowName,
->>>>>>> fdcfeb0e
               executionId,
               command,
             });
@@ -423,8 +419,6 @@
               command,
               baseTime: start,
             });
-<<<<<<< HEAD
-=======
           } else if (isExpectSignalCommand(command)) {
             // should the timeout command be generic (ex: StartTimeout) or specific (ex: ExpectSignal)?
             return workflowRuntimeClient.executionExpectSignal({
@@ -454,7 +448,6 @@
               signalId: command.signalId,
               payload: command.payload,
             });
->>>>>>> fdcfeb0e
           } else {
             return assertNever(command, `unknown command type`);
           }
