--- conflicted
+++ resolved
@@ -28,15 +28,11 @@
 import { createMetricsLogger, Unit } from "aws-embedded-metrics";
 import { timed, timedSync } from "../metrics/utils.js";
 import { workflowName } from "../env.js";
-<<<<<<< HEAD
-import { MetricsCommon, OrchestratorMetrics } from "src/metrics/constants.js";
+import { MetricsCommon, OrchestratorMetrics } from "../metrics/constants.js";
 import { Logger } from "@aws-lambda-powertools/logger";
 import middy from "@middy/core";
 import { ExecutionError, logger, loggerMiddlewares } from "../logger.js";
-=======
-import { MetricsCommon, OrchestratorMetrics } from "../metrics/constants.js";
 import { WorkflowContext } from "@eventual/core";
->>>>>>> cae8d570
 
 const executionHistoryClient = createExecutionHistoryClient();
 const workflowRuntimeClient = createWorkflowRuntimeClient();
@@ -44,17 +40,9 @@
 /**
  * Creates an entrypoint function for orchestrating a workflow.
  */
-<<<<<<< HEAD
-export function orchestrator(
-  program: (input: any) => Program<any>
-): SQSHandler {
+export function orchestrator(program: ProgramStarter): SQSHandler {
   return middy(async (event: SQSEvent) => {
     logger.debug("Handle workflowQueue records");
-=======
-export function orchestrator(program: ProgramStarter): SQSHandler {
-  return async (event) => {
-    console.debug("Handle workflowQueue records");
->>>>>>> cae8d570
     // if a polling request
     if (event.Records.some((r) => !r.attributes.MessageGroupId)) {
       throw new Error("Expected SQS Records to contain fifo message id");
@@ -171,20 +159,6 @@
       history.length
     );
 
-<<<<<<< HEAD
-    // historical events and incoming events will be fed into the workflow to resume/progress state
-    const inputEvents = [...history, ...events];
-
-    executionLogger.debug(
-      "Running workflow with events: " + JSON.stringify(inputEvents)
-    );
-    const startEvent = inputEvents.find(isWorkflowStarted);
-
-    if (!startEvent) {
-      throw new ExecutionError(
-        executionLogger,
-        "No workflow started event found for execution id: " + executionId
-=======
     const workflowContext: WorkflowContext = {
       name: workflowName(),
     };
@@ -200,25 +174,9 @@
         events,
         workflowContext,
         executionId
->>>>>>> cae8d570
       );
     });
 
-<<<<<<< HEAD
-    executionLogger.info("program: " + program);
-
-    // execute workflow
-    const interpretEvents = inputEvents.filter(isHistoryEvent);
-    const { result, commands: newCommands } = timedSync(
-      metrics,
-      OrchestratorMetrics.AdvanceExecutionDuration,
-      () => {
-        const input = JSON.parse(startEvent.input);
-        return interpret(program(input), interpretEvents);
-      }
-    );
-=======
->>>>>>> cae8d570
     metrics.setProperty(
       OrchestratorMetrics.AdvanceExecutionEvents,
       updatedHistory.length
