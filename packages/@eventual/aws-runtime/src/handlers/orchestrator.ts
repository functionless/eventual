--- conflicted
+++ resolved
@@ -20,12 +20,8 @@
   isSleepCompleted,
   isSleepForCommand,
   isSleepUntilCommand,
-<<<<<<< HEAD
   isStartConditionCommand,
-  isWaitForSignalCommand,
-=======
   isExpectSignalCommand,
->>>>>>> 4b148008
   lookupWorkflow,
   progressWorkflow,
   SignalSent,
