--- conflicted
+++ resolved
@@ -25,10 +25,7 @@
 import { serviceName, serviceUrl } from "../env.js";
 
 const worker = createTaskWorker({
-<<<<<<< HEAD
   bucketStore: createBucketStore(),
-=======
->>>>>>> 82860fd4
   entityClient: createEntityClient(),
   eventClient: createEventClient(),
   executionQueueClient: createExecutionQueueClient(),
@@ -43,15 +40,9 @@
     taskClient: createTaskClient(),
     transactionClient: createTransactionClient(),
   }),
-<<<<<<< HEAD
-  serviceName: serviceName(),
-  serviceSpec,
-  serviceUrls: [serviceUrl],
-=======
   serviceName,
   serviceSpec,
   serviceUrl,
->>>>>>> 82860fd4
   taskProvider: new GlobalTaskProvider(),
   taskStore: createTaskStore(),
   timerClient: createTimerClient(),
