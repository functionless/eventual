--- conflicted
+++ resolved
@@ -1,13 +1,6 @@
 import { Handler } from "aws-lambda";
-<<<<<<< HEAD
-import {
-  createWorkflowClient,
-  StartWorkflowRequest,
-} from "../clients/index.js";
-=======
 import type { StartWorkflowRequest } from "../types.js";
 import { createWorkflowClient } from "../clients/index.js";
->>>>>>> 9c6fe205
 
 const workflowClient = createWorkflowClient();
 
