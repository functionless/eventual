import { CloudWatchLogsClient } from "@aws-sdk/client-cloudwatch-logs";
import { DynamoDBClient } from "@aws-sdk/client-dynamodb";
import { EventBridgeClient } from "@aws-sdk/client-eventbridge";
import { LambdaClient } from "@aws-sdk/client-lambda";
import { S3Client } from "@aws-sdk/client-s3";
import { SchedulerClient } from "@aws-sdk/client-scheduler";
import { SQSClient } from "@aws-sdk/client-sqs";
<<<<<<< HEAD
import { Client, Pluggable } from "@aws-sdk/types";
=======
import { LogLevel } from "@eventual/core";
>>>>>>> 5b38a5a8
import {
  ActivityStore,
  ExecutionQueueClient,
  ExecutionStore,
  GlobalWorkflowProvider,
  LogAgent,
  LogsClient,
  RuntimeServiceClient,
  RuntimeServiceClientProps,
  WorkflowClient,
<<<<<<< HEAD
} from "@eventual/core";
=======
} from "@eventual/runtime-core";
>>>>>>> 5b38a5a8
import { AWSActivityClient } from "./clients/activity-client.js";
import { AWSEventClient } from "./clients/event-client.js";
import { AWSExecutionQueueClient } from "./clients/execution-queue-client.js";
import { AWSLogsClient } from "./clients/log-client.js";
import { AWSTimerClient, AWSTimerClientProps } from "./clients/timer-client.js";
import * as env from "./env.js";
import { AWSActivityStore } from "./stores/activity-store.js";
import { AWSExecutionHistoryStateStore } from "./stores/execution-history-state-store.js";
import { AWSExecutionHistoryStore } from "./stores/execution-history-store.js";
import { AWSExecutionStore } from "./stores/execution-store.js";

/**
 * Client creators to be used by the lambda functions.
 *
 * Any used clients should be tree shaken by esbuild.
 * The pure annotations help esbuild determine that theses functions calls have no side effects.
 */

const awsSDKPlugin = process.env.EVENTUAL_AWS_SDK_PLUGIN
  ? require(process.env.EVENTUAL_AWS_SDK_PLUGIN)
  : undefined;

if (
  awsSDKPlugin &&
  awsSDKPlugin.default &&
  !isAwsSDKPluggble(awsSDKPlugin.default)
) {
  throw new Error(
    `Expected entry point ${
      process.env.EVENTUAL_AWS_SDK_PLUGIN
    } in defined EVENTUAL_AWS_SDK_PLUGIN to be a AWS-SDK plugin. ${JSON.stringify(
      awsSDKPlugin
    )}`
  );
}

function clientWithPlugin<C extends Client<any, any, any>>(client: C): C {
  if (awsSDKPlugin) {
    client.middlewareStack.use(awsSDKPlugin.default);
  }
  return client;
}

const dynamo = /* @__PURE__ */ memoize(() =>
  clientWithPlugin(new DynamoDBClient({}))
);
const sqs = /* @__PURE__ */ memoize(() => clientWithPlugin(new SQSClient({})));
const s3 = /* @__PURE__ */ memoize(() =>
  clientWithPlugin(new S3Client({ region: process.env.AWS_REGION }))
);
const lambda = /* @__PURE__ */ memoize(() =>
  clientWithPlugin(new LambdaClient({}))
);
const cloudwatchLogs = /* @__PURE__ */ memoize(() =>
  clientWithPlugin(new CloudWatchLogsClient({}))
);
const scheduler = /* @__PURE__ */ memoize(() =>
  clientWithPlugin(new SchedulerClient({}))
);
const eventBridge = /* @__PURE__ */ memoize(() =>
  clientWithPlugin(new EventBridgeClient({}))
);

export const createWorkflowProvider = /* @__PURE__ */ memoize(
  () => new GlobalWorkflowProvider()
);

export const createExecutionHistoryStore = /* @__PURE__ */ memoize(
  ({ tableName }: { tableName?: string } = {}) =>
    new AWSExecutionHistoryStore({
      dynamo: dynamo(),
      tableName: tableName ?? env.tableName,
    }),
  { cacheKey: (opts) => opts?.tableName ?? env.tableName }
);

export const createWorkflowClient = /* @__PURE__ */ memoize(
  ({
    logsClient,
    executionStore,
    executionQueueClient,
  }: {
    logsClient?: LogsClient;
    executionStore?: ExecutionStore;
    executionQueueClient?: ExecutionQueueClient;
  } = {}) =>
    new WorkflowClient(
      executionStore ?? createExecutionStore(),
      logsClient ?? createLogsClient(),
      executionQueueClient ?? createExecutionQueueClient(),
      createWorkflowProvider()
    )
);

export const createExecutionQueueClient = /* @__PURE__ */ memoize(
  ({ workflowQueueUrl }: { workflowQueueUrl?: string } = {}) =>
    new AWSExecutionQueueClient({
      sqs: sqs(),
      workflowQueueUrl: workflowQueueUrl ?? env.workflowQueueUrl,
    })
);

export const createExecutionStore = /* @__PURE__ */ memoize(
  ({ tableName }: { tableName?: string } = {}) =>
    new AWSExecutionStore({
      dynamo: dynamo(),
      tableName: tableName ?? env.tableName,
    })
);

export const createLogsClient = /* @__PURE__ */ memoize(
  ({ serviceLogGroup }: { serviceLogGroup?: string } = {}) =>
    new AWSLogsClient({
      cloudwatchLogsClient: cloudwatchLogs(),
      serviceLogGroup: serviceLogGroup ?? env.serviceLogGroupName,
    })
);

export const createLogAgent = /* @__PURE__ */ memoize(
  ({
    logsClient,
    defaultLogLevel,
  }: {
    logsClient?: LogsClient;
    defaultLogLevel?: LogLevel;
  } = {}) => {
    return new LogAgent({
      logsClient: logsClient ?? createLogsClient(),
      logLevel: {
        default: defaultLogLevel ?? env.defaultLogLevel,
      },
    });
  }
);

export const createActivityStore = /* @__PURE__ */ memoize(
  ({ activityTableName }: { activityTableName?: string } = {}) =>
    new AWSActivityStore({
      activityTableName: activityTableName ?? env.activityTableName,
      dynamo: dynamo(),
    })
);

export const createTimerClient = /* @__PURE__ */ memoize(
  (props: Partial<AWSTimerClientProps> = {}) =>
    new AWSTimerClient({
      scheduler: props.scheduler ?? scheduler(),
      schedulerRoleArn: props.schedulerRoleArn ?? env.schedulerRoleArn,
      schedulerDlqArn: props.schedulerDlqArn ?? env.schedulerDlqArn,
      schedulerGroup: props.schedulerGroup ?? env.schedulerGroup,
      timerQueueThresholdSeconds: props.timerQueueThresholdSeconds ?? 15 * 60,
      sqs: props.sqs ?? sqs(),
      timerQueueUrl: props.timerQueueUrl ?? env.timerQueueUrl,
      scheduleForwarderArn:
        props.scheduleForwarderArn ?? env.schedulerForwarderArn,
    })
);

export const createActivityClient = /* @__PURE__ */ memoize(
  ({
    activityWorkerFunctionName,
    executionQueueClient,
    executionStore,
    activityStore,
  }: {
    activityWorkerFunctionName?: string;
    activityStore?: ActivityStore;
    executionQueueClient?: ExecutionQueueClient;
    executionStore?: ExecutionStore;
  } = {}) =>
    new AWSActivityClient({
      lambda: lambda(),
      activityWorkerFunctionName:
        activityWorkerFunctionName ?? env.activityWorkerFunctionName,
      executionQueueClient:
        executionQueueClient ?? createExecutionQueueClient(),
      executionStore: executionStore ?? createExecutionStore(),
      activityStore: activityStore ?? createActivityStore(),
    })
);

export const createExecutionHistoryStateStore = /* @__PURE__ */ memoize(
  ({ executionHistoryBucket }: { executionHistoryBucket?: string } = {}) =>
    new AWSExecutionHistoryStateStore({
      s3: s3(),
      executionHistoryBucket:
        executionHistoryBucket ?? env.executionHistoryBucket,
    })
);

export const createEventClient = /* @__PURE__ */ memoize(
  () =>
    new AWSEventClient({
      serviceName: env.serviceName,
      eventBusArn: env.eventBusArn,
      eventBridgeClient: eventBridge(),
    })
);

export const createServiceClient = memoize(
  ({
    activityClient,
    eventClient,
    executionHistoryStateStore,
    executionHistoryStore,
    executionQueueClient,
    executionStore,
    workflowClient,
  }: Partial<RuntimeServiceClientProps> = {}) =>
    new RuntimeServiceClient({
      eventClient: eventClient ?? createEventClient(),
      executionHistoryStore:
        executionHistoryStore ?? createExecutionHistoryStore(),
      workflowClient: workflowClient ?? createWorkflowClient(),
      executionQueueClient:
        executionQueueClient ?? createExecutionQueueClient(),
      executionStore: executionStore ?? createExecutionStore(),
      executionHistoryStateStore:
        executionHistoryStateStore ?? createExecutionHistoryStateStore(),
      activityClient: activityClient ?? createActivityClient(),
    })
);

function memoize<T extends (...args: any[]) => any>(
  fn: T,
  options?: {
    cacheKey: (...args: Parameters<T>) => any;
  }
): (...args: Parameters<T>) => ReturnType<T> {
  // We box our cache in case our fn returns undefined
  const resMap = new Map<any, { value: ReturnType<T> }>();
  return (...args) => {
    const key = options?.cacheKey ? options.cacheKey(...args) : args;
    const cachedResult = resMap.get(key);
    if (cachedResult) {
      return cachedResult.value;
    } else {
      const result = fn(...args);
      resMap.set(key, { value: result });
      return result;
    }
  };
}

function isAwsSDKPluggble(p: any): p is Pluggable<any, any> {
  return p && "applyToStack" in p;
}<|MERGE_RESOLUTION|>--- conflicted
+++ resolved
@@ -5,11 +5,8 @@
 import { S3Client } from "@aws-sdk/client-s3";
 import { SchedulerClient } from "@aws-sdk/client-scheduler";
 import { SQSClient } from "@aws-sdk/client-sqs";
-<<<<<<< HEAD
 import { Client, Pluggable } from "@aws-sdk/types";
-=======
 import { LogLevel } from "@eventual/core";
->>>>>>> 5b38a5a8
 import {
   ActivityStore,
   ExecutionQueueClient,
@@ -20,11 +17,7 @@
   RuntimeServiceClient,
   RuntimeServiceClientProps,
   WorkflowClient,
-<<<<<<< HEAD
-} from "@eventual/core";
-=======
 } from "@eventual/runtime-core";
->>>>>>> 5b38a5a8
 import { AWSActivityClient } from "./clients/activity-client.js";
 import { AWSEventClient } from "./clients/event-client.js";
 import { AWSExecutionQueueClient } from "./clients/execution-queue-client.js";
