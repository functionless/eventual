import {
  CreateScheduleCommand,
  DeleteScheduleCommand,
  FlexibleTimeWindowMode,
  SchedulerClient,
  ResourceNotFoundException,
  ConflictException,
} from "@aws-sdk/client-scheduler";
import { SendMessageCommand, SQSClient } from "@aws-sdk/client-sqs";
import { assertNever, getEventId } from "@eventual/core";
import {
  isTimerForwardEventRequest,
  ScheduleForwarderRequest,
  TimerRequest,
} from "../handlers/types.js";
<<<<<<< HEAD
import type eventual from "@eventual/core";
=======
import type * as eventual from "@eventual/core";
>>>>>>> fdcfeb0e

export interface AWSTimerClientProps {
  readonly scheduler: SchedulerClient;
  readonly schedulerRoleArn: string;
  readonly schedulerDlqArn: string;
  readonly schedulerGroup: string;
  /**
   * If a sleep has a longer duration (in millis) than this threshold,
   * create an Event Bus Scheduler before sending it to the TimerQueue
   */
  readonly sleepQueueThresholdMillis: number;
  readonly timerQueueUrl: string;
  readonly sqs: SQSClient;
  readonly scheduleForwarderArn: string;
}

export class AWSTimerClient implements eventual.TimerClient {
  constructor(private props: AWSTimerClientProps) {}

  /**
   * Starts a timer using SQS's message delay.
   *
   * The timerRequest.untilTime may only be 15 minutes or fewer in the future.
   *
   * For longer use {@link AWSTimerClient.startTimer}.
   *
   * The SQS Queue will delay for floor(untilTime - currentTime) seconds until the timer handler can pick up the message.
   *
   * Finally the timer handler waits the remaining (untilTime - currentTime) milliseconds if necessary and then sends
   * the {@link TimerRequest} provided.
   */
  async startShortTimer(timerRequest: TimerRequest) {
    const delaySeconds = Math.max(
      // Compute the number of seconds (floored)
      // subtract 1 because the maxBatchWindow is set to 1s on the lambda event source.
      // this allows for more events to be sent at once while not adding extra latency
      Math.ceil(
        (new Date(timerRequest.untilTime).getTime() - new Date().getTime()) /
          1000
      ),
      0
    );

    if (delaySeconds > 15 * 60) {
      throw new Error(
        "TimerClient.startShortTimer only supports 15 minute timers or less. Use TimerClient.startTimer"
      );
    }

    await this.props.sqs.send(
      new SendMessageCommand({
        QueueUrl: this.props.timerQueueUrl,
        MessageBody: JSON.stringify(timerRequest),
        DelaySeconds: delaySeconds,
      })
    );

    return delaySeconds;
  }

  /**
   * Starts a timer of any (positive) length.
   *
   * If the timer is longer than 15 minutes (configurable via `props.sleepQueueThresholdMillis`),
   * the timer will create a  EventBridge schedule until the untilTime - props.sleepQueueThresholdMillis
   * when the timer will be moved to the SQS queue.
   *
   * The SQS Queue will delay for floor(untilTime - currentTime) seconds until the timer handler can pick up the message.
   *
   * Finally the timer handler waits the remaining (untilTime - currentTime) milliseconds if necessary and then sends
   * the {@link TimerRequest} provided.
   */
  async startTimer(timerRequest: TimerRequest) {
    const untilTime = new Date(timerRequest.untilTime);
    const untilTimeIso = untilTime.toISOString();

    const sleepDuration = untilTime.getTime() - new Date().getTime();

    /**
     * If the sleep is longer than 15 minutes, create an EventBridge schedule first.
     * The Schedule will trigger a lambda which will re-compute the delay time and
     * create a message in the timerQueue.
     *
     * The timerQueue ultimately will pick up the event and forward the {@link SleepComplete} to the workflow queue.
     */
    if (sleepDuration > this.props.sleepQueueThresholdMillis) {
      // wait for utilTime - sleepQueueThresholdMillis and then forward the event to
      // the timerQueue
      const scheduleTime =
        untilTime.getTime() - this.props.sleepQueueThresholdMillis;
      // EventBridge Scheduler only supports HH:MM:SS, strip off the milliseconds and `Z`.
      const formattedSchedulerTime = new Date(scheduleTime)
        .toISOString()
        .split(".")[0];

      const scheduleName = getScheduleName(timerRequest);

      const schedulerForwardEvent: ScheduleForwarderRequest = {
        clearSchedule: true,
        scheduleName: scheduleName,
        timerRequest,
        forwardTime: "<aws.scheduler.scheduled-time>",
        untilTime: untilTimeIso,
      };

      try {
        await this.props.scheduler.send(
          new CreateScheduleCommand({
            GroupName: this.props.schedulerGroup,
            FlexibleTimeWindow: { Mode: FlexibleTimeWindowMode.OFF },
            ScheduleExpression: `at(${formattedSchedulerTime})`,
            Name: scheduleName,
            Target: {
              Arn: this.props.scheduleForwarderArn,
              RoleArn: this.props.schedulerRoleArn,
              Input: JSON.stringify(schedulerForwardEvent),
              RetryPolicy: {
                // send to the DLQ if 14 minutes have passed without forwarding the event.
                MaximumEventAgeInSeconds: 14 * 60,
              },
              DeadLetterConfig: {
                // TODO: handle messages in the DLQ - https://github.com/functionless/eventual/issues/39
                Arn: this.props.schedulerDlqArn,
              },
            },
          })
        );
      } catch (err) {
        // if the schedule already exists, assume it because we created it already.
        if (!(err instanceof ConflictException)) {
          throw err;
        }
      }
    } else {
      /**
       * When the sleep is less than 15 minutes, send the timer directly to the
       * timer queue. The timer queue will pass the event on to the workflow queue
       * once delaySeconds have passed.
       */
      await this.startShortTimer(timerRequest);
    }
  }

  /**
   * When startTimer is used, the EventBridge schedule will not self delete.
   *
   * Use this method to clean the schedule.
   *
   * The provided schedule-forwarder function will call this method in Eventual when
   * the timer is transferred from EventBridge to SQS at `props.sleepQueueThresholdMillis`.
   */
  async clearSchedule(scheduleName: string) {
    try {
      await this.props.scheduler.send(
        new DeleteScheduleCommand({
          Name: scheduleName,
          GroupName: this.props.schedulerGroup,
          // the docs say optional, but an error is thrown when not present.
          ClientToken: scheduleName,
        })
      );
    } catch (err) {
      // if resource is already deleted, ignore
      if (!(err instanceof ResourceNotFoundException)) {
        throw err;
      }
    }
  }
}

function getScheduleName(timerRequest: TimerRequest) {
  if (isTimerForwardEventRequest(timerRequest)) {
    return `${timerRequest.executionId}_${getEventId(timerRequest.event)}`;
  }
  return assertNever(timerRequest);
}<|MERGE_RESOLUTION|>--- conflicted
+++ resolved
@@ -13,11 +13,7 @@
   ScheduleForwarderRequest,
   TimerRequest,
 } from "../handlers/types.js";
-<<<<<<< HEAD
-import type eventual from "@eventual/core";
-=======
 import type * as eventual from "@eventual/core";
->>>>>>> fdcfeb0e
 
 export interface AWSTimerClientProps {
   readonly scheduler: SchedulerClient;
