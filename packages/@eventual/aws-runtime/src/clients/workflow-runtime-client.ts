--- conflicted
+++ resolved
@@ -28,34 +28,22 @@
   ScheduleActivityRequest,
   ScheduleSleepRequest,
   SleepCompleted,
-<<<<<<< HEAD
-  ExpectSignalStarted,
-  ExpectSignalTimedOut,
   ActivityTimedOut,
   ChildWorkflowScheduled,
   TimerRequestType,
-=======
   SleepScheduled,
   UpdateHistoryRequest,
   WorkflowEventType,
   WorkflowRuntimeClient,
->>>>>>> 8b98cb5b
 } from "@eventual/core";
-import { TimerRequestType } from "../handlers/types.js";
 import { AWSTimerClient } from "./timer-client.js";
 import {
   AWSWorkflowClient,
   createExecutionFromResult,
   ExecutionRecord,
 } from "./workflow-client.js";
-<<<<<<< HEAD
-import { ActivityWorkerRequest } from "../activity.js";
-import { createEvent } from "./execution-history-client.js";
-import { AWSTimerClient } from "./timer-client.js";
 import * as eventual from "@eventual/core";
 import { formatChildExecutionName } from "../utils.js";
-=======
->>>>>>> 8b98cb5b
 
 export interface AWSWorkflowRuntimeClientProps {
   readonly lambda: LambdaClient;
@@ -213,12 +201,8 @@
     workflowName,
     executionId,
     command,
-<<<<<<< HEAD
     baseTime,
-  }: eventual.ScheduleActivityRequest) {
-=======
   }: ScheduleActivityRequest) {
->>>>>>> 8b98cb5b
     const request: ActivityWorkerRequest = {
       scheduledTime: new Date().toISOString(),
       workflowName,
