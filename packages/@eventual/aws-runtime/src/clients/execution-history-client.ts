import {
  AttributeValue,
  BatchWriteItemCommand,
  DynamoDBClient,
  PutItemCommand,
  QueryCommand,
} from "@aws-sdk/client-dynamodb";
import {
  BaseEvent,
  getEventId,
  isHistoryEvent,
  isSignalReceived,
  WorkflowEvent,
} from "@eventual/core";
<<<<<<< HEAD
import type eventual from "@eventual/core";
=======
import type * as eventual from "@eventual/core";
>>>>>>> fdcfeb0e

import { ulid } from "ulidx";

export interface AWSExecutionHistoryClientProps {
  readonly dynamo: DynamoDBClient;
  readonly tableName: string;
}

type UnresolvedEvent<T extends WorkflowEvent> = Omit<T, "id" | "timestamp">;

export class AWSExecutionHistoryClient
  implements eventual.ExecutionHistoryClient
{
  constructor(private props: AWSExecutionHistoryClientProps) {}

  public async createAndPutEvent<T extends WorkflowEvent>(
    executionId: string,
    event: UnresolvedEvent<T>,
    time?: Date
  ): Promise<T> {
    const resolvedEvent = createEvent(event, time);

    await this.putEvent(executionId, resolvedEvent);

    return resolvedEvent;
  }

  public async putEvent<T extends WorkflowEvent>(
    executionId: string,
    event: T
  ): Promise<void> {
    await this.props.dynamo.send(
      new PutItemCommand({
        Item: createEventRecord(executionId, event),
        TableName: this.props.tableName,
      })
    );
  }

  /**
   * Writes events as a batch into the history table, assigning IDs and timestamp first.
   */
  public async createAndPutEvents(
    executionId: string,
    events: UnresolvedEvent<WorkflowEvent>[],
    time?: Date
  ): Promise<WorkflowEvent[]> {
    const resolvedEvents = events.map((e) => createEvent(e, time));

    await this.putEvents(executionId, resolvedEvents);

    return resolvedEvents;
  }

  /**
   * Writes events as a batch into the execution history table.
   */
  public async putEvents(
    executionId: string,
    events: WorkflowEvent[]
  ): Promise<void> {
    // TODO: partition the batches
    await this.props.dynamo.send(
      new BatchWriteItemCommand({
        RequestItems: {
          [this.props.tableName]: events.map((event) => ({
            PutRequest: {
              Item: createEventRecord(executionId, event),
            },
          })),
        },
      })
    );
  }

  /**
   * Read an execution's events from the execution history table table
   */
  public async getEvents(executionId: string): Promise<WorkflowEvent[]> {
    console.log(executionId);
    const output = await this.props.dynamo.send(
      new QueryCommand({
        TableName: this.props.tableName,
        KeyConditionExpression: "pk = :pk AND begins_with ( sk, :sk )",
        ExpressionAttributeValues: {
          ":pk": { S: EventRecord.PRIMARY_KEY },
          ":sk": { S: EventRecord.sortKey(executionId, "") },
        },
      })
    );
    return output.Items!.map((item) => JSON.parse(item.event!.S!));
  }
}

export function createEvent<T extends WorkflowEvent>(
  event: UnresolvedEvent<T>,
  time: Date = new Date(),
  id: string = ulid()
): T {
  const timestamp = time.toISOString();

  // history events do not have IDs, use getEventId
  if (
    isHistoryEvent(event as unknown as WorkflowEvent) &&
    !isSignalReceived(event as unknown as WorkflowEvent)
  ) {
    return { ...(event as any), timestamp };
  }

  return { ...event, id, timestamp } as T;
}

interface EventRecord {
  pk: { S: typeof EventRecord.PRIMARY_KEY };
  sk: { S: `${typeof EventRecord.SORT_KEY_PREFIX}${string}$${string}` };
  event: AttributeValue.SMember;
  // not all events have an ID to save space. Use getEventId to get a unique ID.
  id?: AttributeValue.SMember;
  executionId: AttributeValue.SMember;
  time: AttributeValue.SMember;
}

namespace EventRecord {
  export const PRIMARY_KEY = "ExecutionHistory";
  export const SORT_KEY_PREFIX = `Event$`;
  export function sortKey(
    executionId: string,
    id: string
  ): EventRecord["sk"]["S"] {
    return `${SORT_KEY_PREFIX}${executionId}$${id}`;
  }
}

function createEventRecord(
  executionId: string,
  workflowEvent: WorkflowEvent
): EventRecord {
  const { id, timestamp, ...event } = workflowEvent as WorkflowEvent &
    Partial<BaseEvent>;
  return {
    pk: { S: EventRecord.PRIMARY_KEY },
    sk: { S: EventRecord.sortKey(executionId, getEventId(workflowEvent)) },
    // do not create an id property if it doesn't exist on the event.
    ...(id ? { id: { S: id } } : undefined),
    executionId: { S: executionId },
    // only save the parts of the event not in the record.
    event: { S: JSON.stringify(event) },
    time: { S: workflowEvent.timestamp },
  };
}<|MERGE_RESOLUTION|>--- conflicted
+++ resolved
@@ -12,11 +12,7 @@
   isSignalReceived,
   WorkflowEvent,
 } from "@eventual/core";
-<<<<<<< HEAD
-import type eventual from "@eventual/core";
-=======
 import type * as eventual from "@eventual/core";
->>>>>>> fdcfeb0e
 
 import { ulid } from "ulidx";
 
