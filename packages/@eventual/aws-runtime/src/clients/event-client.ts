/* eslint-disable @typescript-eslint/no-this-alias */
import {
  EventBridgeClient,
  PutEventsCommand,
} from "@aws-sdk/client-eventbridge";
import {
  EventEnvelope,
  EventPayload,
  events as GlobalEvents,
} from "@eventual/core";
import { EventClient, getLazy, LazyValue } from "@eventual/runtime-core";
import { chunkArray } from "../utils.js";

export interface AWSEventClientProps {
  serviceName: LazyValue<string>;
  eventBusArn: LazyValue<string>;
  eventBridgeClient: EventBridgeClient;
}

type EventTuple = readonly [eventName: string, eventJson: string];

export class AWSEventClient implements EventClient {
  constructor(private props: AWSEventClientProps) {}

  public async publishEvents(
    ...events: EventEnvelope<EventPayload>[]
  ): Promise<void> {
    const self = this;

    console.debug("publish", events);

    const eventBatches = chunkArray(
      10,
      events.map((event, i) => {
        const schema = GlobalEvents().get(event.name)?.schema;
        if (schema) {
<<<<<<< HEAD
          const result = schema.safeParse(event);
          if (!result.success) {
            throw new Error(
              `event at position ${i} does not match the provided schema: ${result.error.message}`
=======
          const result = schema.safeParse(event.event);
          if (!result.success) {
            const errorMessages = result.error.errors.map(
              (error) =>
                `${error.code}(${error.path.join(".")}): ${error.message}`
            );
            throw new Error(
              `event ${i} did not match the provided schema: [${errorMessages.join(
                ", "
              )}]`
>>>>>>> 452445e2
            );
          }
        }

        return [event.name, JSON.stringify(event.event)] as const;
      })
    );

    await Promise.all(
      eventBatches.map((batch) =>
        publishEvents(batch, {
          delayMs: 100,
          delayCoefficient: 2,
          remainingAttempts: 3,
          maxDelay: 1000,
        })
      )
    );

    async function publishEvents(
      events: Array<EventTuple> | ReadonlyArray<EventTuple>,
      retryConfig: RetryConfig
    ) {
      if (events.length > 0) {
        if (retryConfig.remainingAttempts === 0) {
          throw new Error(
            `failed to publish events to Event Bridge after exhausting all retries`
          );
        }
        try {
          const response = await self.props.eventBridgeClient.send(
            new PutEventsCommand({
              Entries: events.map(([eventName, eventJson]) => ({
                DetailType: eventName,
                Detail: eventJson,
                EventBusName: getLazy(self.props.eventBusArn),
                Source: getLazy(self.props.serviceName),
              })),
            })
          );
          if (response.FailedEntryCount) {
            console.error(
              `${
                response.FailedEntryCount
              } entries in PutEvents failed to publish to Event Bridge:\n${response.Entries?.flatMap(
                (entry) =>
                  entry.ErrorCode
                    ? [`${entry.ErrorCode}: ${entry.ErrorMessage}`]
                    : []
              ).join("\n")}`
            );
            await retry(
              response.Entries?.flatMap((entry, i) =>
                entry.ErrorCode ? [events[i]!] : []
              ) ?? []
            );
          }
        } catch (err) {
          console.error("PutEvents to EventBridge failed with error:", err);
          await retry(events);
        }
      }

      async function retry(events: EventTuple[] | readonly EventTuple[]) {
        const delayTime = Math.min(retryConfig.maxDelay, retryConfig.delayMs);
        console.debug(`Retrying after waiting ${delayTime}ms`);

        await new Promise((resolve) => setTimeout(resolve, delayTime));

        return publishEvents(events, {
          ...retryConfig,
          remainingAttempts: retryConfig.remainingAttempts - 1,
          delayMs: retryConfig.delayMs & retryConfig.delayCoefficient,
        });
      }
    }
  }
}

interface RetryConfig {
  remainingAttempts: number;
  maxDelay: number;
  delayMs: number;
  delayCoefficient: number;
}<|MERGE_RESOLUTION|>--- conflicted
+++ resolved
@@ -34,12 +34,6 @@
       events.map((event, i) => {
         const schema = GlobalEvents().get(event.name)?.schema;
         if (schema) {
-<<<<<<< HEAD
-          const result = schema.safeParse(event);
-          if (!result.success) {
-            throw new Error(
-              `event at position ${i} does not match the provided schema: ${result.error.message}`
-=======
           const result = schema.safeParse(event.event);
           if (!result.success) {
             const errorMessages = result.error.errors.map(
@@ -50,7 +44,6 @@
               `event ${i} did not match the provided schema: [${errorMessages.join(
                 ", "
               )}]`
->>>>>>> 452445e2
             );
           }
         }
