import {
  AttributeValue,
  DynamoDBClient,
  GetItemCommand,
  PutItemCommand,
  QueryCommand,
} from "@aws-sdk/client-dynamodb";
import { SendMessageCommand, SQSClient } from "@aws-sdk/client-sqs";
import {
  Execution,
  ExecutionStatus,
  SignalReceived,
  HistoryStateEvent,
  Workflow,
  WorkflowEventType,
  WorkflowStarted,
  WorkflowTask,
} from "@eventual/core";
import { ulid } from "ulidx";
import {
  AWSExecutionHistoryClient,
  createEvent,
} from "./execution-history-client.js";

<<<<<<< HEAD
import type eventual from "@eventual/core";
import { formatExecutionId } from "../execution-id.js";
=======
import type * as eventual from "@eventual/core";
>>>>>>> 98fd7cc1

export interface AWSWorkflowClientProps {
  readonly dynamo: DynamoDBClient;
  readonly tableName: string;
  readonly sqs: SQSClient;
  readonly workflowQueueUrl: string;
  readonly executionHistory: AWSExecutionHistoryClient;
}

export class AWSWorkflowClient implements eventual.WorkflowClient {
  constructor(private props: AWSWorkflowClientProps) {}

  /**
   * Start a workflow execution
   * @param name Suffix of execution id
   * @param input Workflow parameters
   * @returns
   */
  public async startWorkflow<W extends Workflow = Workflow>({
    executionName = ulid(),
    workflowName,
    input,
    parentExecutionId,
    seq,
  }: eventual.StartWorkflowRequest<W>) {
    const executionId = formatExecutionId(workflowName, executionName);
    console.log("execution input:", input);

    await this.props.dynamo.send(
      new PutItemCommand({
        TableName: this.props.tableName,
        Item: {
          pk: { S: ExecutionRecord.PRIMARY_KEY },
          sk: { S: ExecutionRecord.sortKey(executionId) },
          id: { S: executionId },
          name: { S: executionName },
          workflowName: { S: workflowName },
          status: { S: ExecutionStatus.IN_PROGRESS },
          startTime: { S: new Date().toISOString() },
          ...(parentExecutionId
            ? {
                parentExecutionId: { S: parentExecutionId },
                seq: { N: seq!.toString(10) },
              }
            : {}),
        },
      })
    );

    const workflowStartedEvent =
      await this.props.executionHistory.createAndPutEvent<WorkflowStarted>(
        executionId,
        {
          type: WorkflowEventType.WorkflowStarted,
          input,
          workflowName,
          context: {
            name: executionName,
            parentId: parentExecutionId,
          },
        }
      );

    await this.submitWorkflowTask(executionId, workflowStartedEvent);

    return executionId;
  }

  public async submitWorkflowTask(
    executionId: string,
    ...events: HistoryStateEvent[]
  ) {
    // send workflow task to workflow queue
    const workflowTask: SQSWorkflowTaskMessage = {
      task: {
        executionId,
        events,
      },
    };

    await this.props.sqs.send(
      new SendMessageCommand({
        MessageBody: JSON.stringify(workflowTask),
        QueueUrl: this.props.workflowQueueUrl,
        MessageGroupId: executionId,
      })
    );
  }

  async getExecutions(): Promise<Execution[]> {
    const executions = await this.props.dynamo.send(
      new QueryCommand({
        TableName: this.props.tableName,
        KeyConditionExpression: "pk = :pk and begins_with(sk, :sk)",
        ExpressionAttributeValues: {
          ":pk": { S: ExecutionRecord.PRIMARY_KEY },
          ":sk": { S: ExecutionRecord.SORT_KEY_PREFIX },
        },
      })
    );
    return executions.Items!.map((execution) =>
      createExecutionFromResult(execution as ExecutionRecord)
    );
  }

  async getExecution(executionId: string): Promise<Execution | undefined> {
    const executionResult = await this.props.dynamo.send(
      new GetItemCommand({
        Key: {
          pk: { S: ExecutionRecord.PRIMARY_KEY },
          sk: { S: ExecutionRecord.sortKey(executionId) },
        },
        TableName: this.props.tableName,
      })
    );

    return executionResult.Item
      ? createExecutionFromResult(executionResult.Item as ExecutionRecord)
      : undefined;
  }

  public async sendSignal(request: eventual.SendSignalRequest): Promise<void> {
    await this.submitWorkflowTask(
      request.executionId,
      createEvent<SignalReceived>(
        {
          type: WorkflowEventType.SignalReceived,
          payload: request.payload,
          signalId: request.signalId,
        },
        undefined,
        request.id
      )
    );
  }
}

export interface SQSWorkflowTaskMessage {
  task: WorkflowTask;
}

export type ExecutionRecord =
  | {
      pk: { S: typeof ExecutionRecord.PRIMARY_KEY };
      sk: { S: `${typeof ExecutionRecord.SORT_KEY_PREFIX}${string}` };
      result?: AttributeValue.SMember;
      id: AttributeValue.SMember;
      status: { S: ExecutionStatus };
      startTime: AttributeValue.SMember;
      name: AttributeValue.SMember;
      workflowName: AttributeValue.SMember;
      endTime?: AttributeValue.SMember;
      error?: AttributeValue.SMember;
      message?: AttributeValue.SMember;
    } & (
      | {
          parentExecutionId: AttributeValue.SMember;
          seq: AttributeValue.NMember;
        }
      | {
          parentExecutionId?: never;
          seq?: never;
        }
    );

export namespace ExecutionRecord {
  export const PRIMARY_KEY = "Execution";
  export const SORT_KEY_PREFIX = `Execution$`;
  export function sortKey(
    executionId: string
  ): `${typeof SORT_KEY_PREFIX}${typeof executionId}` {
    return `${SORT_KEY_PREFIX}${executionId}`;
  }
}

export function createExecutionFromResult(
  execution: ExecutionRecord
): Execution {
  return {
    id: execution.id.S,
    endTime: execution.endTime?.S,
    error: execution.error?.S,
    message: execution.message?.S,
    result: execution.result ? JSON.parse(execution.result.S) : undefined,
    startTime: execution.startTime.S,
    status: execution.status.S,
  } as Execution;
}<|MERGE_RESOLUTION|>--- conflicted
+++ resolved
@@ -15,19 +15,16 @@
   WorkflowEventType,
   WorkflowStarted,
   WorkflowTask,
+  WorkflowClient,
+  StartWorkflowRequest,
+  SendSignalRequest,
 } from "@eventual/core";
 import { ulid } from "ulidx";
 import {
   AWSExecutionHistoryClient,
   createEvent,
 } from "./execution-history-client.js";
-
-<<<<<<< HEAD
-import type eventual from "@eventual/core";
 import { formatExecutionId } from "../execution-id.js";
-=======
-import type * as eventual from "@eventual/core";
->>>>>>> 98fd7cc1
 
 export interface AWSWorkflowClientProps {
   readonly dynamo: DynamoDBClient;
@@ -37,7 +34,7 @@
   readonly executionHistory: AWSExecutionHistoryClient;
 }
 
-export class AWSWorkflowClient implements eventual.WorkflowClient {
+export class AWSWorkflowClient implements WorkflowClient {
   constructor(private props: AWSWorkflowClientProps) {}
 
   /**
@@ -52,7 +49,7 @@
     input,
     parentExecutionId,
     seq,
-  }: eventual.StartWorkflowRequest<W>) {
+  }: StartWorkflowRequest<W>) {
     const executionId = formatExecutionId(workflowName, executionName);
     console.log("execution input:", input);
 
@@ -149,7 +146,7 @@
       : undefined;
   }
 
-  public async sendSignal(request: eventual.SendSignalRequest): Promise<void> {
+  public async sendSignal(request: SendSignalRequest): Promise<void> {
     await this.submitWorkflowTask(
       request.executionId,
       createEvent<SignalReceived>(
