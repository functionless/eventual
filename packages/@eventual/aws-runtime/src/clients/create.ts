--- conflicted
+++ resolved
@@ -2,17 +2,6 @@
 import { LambdaClient } from "@aws-sdk/client-lambda";
 import { S3Client } from "@aws-sdk/client-s3";
 import { SQSClient } from "@aws-sdk/client-sqs";
-<<<<<<< HEAD
-import * as env from "../env.js";
-import { ActivityRuntimeClient } from "./activity-runtime-client.js";
-import { ExecutionHistoryClient } from "./execution-history-client.js";
-import { WorkflowClient } from "./workflow-client.js";
-import { WorkflowRuntimeClient } from "./workflow-runtime-client.js";
-import memoize from "micro-memoize";
-import { deepEqual } from "fast-equals";
-import { SchedulerClient } from "@aws-sdk/client-scheduler";
-import { TimerClient, TimerClientProps } from "./timer-client.js";
-=======
 import * as env from "../env";
 import { AWSActivityRuntimeClient } from "./activity-runtime-client";
 import { AWSExecutionHistoryClient } from "./execution-history-client";
@@ -22,7 +11,6 @@
 import { deepEqual } from "fast-equals";
 import { SchedulerClient } from "@aws-sdk/client-scheduler";
 import { AWSTimerClient, AWSTimerClientProps } from "./timer-client";
->>>>>>> 271edaf3
 
 /**
  * Client creators to be used by the lambda functions.
