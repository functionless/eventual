import { DynamoDBClient } from "@aws-sdk/client-dynamodb";
import { LambdaClient } from "@aws-sdk/client-lambda";
import { S3Client } from "@aws-sdk/client-s3";
import { SQSClient } from "@aws-sdk/client-sqs";
<<<<<<< HEAD
import * as env from "../env";
import { AWSActivityRuntimeClient } from "./activity-runtime-client";
import { AWSExecutionHistoryClient } from "./execution-history-client";
import { AWSWorkflowClient } from "./workflow-client";
import { AWSWorkflowRuntimeClient } from "./workflow-runtime-client";
import memoize from "micro-memoize";
import { deepEqual } from "fast-equals";
import { SchedulerClient } from "@aws-sdk/client-scheduler";
import { AWSTimerClient, AWSTimerClientProps } from "./timer-client";
=======
import * as env from "../env.js";
import { AWSActivityRuntimeClient } from "./activity-runtime-client.js";
import { AWSExecutionHistoryClient } from "./execution-history-client.js";
import { AWSWorkflowClient } from "./workflow-client.js";
import { AWSWorkflowRuntimeClient } from "./workflow-runtime-client.js";
import { SchedulerClient } from "@aws-sdk/client-scheduler";
import { AWSTimerClient, AWSTimerClientProps } from "./timer-client.js";
>>>>>>> fdcfeb0e

/**
 * Client creators to be used by the lambda functions.
 *
 * Any used clients should be tree shaken by esbuild.
 * The pure annotations help esbuild determine that theses functions calls have no side effects.
 */

const dynamo = /*@__PURE__*/ memoize(() => new DynamoDBClient({}));
export const sqs = /*@__PURE__*/ memoize(() => new SQSClient({}));
const s3 = /*@__PURE__*/ memoize(
  () => new S3Client({ region: process.env.AWS_REGION })
);
const lambda = /*@__PURE__*/ memoize(() => new LambdaClient({}));
export const scheduler = /*@__PURE__*/ memoize(() => new SchedulerClient({}));

export const createExecutionHistoryClient = /*@__PURE__*/ memoize(
  ({ tableName }: { tableName?: string } = {}) =>
    new AWSExecutionHistoryClient({
      dynamo: dynamo(),
      tableName: tableName ?? env.tableName(),
    }),
  { cacheKey: (opts) => opts?.tableName ?? env.tableName() }
);

export const createWorkflowClient = /*@__PURE__*/ memoize(
  ({
    tableName,
    workflowQueueUrl,
  }: {
    tableName?: string;
    workflowQueueUrl?: string;
  } = {}) =>
    new AWSWorkflowClient({
      sqs: sqs(),
      workflowQueueUrl: workflowQueueUrl ?? env.workflowQueueUrl(),
      executionHistory: createExecutionHistoryClient({
        tableName: tableName ?? env.tableName(),
      }),
      dynamo: dynamo(),
      tableName: tableName ?? env.tableName(),
    }),
  { cacheKey: JSON.stringify }
);

export const createActivityRuntimeClient = /*@__PURE__*/ memoize(
  () =>
    new AWSActivityRuntimeClient({
      activityLockTableName: env.activityLockTableName(),
      dynamo: dynamo(),
    })
);

export const createTimerClient = /*@__PURE__*/ memoize(
  (props: Partial<AWSTimerClientProps> = {}) =>
    new AWSTimerClient({
      scheduler: props.scheduler ?? scheduler(),
      schedulerRoleArn: props.schedulerRoleArn ?? env.schedulerRoleArn(),
      schedulerDlqArn: props.schedulerDlqArn ?? env.schedulerDlqArn(),
      schedulerGroup: props.schedulerGroup ?? env.schedulerGroup(),
      sleepQueueThresholdMillis:
        props.sleepQueueThresholdMillis ?? 15 * 60 * 1000,
      sqs: props.sqs ?? sqs(),
      timerQueueUrl: props.timerQueueUrl ?? env.timerQueueUrl(),
      scheduleForwarderArn:
        props.scheduleForwarderArn ?? env.schedulerForwarderArn(),
    }),
  { cacheKey: JSON.stringify }
);

export const createWorkflowRuntimeClient = /*@__PURE__*/ memoize(
  ({
    tableName = env.tableName(),
    executionHistoryBucket = env.executionHistoryBucket(),
    activityWorkerFunctionName = env.activityWorkerFunctionName(),
  }: {
    tableName?: string;
    executionHistoryBucket?: string;
    activityWorkerFunctionName?: string;
  } = {}) =>
    new AWSWorkflowRuntimeClient({
      dynamo: dynamo(),
      s3: s3(),
      // todo fail when missing
      executionHistoryBucket,
      tableName,
      lambda: lambda(),
      activityWorkerFunctionName,
      workflowClient: createWorkflowClient(),
      timerClient: createTimerClient(),
    }),
  { cacheKey: JSON.stringify }
);

function memoize<T extends (...args: any[]) => any>(
  fn: T,
  options?: {
    cacheKey: (...args: Parameters<T>) => any;
  }
): (...args: Parameters<T>) => ReturnType<T> {
  //We box our cache in case our fn returns undefined
  let resMap = new Map<any, { value: ReturnType<T> }>();
  return (...args) => {
    let key = options?.cacheKey ? options.cacheKey(...args) : args;
    const cachedResult = resMap.get(key);
    if (cachedResult) {
      return cachedResult.value;
    } else {
      const result = fn(...args);
      resMap.set(key, { value: result });
      return result;
    }
  };
}<|MERGE_RESOLUTION|>--- conflicted
+++ resolved
@@ -2,17 +2,6 @@
 import { LambdaClient } from "@aws-sdk/client-lambda";
 import { S3Client } from "@aws-sdk/client-s3";
 import { SQSClient } from "@aws-sdk/client-sqs";
-<<<<<<< HEAD
-import * as env from "../env";
-import { AWSActivityRuntimeClient } from "./activity-runtime-client";
-import { AWSExecutionHistoryClient } from "./execution-history-client";
-import { AWSWorkflowClient } from "./workflow-client";
-import { AWSWorkflowRuntimeClient } from "./workflow-runtime-client";
-import memoize from "micro-memoize";
-import { deepEqual } from "fast-equals";
-import { SchedulerClient } from "@aws-sdk/client-scheduler";
-import { AWSTimerClient, AWSTimerClientProps } from "./timer-client";
-=======
 import * as env from "../env.js";
 import { AWSActivityRuntimeClient } from "./activity-runtime-client.js";
 import { AWSExecutionHistoryClient } from "./execution-history-client.js";
@@ -20,7 +9,6 @@
 import { AWSWorkflowRuntimeClient } from "./workflow-runtime-client.js";
 import { SchedulerClient } from "@aws-sdk/client-scheduler";
 import { AWSTimerClient, AWSTimerClientProps } from "./timer-client.js";
->>>>>>> fdcfeb0e
 
 /**
  * Client creators to be used by the lambda functions.
