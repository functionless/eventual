--- conflicted
+++ resolved
@@ -19,13 +19,9 @@
     "@middy/error-logger": "^3.6.2",
     "aws-embedded-metrics": "^4.0.0",
     "aws-lambda": "^1.0.7",
-<<<<<<< HEAD
+    "fast-equals": "^4.0.3",
     "mem": "^9.0.2",
-=======
-    "fast-equals": "^4.0.3",
-    "micro-memoize": "^4.0.11",
     "node-fetch": "^3.3.0",
->>>>>>> 271edaf3
     "ulidx": "^0.3.0"
   },
   "peerDependencies": {
