{
  "name": "@eventual/aws-runtime",
  "exports": {
    ".": {
      "import": "./lib/esm/index.js",
      "require": "./lib/cjs/index.js"
    }
  },
  "main": "./lib/cjs/index.js",
  "module": "./lib/esm/index.js",
  "version": "0.0.0",
  "scripts": {
    "test": "jest --passWithNoTests"
  },
  "dependencies": {
    "@eventual/core": "workspace:^",
    "aws-lambda": "^1.0.7",
<<<<<<< HEAD
    "fast-equals": "^4.0.3",
    "micro-memoize": "^4.0.11",
    "ulid": "^2.3.0"
=======
    "@eventual/core": "workspace:^",
    "aws-embedded-metrics": "^4.0.0"
>>>>>>> ed3e6aa0
  },
  "peerDependencies": {
    "@aws-sdk/client-dynamodb": "^3.208.0",
    "@aws-sdk/client-lambda": "^3.208.0",
    "@aws-sdk/client-s3": "^3.208.0",
    "@aws-sdk/client-sqs": "^3.208.0",
    "@types/aws-lambda": "8.10.108"
  },
  "devDependencies": {
    "@aws-sdk/client-dynamodb": "3.208.0",
    "@aws-sdk/client-lambda": "^3.208.0",
    "@aws-sdk/client-s3": "3.208.0",
    "@aws-sdk/client-sqs": "3.208.0",
    "@types/aws-lambda": "8.10.108",
    "@types/jest": "^29",
    "@types/node": "^16",
    "jest": "^29",
    "ts-jest": "^29",
    "ts-node": "^10.9.1",
    "typescript": "^4.8.4"
  },
  "jest": {
    "roots": [
      "<rootDir>/src/"
    ],
    "preset": "ts-jest",
    "transform": {
      "^.+\\.(t|j)sx?$": "ts-jest"
    },
    "moduleNameMapper": {
      "@eventual/injected/(.*)": "<rootDir>/src/injected/$1"
    }
  },
  "publishConfig": {
    "access": "public"
  }
}<|MERGE_RESOLUTION|>--- conflicted
+++ resolved
@@ -15,14 +15,10 @@
   "dependencies": {
     "@eventual/core": "workspace:^",
     "aws-lambda": "^1.0.7",
-<<<<<<< HEAD
     "fast-equals": "^4.0.3",
     "micro-memoize": "^4.0.11",
-    "ulid": "^2.3.0"
-=======
-    "@eventual/core": "workspace:^",
+    "ulid": "^2.3.0",
     "aws-embedded-metrics": "^4.0.0"
->>>>>>> ed3e6aa0
   },
   "peerDependencies": {
     "@aws-sdk/client-dynamodb": "^3.208.0",
