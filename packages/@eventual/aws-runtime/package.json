--- conflicted
+++ resolved
@@ -15,20 +15,14 @@
   "dependencies": {
     "@aws-lambda-powertools/logger": "^1.4.1",
     "@eventual/core": "workspace:^",
-<<<<<<< HEAD
     "@middy/core": "^3.6.2",
     "@middy/error-logger": "^3.6.2",
-=======
->>>>>>> cae8d570
+    "aws-embedded-metrics": "^4.0.0",
     "aws-embedded-metrics": "^4.0.0",
     "aws-lambda": "^1.0.7",
     "fast-equals": "^4.0.3",
     "micro-memoize": "^4.0.11",
-<<<<<<< HEAD
-    "ulid": "^2.3.0"
-=======
     "ulidx": "^0.3.0"
->>>>>>> cae8d570
   },
   "peerDependencies": {
     "@aws-sdk/client-dynamodb": "^3.208.0",
