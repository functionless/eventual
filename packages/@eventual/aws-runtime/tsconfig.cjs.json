--- conflicted
+++ resolved
@@ -6,7 +6,6 @@
     "outDir": "lib/cjs"
   },
   "include": ["src"],
-<<<<<<< HEAD
   "exclude": [
     "lib",
     "node_modules",
@@ -14,12 +13,8 @@
     "src/create.ts",
     "src/handlers"
   ],
-  "references": [{ "path": "../core/tsconfig.cjs.json" }]
-=======
-  "exclude": ["lib", "node_modules", "src/package.json"],
   "references": [
     { "path": "../core/tsconfig.cjs.json" },
     { "path": "../runtime-core/tsconfig.cjs.json" }
   ]
->>>>>>> 5b38a5a8
 }