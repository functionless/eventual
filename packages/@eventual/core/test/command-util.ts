import {
  CommandType,
  SleepForCommand,
  SleepUntilCommand,
  ScheduleActivityCommand,
  ScheduleWorkflowCommand,
  ExpectSignalCommand as ExpectSignalCommand,
  SendSignalCommand,
<<<<<<< HEAD
  StartConditionCommand,
=======
>>>>>>> 899460ed
} from "../src/command.js";
import {
  ActivityCompleted,
  ActivityFailed,
  ActivityScheduled,
  ChildWorkflowCompleted,
  ChildWorkflowFailed,
  ChildWorkflowScheduled,
<<<<<<< HEAD
  ConditionStarted,
  ConditionTimedOut,
=======
>>>>>>> 899460ed
  SignalReceived,
  SignalSent,
  SleepCompleted,
  SleepScheduled,
  ExpectSignalStarted,
  ExpectSignalTimedOut,
  WorkflowEventType,
} from "../src/events.js";
import { ulid } from "ulidx";
import { SignalTarget } from "../src/signals.js";

export function createSleepUntilCommand(
  untilTime: string,
  seq: number
): SleepUntilCommand {
  return {
    kind: CommandType.SleepUntil,
    untilTime,
    seq,
  };
}

export function createSleepForCommand(
  durationSeconds: number,
  seq: number
): SleepForCommand {
  return {
    kind: CommandType.SleepFor,
    durationSeconds: durationSeconds,
    seq,
  };
}

export function createScheduledActivityCommand(
  name: string,
  args: any[],
  seq: number
): ScheduleActivityCommand {
  return {
    kind: CommandType.StartActivity,
    seq,
    name,
    args,
  };
}

export function createScheduledWorkflowCommand(
  name: string,
  input: any,
  seq: number
): ScheduleWorkflowCommand {
  return {
    kind: CommandType.StartWorkflow,
    seq,
    name,
    input,
  };
}

export function createExpectSignalCommand(
  signalId: string,
  seq: number,
  timeoutSeconds?: number
): ExpectSignalCommand {
  return {
    kind: CommandType.ExpectSignal,
    signalId,
    seq,
    timeoutSeconds,
  };
}

export function createSendSignalCommand(
  target: SignalTarget,
  signalId: string,
  seq: number
): SendSignalCommand {
  return {
    kind: CommandType.SendSignal,
    seq,
    target,
    signalId,
  };
}

<<<<<<< HEAD
export function createStartConditionCommand(
  seq: number,
  timeoutSeconds?: number
): StartConditionCommand {
  return {
    kind: CommandType.StartCondition,
    seq,
    timeoutSeconds,
  };
}

=======
>>>>>>> 899460ed
export function activityCompleted(result: any, seq: number): ActivityCompleted {
  return {
    type: WorkflowEventType.ActivityCompleted,
    duration: 0,
    result,
    seq,
    timestamp: new Date(0).toISOString(),
  };
}

export function workflowCompleted(
  result: any,
  seq: number
): ChildWorkflowCompleted {
  return {
    type: WorkflowEventType.ChildWorkflowCompleted,
    result,
    seq,
    timestamp: new Date(0).toISOString(),
  };
}

export function activityFailed(error: any, seq: number): ActivityFailed {
  return {
    type: WorkflowEventType.ActivityFailed,
    duration: 0,
    error,
    message: "message",
    seq,
    timestamp: new Date(0).toISOString(),
  };
}

export function workflowFailed(error: any, seq: number): ChildWorkflowFailed {
  return {
    type: WorkflowEventType.ChildWorkflowFailed,
    error,
    message: "message",
    seq,
    timestamp: new Date(0).toISOString(),
  };
}

export function activityScheduled(
  name: string,
  seq: number
): ActivityScheduled {
  return {
    type: WorkflowEventType.ActivityScheduled,
    name,
    seq,
    timestamp: new Date(0).toISOString(),
  };
}

export function workflowScheduled(
  name: string,
  seq: number
): ChildWorkflowScheduled {
  return {
    type: WorkflowEventType.ChildWorkflowScheduled,
    name,
    seq,
    timestamp: new Date(0).toISOString(),
    input: undefined,
  };
}

export function scheduledSleep(untilTime: string, seq: number): SleepScheduled {
  return {
    type: WorkflowEventType.SleepScheduled,
    untilTime,
    seq,
    timestamp: new Date(0).toISOString(),
  };
}

export function completedSleep(seq: number): SleepCompleted {
  return {
    type: WorkflowEventType.SleepCompleted,
    seq,
    timestamp: new Date(0).toISOString(),
  };
}

export function timedOutExpectSignal(
  signalId: string,
  seq: number
): ExpectSignalTimedOut {
  return {
    type: WorkflowEventType.ExpectSignalTimedOut,
    timestamp: new Date().toISOString(),
    seq,
    signalId,
  };
}

export function startedExpectSignal(
  signalId: string,
  seq: number,
  timeoutSeconds?: number
): ExpectSignalStarted {
  return {
    type: WorkflowEventType.ExpectSignalStarted,
    signalId,
    timestamp: new Date().toISOString(),
    seq,
    timeoutSeconds,
  };
}

export function signalReceived(
  signalId: string,
  payload?: any
): SignalReceived {
  return {
    type: WorkflowEventType.SignalReceived,
    id: ulid(),
    signalId,
    payload,
    timestamp: new Date().toISOString(),
  };
}

export function signalSent(
  executionId: string,
  signalId: string,
  seq: number,
  payload?: any
): SignalSent {
  return {
    type: WorkflowEventType.SignalSent,
    executionId,
    seq,
    signalId,
    timestamp: new Date().toISOString(),
    payload,
  };
<<<<<<< HEAD
}

export function conditionStarted(seq: number): ConditionStarted {
  return {
    type: WorkflowEventType.ConditionStarted,
    seq,
    timestamp: new Date().toISOString(),
  };
}

export function conditionTimedOut(seq: number): ConditionTimedOut {
  return {
    type: WorkflowEventType.ConditionTimedOut,
    timestamp: new Date().toISOString(),
    seq,
  };
=======
>>>>>>> 899460ed
}<|MERGE_RESOLUTION|>--- conflicted
+++ resolved
@@ -4,12 +4,9 @@
   SleepUntilCommand,
   ScheduleActivityCommand,
   ScheduleWorkflowCommand,
-  ExpectSignalCommand as ExpectSignalCommand,
+  ExpectSignalCommand,
   SendSignalCommand,
-<<<<<<< HEAD
   StartConditionCommand,
-=======
->>>>>>> 899460ed
 } from "../src/command.js";
 import {
   ActivityCompleted,
@@ -18,11 +15,8 @@
   ChildWorkflowCompleted,
   ChildWorkflowFailed,
   ChildWorkflowScheduled,
-<<<<<<< HEAD
   ConditionStarted,
   ConditionTimedOut,
-=======
->>>>>>> 899460ed
   SignalReceived,
   SignalSent,
   SleepCompleted,
@@ -108,7 +102,6 @@
   };
 }
 
-<<<<<<< HEAD
 export function createStartConditionCommand(
   seq: number,
   timeoutSeconds?: number
@@ -120,8 +113,6 @@
   };
 }
 
-=======
->>>>>>> 899460ed
 export function activityCompleted(result: any, seq: number): ActivityCompleted {
   return {
     type: WorkflowEventType.ActivityCompleted,
@@ -260,7 +251,6 @@
     timestamp: new Date().toISOString(),
     payload,
   };
-<<<<<<< HEAD
 }
 
 export function conditionStarted(seq: number): ConditionStarted {
@@ -277,6 +267,4 @@
     timestamp: new Date().toISOString(),
     seq,
   };
-=======
->>>>>>> 899460ed
 }