--- conflicted
+++ resolved
@@ -7,11 +7,7 @@
   WorkflowStarted,
 } from "../src/events";
 import { progressWorkflow } from "../src/workflow";
-<<<<<<< HEAD
-import { DeterminismError } from "../src/error";
-import { WorkflowContext } from "../src/contex";
-=======
->>>>>>> 5a372606
+import { WorkflowContext } from "../src/context";
 
 function* myWorkflow(event: any): Program<any> {
   yield createActivityCall("my-activity", [event]);
@@ -118,35 +114,13 @@
   expect(history).toEqual([started1, scheduled2, completed3]);
 });
 
-<<<<<<< HEAD
-test("start with invalid task events", () => {
-  expect(() =>
-    progressWorkflow(
-      myWorkflow,
-      [started1, scheduled2, completed3],
-      [completed4, completed3],
-      context,
-      "executionId"
-    )
-  ).toThrow(DeterminismError);
-});
-
-test("start with invalid workflow events", () => {
-  expect(() =>
-    progressWorkflow(
-      myWorkflow,
-      [started1, scheduled2, completed3, completed4],
-      [completed3],
-      context,
-      "executionId"
-    )
-  ).toThrow(DeterminismError);
-=======
 test("start with generated events", () => {
   const { history } = progressWorkflow(
     myWorkflow,
     [started1, scheduled2, completed3, scheduled4],
-    [completed3]
+    [completed3],
+    context,
+    "execId"
   );
 
   expect(history).toEqual([started1, scheduled2, completed3, scheduled4]);
@@ -156,7 +130,9 @@
   const { history } = progressWorkflow(
     myWorkflow,
     [started1, scheduled2, completed3],
-    [completed5, completed3]
+    [completed5, completed3],
+    context,
+    "execId"
   );
 
   expect(history).toEqual([started1, scheduled2, completed3, completed5]);
@@ -166,7 +142,9 @@
   const { history } = progressWorkflow(
     myWorkflow,
     [started1, scheduled2, completed3, completed5],
-    [completed3]
+    [completed3],
+    context,
+    "execId"
   );
   expect(history).toEqual([started1, scheduled2, completed3, completed5]);
 });
@@ -175,8 +153,9 @@
   const { history } = progressWorkflow(
     myWorkflow,
     [started1, scheduled2],
-    [completed3, completed3, completed5, completed3, completed3, completed3]
+    [completed3, completed3, completed5, completed3, completed3, completed3],
+    context,
+    "execId"
   );
   expect(history).toEqual([started1, scheduled2, completed3, completed5]);
->>>>>>> 5a372606
 });