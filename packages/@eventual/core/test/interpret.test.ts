--- conflicted
+++ resolved
@@ -1,43 +1,34 @@
 import "jest";
 
+import { createActivityCall } from "../src/activity-call.js";
+import { chain } from "../src/chain.js";
+import { DeterminismError } from "../src/error.js";
 import {
+  Context,
+  Eventual,
   interpret,
-  Eventual,
+  Program,
   Result,
-  WorkflowResult,
-  Program,
-<<<<<<< HEAD
-  ScheduleActivityCommand,
-  EventualKind,
-  workflow,
-  ScheduleWorkflowCommand,
-  ChildWorkflowScheduled,
-  ChildWorkflowCompleted,
-  ChildWorkflowFailed,
-  Context,
-=======
-  chain,
   sleepFor,
   sleepUntil,
->>>>>>> 9c6fe205
+  workflow,
+  WorkflowResult,
 } from "../src/index.js";
-import { DeterminismError } from "../src/error.js";
-<<<<<<< HEAD
-import { chain } from "../src/chain.js";
-import { createActivityCall } from "../src/activity-call.js";
-=======
+import { createSleepUntilCall } from "../src/sleep-call.js";
 import {
-  completedActivity,
+  activityCompleted,
+  activityFailed,
+  activityScheduled,
   completedSleep,
+  createScheduledActivityCommand,
+  createScheduledWorkflowCommand,
   createSleepForCommand,
   createSleepUntilCommand,
-  createStartActivityCommand,
-  failedActivity,
-  scheduledActivity,
   scheduledSleep,
+  workflowCompleted,
+  workflowFailed,
+  workflowScheduled,
 } from "./command-util.js";
-import { createSleepUntilCall } from "../src/sleep-call.js";
->>>>>>> 9c6fe205
 
 function* myWorkflow(event: any): Program<any> {
   try {
@@ -61,11 +52,7 @@
 
 test("no history", () => {
   expect(interpret(myWorkflow(event), [])).toMatchObject(<WorkflowResult>{
-<<<<<<< HEAD
     commands: [createScheduledActivityCommand("my-activity", [event], 0)],
-=======
-    commands: [createStartActivityCommand("my-activity", [event], 0)],
->>>>>>> 9c6fe205
   });
 });
 
@@ -73,11 +60,7 @@
   expect(() =>
     interpret(myWorkflow(event), [
       // error: completed event should be after a scheduled event
-<<<<<<< HEAD
       activityCompleted("result", 0),
-=======
-      completedActivity("result", 0),
->>>>>>> 9c6fe205
     ])
   ).toThrow(expect.any(DeterminismError));
 });
@@ -85,25 +68,14 @@
 test("should continue with result of completed Activity", () => {
   expect(
     interpret(myWorkflow(event), [
-<<<<<<< HEAD
       activityScheduled("my-activity", 0),
       activityCompleted("result", 0),
     ])
   ).toMatchObject(<WorkflowResult>{
     commands: [
       createScheduledActivityCommand("my-activity-0", [event], 1),
-      createScheduledActivityCommand("my-activity-1", [event], 2),
+      createSleepUntilCommand("then", 2),
       createScheduledActivityCommand("my-activity-2", [event], 3),
-=======
-      scheduledActivity("my-activity", 0),
-      completedActivity("result", 0),
-    ])
-  ).toMatchObject(<WorkflowResult>{
-    commands: [
-      createStartActivityCommand("my-activity-0", [event], 1),
-      createSleepUntilCommand("then", 2),
-      createStartActivityCommand("my-activity-2", [event], 3),
->>>>>>> 9c6fe205
     ],
   });
 });
@@ -111,44 +83,25 @@
 test("should catch error of failed Activity", () => {
   expect(
     interpret(myWorkflow(event), [
-<<<<<<< HEAD
       activityScheduled("my-activity", 0),
       activityFailed("error", 0),
     ])
   ).toMatchObject(<WorkflowResult>{
     commands: [createScheduledActivityCommand("handle-error", ["error"], 1)],
-=======
-      scheduledActivity("my-activity", 0),
-      failedActivity("error", 0),
-    ])
-  ).toMatchObject(<WorkflowResult>{
-    commands: [createStartActivityCommand("handle-error", ["error"], 1)],
->>>>>>> 9c6fe205
   });
 });
 
 test("should return final result", () => {
   expect(
     interpret(myWorkflow(event), [
-<<<<<<< HEAD
       activityScheduled("my-activity", 0),
       activityCompleted("result", 0),
       activityScheduled("my-activity-0", 1),
-      activityScheduled("my-activity-1", 2),
+      scheduledSleep("then", 2),
       activityScheduled("my-activity-2", 3),
       activityCompleted("result-0", 1),
-      activityCompleted("result-1", 2),
+      completedSleep(2),
       activityCompleted("result-2", 3),
-=======
-      scheduledActivity("my-activity", 0),
-      completedActivity("result", 0),
-      scheduledActivity("my-activity-0", 1),
-      scheduledSleep("then", 2),
-      scheduledActivity("my-activity-2", 3),
-      completedActivity("result-0", 1),
-      completedSleep(2),
-      completedActivity("result-2", 3),
->>>>>>> 9c6fe205
     ])
   ).toMatchObject(<WorkflowResult>{
     result: Result.resolved(["result", [undefined, "result-2"]]),
@@ -159,23 +112,13 @@
 test("should wait if partial results", () => {
   expect(
     interpret(myWorkflow(event), [
-<<<<<<< HEAD
       activityScheduled("my-activity", 0),
       activityCompleted("result", 0),
       activityScheduled("my-activity-0", 1),
-      activityScheduled("my-activity-1", 2),
+      scheduledSleep("then", 2),
       activityScheduled("my-activity-2", 3),
       activityCompleted("result-0", 1),
-      activityCompleted("result-1", 2),
-=======
-      scheduledActivity("my-activity", 0),
-      completedActivity("result", 0),
-      scheduledActivity("my-activity-0", 1),
-      scheduledSleep("then", 2),
-      scheduledActivity("my-activity-2", 3),
-      completedActivity("result-0", 1),
       completedSleep(2),
->>>>>>> 9c6fe205
     ])
   ).toMatchObject(<WorkflowResult>{
     commands: [],
@@ -322,29 +265,17 @@
 
   expect(interpret(workflow(["a", "b"]), [])).toMatchObject(<WorkflowResult>{
     commands: [
-<<<<<<< HEAD
       createScheduledActivityCommand("process-item", ["a"], 0),
       createScheduledActivityCommand("process-item", ["b"], 1),
-=======
-      createStartActivityCommand("process-item", ["a"], 0),
-      createStartActivityCommand("process-item", ["b"], 1),
->>>>>>> 9c6fe205
     ],
   });
 
   expect(
     interpret(workflow(["a", "b"]), [
-<<<<<<< HEAD
       activityScheduled("process-item", 0),
       activityScheduled("process-item", 1),
       activityCompleted("A", 0),
       activityCompleted("B", 1),
-=======
-      scheduledActivity("process-item", 0),
-      scheduledActivity("process-item", 1),
-      completedActivity("A", 0),
-      completedActivity("B", 1),
->>>>>>> 9c6fe205
     ])
   ).toMatchObject(<WorkflowResult>{
     result: Result.resolved(["A", "B"]),
@@ -367,17 +298,10 @@
   const result = interpret(workflow(["a", "b"]), []);
   expect(result).toMatchObject(<WorkflowResult>{
     commands: [
-<<<<<<< HEAD
       createScheduledActivityCommand("before", ["before"], 0),
       createScheduledActivityCommand("inside", ["a"], 1),
       createScheduledActivityCommand("inside", ["b"], 2),
       createScheduledActivityCommand("after", ["after"], 3),
-=======
-      createStartActivityCommand("before", ["before"], 0),
-      createStartActivityCommand("inside", ["a"], 1),
-      createStartActivityCommand("inside", ["b"], 2),
-      createStartActivityCommand("after", ["after"], 3),
->>>>>>> 9c6fe205
     ],
   });
 });
@@ -393,7 +317,6 @@
     }
   }
   expect(interpret(workflow(), [])).toMatchObject(<WorkflowResult>{
-<<<<<<< HEAD
     commands: [createScheduledActivityCommand("catch", [], 0)],
   });
   expect(
@@ -403,17 +326,6 @@
     ])
   ).toMatchObject(<WorkflowResult>{
     commands: [createScheduledActivityCommand("finally", [], 1)],
-=======
-    commands: [createStartActivityCommand("catch", [], 0)],
-  });
-  expect(
-    interpret(workflow(), [
-      scheduledActivity("catch", 0),
-      completedActivity(undefined, 0),
-    ])
-  ).toMatchObject(<WorkflowResult>{
-    commands: [createStartActivityCommand("finally", [], 1)],
->>>>>>> 9c6fe205
   });
 });
 
@@ -433,13 +345,8 @@
     )
   ).toMatchObject(<WorkflowResult>{
     commands: [
-<<<<<<< HEAD
       createScheduledActivityCommand("catch", [], 0),
       createScheduledActivityCommand("finally", [], 1),
-=======
-      createStartActivityCommand("catch", [], 0),
-      createStartActivityCommand("finally", [], 1),
->>>>>>> 9c6fe205
     ],
   });
 });
@@ -470,18 +377,12 @@
     WorkflowResult
   >{
     commands: [
-<<<<<<< HEAD
       createScheduledActivityCommand("inside", ["good"], 0),
       createScheduledActivityCommand("inside", ["bad"], 1),
-=======
-      createStartActivityCommand("inside", ["good"], 0),
-      createStartActivityCommand("inside", ["bad"], 1),
->>>>>>> 9c6fe205
     ],
   });
   expect(
     interpret(workflow(["good", "bad"]), [
-<<<<<<< HEAD
       activityScheduled("inside", 0),
       activityScheduled("inside", 1),
       activityCompleted("good", 0),
@@ -512,38 +413,6 @@
       activityCompleted("catch", 2),
       activityScheduled("finally", 3),
       activityCompleted("finally", 3),
-=======
-      scheduledActivity("inside", 0),
-      scheduledActivity("inside", 1),
-      completedActivity("good", 0),
-      completedActivity("bad", 1),
-    ])
-  ).toMatchObject(<WorkflowResult>{
-    commands: [createStartActivityCommand("catch", [], 2)],
-  });
-  expect(
-    interpret(workflow(["good", "bad"]), [
-      scheduledActivity("inside", 0),
-      scheduledActivity("inside", 1),
-      completedActivity("good", 0),
-      completedActivity("bad", 1),
-      scheduledActivity("catch", 2),
-      completedActivity("catch", 2),
-    ])
-  ).toMatchObject(<WorkflowResult>{
-    commands: [createStartActivityCommand("finally", [], 3)],
-  });
-  expect(
-    interpret(workflow(["good", "bad"]), [
-      scheduledActivity("inside", 0),
-      scheduledActivity("inside", 1),
-      completedActivity("good", 0),
-      completedActivity("bad", 1),
-      scheduledActivity("catch", 2),
-      completedActivity("catch", 2),
-      scheduledActivity("finally", 3),
-      completedActivity("finally", 3),
->>>>>>> 9c6fe205
     ])
   ).toMatchObject(<WorkflowResult>{
     result: Result.resolved("returned in finally"),
@@ -568,29 +437,17 @@
   expect(interpret(workflow(), [])).toMatchObject({
     commands: [
       //
-<<<<<<< HEAD
       createScheduledActivityCommand("a", [], 0),
       createScheduledActivityCommand("b", [], 1),
-=======
-      createStartActivityCommand("a", [], 0),
-      createStartActivityCommand("b", [], 1),
->>>>>>> 9c6fe205
     ],
   });
 
   expect(
     interpret(workflow(), [
-<<<<<<< HEAD
       activityScheduled("a", 0),
       activityScheduled("b", 1),
       activityCompleted("a", 0),
       activityCompleted("b", 1),
-=======
-      scheduledActivity("a", 0),
-      scheduledActivity("b", 1),
-      completedActivity("a", 0),
-      completedActivity("b", 1),
->>>>>>> 9c6fe205
     ])
   ).toMatchObject({
     result: Result.resolved(["a", "b"]),
@@ -613,30 +470,18 @@
   expect(interpret(workflow(), [])).toMatchObject({
     commands: [
       //
-<<<<<<< HEAD
       createScheduledActivityCommand("a", [], 0),
       createScheduledActivityCommand("b", [], 1),
-=======
-      createStartActivityCommand("a", [], 0),
-      createStartActivityCommand("b", [], 1),
->>>>>>> 9c6fe205
     ],
   });
 
   expect(
     // @ts-ignore
     interpret(workflow(), [
-<<<<<<< HEAD
       activityScheduled("a", 0),
       activityScheduled("b", 1),
       activityCompleted("a", 0),
       activityCompleted("b", 1),
-=======
-      scheduledActivity("a", 0),
-      scheduledActivity("b", 1),
-      completedActivity("a", 0),
-      completedActivity("b", 1),
->>>>>>> 9c6fe205
     ])
   ).toMatchObject({
     result: Result.resolved(["a", "b"]),
@@ -654,27 +499,17 @@
   });
 
   expect(interpret(workflow(), [])).toMatchObject({
-<<<<<<< HEAD
     commands: [createScheduledActivityCommand("call-a", [], 0)],
   });
   expect(
     interpret(workflow(), [
       activityScheduled("call-a", 0),
       activityCompleted("result", 0),
-=======
-    commands: [createStartActivityCommand("call-a", [], 0)],
-  });
-  expect(
-    interpret(workflow(), [
-      scheduledActivity("call-a", 0),
-      completedActivity("result", 0),
->>>>>>> 9c6fe205
     ])
   ).toMatchObject({
     result: Result.resolved("result"),
     commands: [],
   });
-<<<<<<< HEAD
 });
 
 test("workflow calling other workflow", () => {
@@ -750,92 +585,4 @@
     result: Result.failed("error"),
     commands: [],
   });
-});
-
-function createScheduledActivityCommand(
-  name: string,
-  args: any[],
-  seq: number
-): ScheduleActivityCommand {
-  return {
-    kind: EventualKind.ActivityCall,
-    seq,
-    name,
-    args,
-  };
-}
-
-function createScheduledWorkflowCommand(
-  name: string,
-  input: any,
-  seq: number
-): ScheduleWorkflowCommand {
-  return {
-    kind: EventualKind.WorkflowCall,
-    seq,
-    name,
-    input,
-  };
-}
-
-function activityCompleted(result: any, seq: number): ActivityCompleted {
-  return {
-    type: WorkflowEventType.ActivityCompleted,
-    duration: 0,
-    result,
-    seq,
-    timestamp: new Date(0).toISOString(),
-  };
-}
-
-function workflowCompleted(result: any, seq: number): ChildWorkflowCompleted {
-  return {
-    type: WorkflowEventType.ChildWorkflowCompleted,
-    result,
-    seq,
-    timestamp: new Date(0).toISOString(),
-  };
-}
-
-function activityFailed(error: any, seq: number): ActivityFailed {
-  return {
-    type: WorkflowEventType.ActivityFailed,
-    duration: 0,
-    error,
-    message: "message",
-    seq,
-    timestamp: new Date(0).toISOString(),
-  };
-}
-
-function workflowFailed(error: any, seq: number): ChildWorkflowFailed {
-  return {
-    type: WorkflowEventType.ChildWorkflowFailed,
-    error,
-    message: "message",
-    seq,
-    timestamp: new Date(0).toISOString(),
-  };
-}
-
-function activityScheduled(name: string, seq: number): ActivityScheduled {
-  return {
-    type: WorkflowEventType.ActivityScheduled,
-    name,
-    seq,
-    timestamp: new Date(0).toISOString(),
-  };
-}
-
-function workflowScheduled(name: string, seq: number): ChildWorkflowScheduled {
-  return {
-    type: WorkflowEventType.ChildWorkflowScheduled,
-    name,
-    seq,
-    timestamp: new Date(0).toISOString(),
-    input: undefined,
-  };
-}
-=======
-});
->>>>>>> 9c6fe205
+});