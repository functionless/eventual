--- conflicted
+++ resolved
@@ -1,11 +1,6 @@
-<<<<<<< HEAD
-=======
-import "jest";
-
 import { createActivityCall } from "../src/activity-call.js";
 import { chain } from "../src/chain.js";
 import { DeterminismError } from "../src/error.js";
->>>>>>> d5ed18e3
 import {
   Context,
   Eventual,
@@ -27,12 +22,6 @@
   createScheduledWorkflowCommand,
   createSleepForCommand,
   createSleepUntilCommand,
-<<<<<<< HEAD
-  createStartActivityCommand as createScheduleActivityCommand,
-  failedActivity,
-  scheduledActivity,
-=======
->>>>>>> d5ed18e3
   scheduledSleep,
   workflowCompleted,
   workflowFailed,
@@ -61,26 +50,10 @@
 
 test("no history", () => {
   expect(interpret(myWorkflow(event), [])).toMatchObject(<WorkflowResult>{
-<<<<<<< HEAD
-    commands: [createScheduleActivityCommand("my-activity", [event], 0)],
-  });
-});
-
-=======
     commands: [createScheduledActivityCommand("my-activity", [event], 0)],
   });
 });
 
-test("determinism error if no corresponding ActivityScheduled", () => {
-  expect(() =>
-    interpret(myWorkflow(event), [
-      // error: completed event should be after a scheduled event
-      activityCompleted("result", 0),
-    ])
-  ).toThrow(expect.any(DeterminismError));
-});
-
->>>>>>> d5ed18e3
 test("should continue with result of completed Activity", () => {
   expect(
     interpret(myWorkflow(event), [
@@ -89,15 +62,9 @@
     ])
   ).toMatchObject(<WorkflowResult>{
     commands: [
-<<<<<<< HEAD
-      createScheduleActivityCommand("my-activity-0", [event], 1),
-      createSleepUntilCommand("then", 2),
-      createScheduleActivityCommand("my-activity-2", [event], 3),
-=======
       createScheduledActivityCommand("my-activity-0", [event], 1),
       createSleepUntilCommand("then", 2),
       createScheduledActivityCommand("my-activity-2", [event], 3),
->>>>>>> d5ed18e3
     ],
   });
 });
@@ -109,11 +76,7 @@
       activityFailed("error", 0),
     ])
   ).toMatchObject(<WorkflowResult>{
-<<<<<<< HEAD
-    commands: [createScheduleActivityCommand("handle-error", ["error"], 1)],
-=======
     commands: [createScheduledActivityCommand("handle-error", ["error"], 1)],
->>>>>>> d5ed18e3
   });
 });
 
@@ -137,13 +100,13 @@
 
 test("should handle missing blocks", () => {
   expect(
-    interpret(myWorkflow(event), [completedActivity("result", 0)])
-  ).toMatchObject(<WorkflowResult>{
-    commands: [
-      createScheduleActivityCommand("my-activity", [event], 0),
-      createScheduleActivityCommand("my-activity-0", [event], 1),
+    interpret(myWorkflow(event), [activityCompleted("result", 0)])
+  ).toMatchObject(<WorkflowResult>{
+    commands: [
+      createScheduledActivityCommand("my-activity", [event], 0),
+      createScheduledActivityCommand("my-activity-0", [event], 1),
       createSleepUntilCommand("then", 2),
-      createScheduleActivityCommand("my-activity-2", [event], 3),
+      createScheduledActivityCommand("my-activity-2", [event], 3),
     ],
   });
 });
@@ -151,14 +114,14 @@
 test("should handle partial blocks", () => {
   expect(
     interpret(myWorkflow(event), [
-      scheduledActivity("my-activity", 0),
-      completedActivity("result", 0),
-      scheduledActivity("my-activity-0", 1),
+      activityScheduled("my-activity", 0),
+      activityCompleted("result", 0),
+      activityScheduled("my-activity-0", 1),
     ])
   ).toMatchObject(<WorkflowResult>{
     commands: [
       createSleepUntilCommand("then", 2),
-      createScheduleActivityCommand("my-activity-2", [event], 3),
+      createScheduledActivityCommand("my-activity-2", [event], 3),
     ],
   });
 });
@@ -166,15 +129,15 @@
 test("should handle partial blocks with partial completes", () => {
   expect(
     interpret(myWorkflow(event), [
-      scheduledActivity("my-activity", 0),
-      completedActivity("result", 0),
-      scheduledActivity("my-activity-0", 1),
-      completedActivity("result", 1),
+      activityScheduled("my-activity", 0),
+      activityCompleted("result", 0),
+      activityScheduled("my-activity-0", 1),
+      activityCompleted("result", 1),
     ])
   ).toMatchObject(<WorkflowResult>{
     commands: [
       createSleepUntilCommand("then", 2),
-      createScheduleActivityCommand("my-activity-2", [event], 3),
+      createScheduledActivityCommand("my-activity-2", [event], 3),
     ],
   });
 });
@@ -188,8 +151,8 @@
 test("should throw when there are more schedules than calls emitted", () => {
   expect(() =>
     interpret(myWorkflow(event), [
-      scheduledActivity("my-activity", 0),
-      scheduledActivity("result", 1),
+      activityScheduled("my-activity", 0),
+      activityScheduled("result", 1),
     ])
   ).toThrow(DeterminismError);
 });
@@ -197,13 +160,13 @@
 test("should throw when a completed precedes workflow state", () => {
   expect(() =>
     interpret(myWorkflow(event), [
-      scheduledActivity("my-activity", 0),
-      scheduledActivity("result", 1),
+      activityScheduled("my-activity", 0),
+      activityScheduled("result", 1),
       // the workflow does not return a seq: 2, where does this go?
       // note: a completed event can be accepted without a "scheduled" counterpart,
       // but the workflow must resolve the schedule before the complete
       // is applied.
-      completedActivity("", 2),
+      activityCompleted("", 2),
     ])
   ).toThrow(DeterminismError);
 });
@@ -375,8 +338,8 @@
     expect(interpret(workflow() as any, [])).toMatchObject(<WorkflowResult>{
       commands: [
         createSleepUntilCommand("X", 0),
-        createScheduleActivityCommand("jump", [], 1),
-        createScheduleActivityCommand("run", [], 2),
+        createScheduledActivityCommand("jump", [], 1),
+        createScheduledActivityCommand("run", [], 2),
       ],
     });
   });
@@ -385,8 +348,8 @@
     expect(
       interpret(workflow() as any, [
         scheduledSleep("X", 0),
-        scheduledActivity("jump", 1),
-        scheduledActivity("run", 2),
+        activityScheduled("jump", 1),
+        activityScheduled("run", 2),
       ])
     ).toMatchObject(<WorkflowResult>{
       commands: [],
@@ -398,8 +361,8 @@
     expect(
       interpret(workflow() as any, [
         scheduledSleep("X", 0),
-        scheduledActivity("jump", 1),
-        scheduledActivity("run", 2),
+        activityScheduled("jump", 1),
+        activityScheduled("run", 2),
         completedSleep(0),
       ])
     ).toMatchObject(<WorkflowResult>{
@@ -412,10 +375,10 @@
     expect(
       interpret(workflow() as any, [
         scheduledSleep("X", 0),
-        scheduledActivity("jump", 1),
-        scheduledActivity("run", 2),
+        activityScheduled("jump", 1),
+        activityScheduled("run", 2),
         completedSleep(0),
-        completedActivity("anything", 2),
+        activityCompleted("anything", 2),
       ])
     ).toMatchObject(<WorkflowResult>{
       result: Result.resolved("dead: lost your feet"),
@@ -428,10 +391,10 @@
     expect(
       interpret(workflow() as any, [
         completedSleep(0),
-        completedActivity("anything", 2),
+        activityCompleted("anything", 2),
         scheduledSleep("X", 0),
-        scheduledActivity("jump", 1),
-        scheduledActivity("run", 2),
+        activityScheduled("jump", 1),
+        activityScheduled("run", 2),
       ])
     ).toMatchObject(<WorkflowResult>{
       result: Result.resolved("dead: lost your feet"),
@@ -444,9 +407,9 @@
     expect(
       interpret(workflow() as any, [
         scheduledSleep("X", 0),
-        scheduledActivity("jump", 1),
-        scheduledActivity("run", 2),
-        completedActivity("anything", 2),
+        activityScheduled("jump", 1),
+        activityScheduled("run", 2),
+        activityCompleted("anything", 2),
       ])
     ).toMatchObject(<WorkflowResult>{
       result: Result.resolved("alive"),
@@ -459,9 +422,9 @@
     expect(
       interpret(workflow() as any, [
         scheduledSleep("X", 0),
-        completedActivity("anything", 2),
-        scheduledActivity("jump", 1),
-        scheduledActivity("run", 2),
+        activityCompleted("anything", 2),
+        activityScheduled("jump", 1),
+        activityScheduled("run", 2),
       ])
     ).toMatchObject(<WorkflowResult>{
       result: Result.resolved("alive"),
@@ -473,10 +436,10 @@
     // release the player, not on, alive
     expect(
       interpret(workflow() as any, [
-        completedActivity("anything", 2),
+        activityCompleted("anything", 2),
         scheduledSleep("X", 0),
-        scheduledActivity("jump", 1),
-        scheduledActivity("run", 2),
+        activityScheduled("jump", 1),
+        activityScheduled("run", 2),
       ])
     ).toMatchObject(<WorkflowResult>{
       result: Result.resolved("alive"),
@@ -488,9 +451,9 @@
     expect(
       interpret(workflow() as any, [
         scheduledSleep("X", 0),
-        scheduledActivity("jump", 1),
-        scheduledActivity("run", 2),
-        completedActivity("anything", 2),
+        activityScheduled("jump", 1),
+        activityScheduled("run", 2),
+        activityCompleted("anything", 2),
         completedSleep(0),
       ])
     ).toMatchObject(<WorkflowResult>{
@@ -542,13 +505,8 @@
 
   expect(interpret(workflow(["a", "b"]), [])).toMatchObject(<WorkflowResult>{
     commands: [
-<<<<<<< HEAD
-      createScheduleActivityCommand("process-item", ["a"], 0),
-      createScheduleActivityCommand("process-item", ["b"], 1),
-=======
       createScheduledActivityCommand("process-item", ["a"], 0),
       createScheduledActivityCommand("process-item", ["b"], 1),
->>>>>>> d5ed18e3
     ],
   });
 
@@ -580,17 +538,10 @@
   const result = interpret(workflow(["a", "b"]), []);
   expect(result).toMatchObject(<WorkflowResult>{
     commands: [
-<<<<<<< HEAD
-      createScheduleActivityCommand("before", ["before"], 0),
-      createScheduleActivityCommand("inside", ["a"], 1),
-      createScheduleActivityCommand("inside", ["b"], 2),
-      createScheduleActivityCommand("after", ["after"], 3),
-=======
       createScheduledActivityCommand("before", ["before"], 0),
       createScheduledActivityCommand("inside", ["a"], 1),
       createScheduledActivityCommand("inside", ["b"], 2),
       createScheduledActivityCommand("after", ["after"], 3),
->>>>>>> d5ed18e3
     ],
   });
 });
@@ -606,11 +557,7 @@
     }
   }
   expect(interpret(workflow(), [])).toMatchObject(<WorkflowResult>{
-<<<<<<< HEAD
-    commands: [createScheduleActivityCommand("catch", [], 0)],
-=======
     commands: [createScheduledActivityCommand("catch", [], 0)],
->>>>>>> d5ed18e3
   });
   expect(
     interpret(workflow(), [
@@ -618,11 +565,7 @@
       activityCompleted(undefined, 0),
     ])
   ).toMatchObject(<WorkflowResult>{
-<<<<<<< HEAD
-    commands: [createScheduleActivityCommand("finally", [], 1)],
-=======
     commands: [createScheduledActivityCommand("finally", [], 1)],
->>>>>>> d5ed18e3
   });
 });
 
@@ -642,13 +585,8 @@
     )
   ).toMatchObject(<WorkflowResult>{
     commands: [
-<<<<<<< HEAD
-      createScheduleActivityCommand("catch", [], 0),
-      createScheduleActivityCommand("finally", [], 1),
-=======
       createScheduledActivityCommand("catch", [], 0),
       createScheduledActivityCommand("finally", [], 1),
->>>>>>> d5ed18e3
     ],
   });
 });
@@ -679,13 +617,8 @@
     WorkflowResult
   >{
     commands: [
-<<<<<<< HEAD
-      createScheduleActivityCommand("inside", ["good"], 0),
-      createScheduleActivityCommand("inside", ["bad"], 1),
-=======
       createScheduledActivityCommand("inside", ["good"], 0),
       createScheduledActivityCommand("inside", ["bad"], 1),
->>>>>>> d5ed18e3
     ],
   });
   expect(
@@ -696,11 +629,7 @@
       activityCompleted("bad", 1),
     ])
   ).toMatchObject(<WorkflowResult>{
-<<<<<<< HEAD
-    commands: [createScheduleActivityCommand("catch", [], 2)],
-=======
     commands: [createScheduledActivityCommand("catch", [], 2)],
->>>>>>> d5ed18e3
   });
   expect(
     interpret(workflow(["good", "bad"]), [
@@ -712,11 +641,7 @@
       activityCompleted("catch", 2),
     ])
   ).toMatchObject(<WorkflowResult>{
-<<<<<<< HEAD
-    commands: [createScheduleActivityCommand("finally", [], 3)],
-=======
     commands: [createScheduledActivityCommand("finally", [], 3)],
->>>>>>> d5ed18e3
   });
   expect(
     interpret(workflow(["good", "bad"]), [
@@ -752,13 +677,8 @@
   expect(interpret(workflow(), [])).toMatchObject({
     commands: [
       //
-<<<<<<< HEAD
-      createScheduleActivityCommand("a", [], 0),
-      createScheduleActivityCommand("b", [], 1),
-=======
       createScheduledActivityCommand("a", [], 0),
       createScheduledActivityCommand("b", [], 1),
->>>>>>> d5ed18e3
     ],
   });
 
@@ -790,13 +710,8 @@
   expect(interpret(workflow(), [])).toMatchObject({
     commands: [
       //
-<<<<<<< HEAD
-      createScheduleActivityCommand("a", [], 0),
-      createScheduleActivityCommand("b", [], 1),
-=======
       createScheduledActivityCommand("a", [], 0),
       createScheduledActivityCommand("b", [], 1),
->>>>>>> d5ed18e3
     ],
   });
 
@@ -824,11 +739,7 @@
   });
 
   expect(interpret(workflow(), [])).toMatchObject({
-<<<<<<< HEAD
-    commands: [createScheduleActivityCommand("call-a", [], 0)],
-=======
     commands: [createScheduledActivityCommand("call-a", [], 0)],
->>>>>>> d5ed18e3
   });
   expect(
     interpret(workflow(), [
