--- conflicted
+++ resolved
@@ -2,33 +2,6 @@
 import { createActivityCall } from "../src/calls/activity-call.js";
 import { chain } from "../src/chain.js";
 import { EventualError, HeartbeatTimeout, Timeout } from "../src/error.js";
-<<<<<<< HEAD
-import {
-  Context,
-  createAwaitAll,
-  duration,
-  Eventual,
-  interpret,
-  Program,
-  Result,
-  Schedule,
-  ServiceType,
-  SERVICE_TYPE_FLAG,
-  signal,
-  SignalTargetType,
-  time,
-  Workflow,
-  workflow as _workflow,
-  WorkflowHandler,
-  WorkflowResult,
-} from "../src/index.js";
-import {
-  createAwaitDurationCall,
-  createAwaitTimeCall,
-} from "../src/calls/await-time-call.js";
-=======
-import { createSleepUntilCall } from "../src/calls/sleep-call.js";
->>>>>>> 71efeab2
 import {
   activitySucceeded,
   activityFailed,
@@ -55,9 +28,6 @@
 import { createSendSignalCall } from "../src/calls/send-signal-call.js";
 import { createConditionCall } from "../src/calls/condition-call.js";
 import { createPublishEventsCall } from "../src/calls/send-events-call.js";
-<<<<<<< HEAD
-import { createAwaitAllSettled } from "../src/await-all-settled.js";
-=======
 import { SERVICE_TYPE_FLAG } from "../src/runtime/flags.js";
 import { ServiceType } from "../src/service-type.js";
 import { interpret, Program, WorkflowResult } from "../src/interpret.js";
@@ -66,13 +36,18 @@
 import { createAwaitAll } from "../src/await-all.js";
 import { Result } from "../src/result.js";
 import { signal, SignalTargetType } from "../src/signals.js";
-import { sleepFor, sleepUntil } from "../src/sleep.js";
 import {
   WorkflowHandler,
   Workflow,
   workflow as _workflow,
 } from "../src/workflow.js";
->>>>>>> 71efeab2
+import { createAwaitAllSettled } from "../src/await-all-settled.js";
+import { duration, time } from "../src/await-time.js";
+import {
+  createAwaitTimeCall,
+  createAwaitDurationCall,
+} from "../src/calls/await-time-call.js";
+import { Schedule } from "../src/schedule.js";
 
 beforeAll(() => {
   process.env[SERVICE_TYPE_FLAG] = ServiceType.OrchestratorWorker;
