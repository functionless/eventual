--- conflicted
+++ resolved
@@ -856,15 +856,9 @@
 });
 
 describe("signals", () => {
-<<<<<<< HEAD
-  describe("wait for signal", () => {
+  describe("expect signal", () => {
     const wf = workflow(function* (): any {
-      const result = yield createWaitForSignalCall("MySignal", 100 * 1000);
-=======
-  describe("expect signal", () => {
-    const wf = workflow("wf", function* (): any {
       const result = yield createExpectSignalCall("MySignal", 100 * 1000);
->>>>>>> 4b148008
 
       return result ?? "done";
     });
@@ -963,15 +957,9 @@
     });
 
     test("multiple of the same signal", () => {
-<<<<<<< HEAD
       const wf = workflow(function* () {
-        const wait1 = createWaitForSignalCall("MySignal", 100 * 1000);
-        const wait2 = createWaitForSignalCall("MySignal", 100 * 1000);
-=======
-      const wf = workflow("wf3", function* () {
         const wait1 = createExpectSignalCall("MySignal", 100 * 1000);
         const wait2 = createExpectSignalCall("MySignal", 100 * 1000);
->>>>>>> 4b148008
 
         return Eventual.all([wait1, wait2]);
       });
@@ -1301,7 +1289,7 @@
         commands: [],
       });
     });
-    
+
     test("yielded sendSignal does nothing", () => {
       const wf = workflow("wf7", function* (): any {
         yield createSendSignalCall(
