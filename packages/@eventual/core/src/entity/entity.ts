import { z } from "zod";
import {
  createEventualCall,
  EntityCall,
  EventualCallKind,
} from "../internal/calls.js";
import { getEntityHook } from "../internal/entity-hook.js";
import { computeKeyDefinition } from "../internal/entity.js";
import { entities } from "../internal/global.js";
import {
  EntityIndexSpec,
  EntitySpec,
  EntityStreamOptions,
  isSourceLocation,
  SourceLocation,
} from "../internal/service-spec.js";
import type { CompositeKey, CompositeKeyPart, QueryKey } from "./key.js";
import type { EntityStream, EntityStreamHandler } from "./stream.js";

export type AttributeBinaryValue =
  | ArrayBuffer
  | Blob
  | Buffer
  | DataView
  | File
  | Int8Array
  | Uint8Array
  | Uint8ClampedArray
  | Int16Array
  | Uint16Array
  | Int32Array
  | Uint32Array
  | Float32Array
  | Float64Array
  | BigInt64Array
  | BigUint64Array;

type AttributeScalarValue =
  | null
  | undefined
  | bigint
  | string
  | number
  | boolean
  | AttributeBinaryValue;

export type AttributeValue =
  | Attributes
  | AttributeScalarValue
  | Set<AttributeScalarValue>
  | AttributeValue[];

export interface Attributes {
  [key: string]: AttributeValue;
}

/**
 * Turns a {@link Attributes} type into a Zod {@link z.ZodRawShape}.
 */
export type EntityZodShape<Attr extends Attributes> = {
  [key in keyof Attr]: z.ZodType<Attr[key]>;
};

/**
 * An eventual entity.
 *
 * @see entity
 */
export interface Entity<
  Attr extends Attributes = any,
  Partition extends CompositeKeyPart<Attr> = CompositeKeyPart<Attr>,
  Sort extends CompositeKeyPart<Attr> | undefined =
    | CompositeKeyPart<Attr>
    | undefined
> extends Omit<
    EntitySpec,
    "attributes" | "streams" | "partition" | "sort" | "indices"
  > {
  kind: "Entity";
<<<<<<< HEAD
  attributes: z.ZodObject<EntityZodShape<Attr>>;
  indices: EntityIndex[];
=======
  key: KeyDefinition;
  attributes: ZodAttributesObject<Attr>;
>>>>>>> 14a7584a
  streams: EntityStream<Attr, Partition, Sort>[];
  /**
   * Get a value.
   * If your values use composite keys, the namespace must be provided.
   *
   * @param key - key or {@link CompositeKey} of the value to retrieve.
   */
  get(key: CompositeKey<Attr, Partition, Sort>): Promise<Attr | undefined>;
  /**
   * Get a value and metadata like version.
   * If your values use composite keys, the namespace must be provided.
   *
   * @param key - key or {@link CompositeKey} of the value to retrieve.
   */
  getWithMetadata(
    key: CompositeKey<Attr, Partition, Sort>
  ): Promise<EntityWithMetadata<Attr> | undefined>;
  /**
   * Sets or updates a value within an entity and optionally a namespace.
   *
   * Values with namespaces are considered distinct from value without a namespace or within different namespaces.
   * Values and keys can only be listed within a single namespace.
   */
  set(entity: Attr, options?: EntitySetOptions): Promise<{ version: number }>;
  /**
   * Deletes a single entry within an entity and namespace.
   */
  delete(
    key: CompositeKey<Attr, Partition, Sort>,
    options?: EntityConsistencyOptions
  ): Promise<void>;
  /**
   * List entries that match a prefix within an entity and namespace.
   *
   * If namespace is not provided, only values which do not use composite keys will be returned.
   */
  query(
    key: QueryKey<Attr, Partition, Sort>,
    request?: EntityQueryOptions
  ): Promise<EntityQueryResult<Attr>>;
  index<
    const IndexPartition extends CompositeKeyPart<Attr> | undefined = undefined,
    const IndexSort extends CompositeKeyPart<Attr> | undefined = undefined
  >(
    name: string,
    options: EntityIndexOptions<Attr, IndexPartition, IndexSort>
  ): EntityIndexMapper<Attr, Partition, IndexPartition, IndexSort>;
  stream(
    name: string,
    options: EntityStreamOptions<Attr, Partition, Sort>,
    handler: EntityStreamHandler<Attr, Partition, Sort>
  ): EntityStream<Attr, Partition, Sort>;
  stream(
    name: string,
    handler: EntityStreamHandler<Attr, Partition, Sort>
  ): EntityStream<Attr, Partition, Sort>;
}

export const Entity = {
  transactWrite: (items: EntityTransactItem[]): Promise<void> => {
    return getEventualCallHook().registerEventualCall(
      createEventualCall<EntityCall<"transact">>(EventualCallKind.EntityCall, {
        operation: "transact",
        items,
      }),
      async () => {
        return getEntityHook().transactWrite(items);
      }
    );
  },
};

/**
 * Tries the {@link Attributes} type to the computed output of the object.
 *
 * TODO: extend this type to support intersection and union.
 */
export type ZodAttributesObject<T extends Attributes> = z.ZodObject<
  any,
  any,
  any,
  T
>;

export interface EntityOptions<
  Attr extends Attributes,
  Partition extends CompositeKeyPart<Attr>,
  Sort extends CompositeKeyPart<Attr> | undefined = undefined
> {
  attributes: ZodAttributesObject<Attr> | EntityZodShape<Attr>;
  partition: Partition;
  sort?: Sort;
}

/**
 * Creates an entity which holds data.
 *
 * An entity's keys are made up of one or more attributes in the entity.
 * When an entity's key is made up of more than one attribute, it is considered to be a composite key.
 *
 * Each attribute of the composite key is considered to be either a partition key or a sort key, which we consider a composite key part.
 * Each entity is required to at least have one partition key attribute, but may have may partition and or sort key attributes.
 * To retrieve a single value with an entity, the entire composite key must be used, until the query operation is used to return multiple entities (within a partition).
 *
 * A partition key separates data within an entity. When using the Query operation, data can only be queried within
 * a single partition.
 *
 * A sort key determines the order of the values when running a query. It also allows for ranges of values to be queried
 * using only some of the sort key attributes (in order).
 *
 * ```ts
 * // lets take an example where we have posts for a user, separated by forum.
 * const userComments = entity("userComments", {
 *    attributes: {
 *       forum: z.string(),
 *       userId: z.string(),
 *       postId: z.string(),
 *       commentId: z.string(),
 *       message: z.string()
 *    },
 *    partition: ["forum", "userId"],
 *    sort: ["postId", "id"],
 * });
 *
 * // add a new post comment
 * await userComments.set({
 *    forum: "games",
 *    userId: "1",
 *    postId: "100",
 *    commentId: "abc",
 *    message: "I love games"
 * });
 *
 * // get all comments for a user in a forum
 * await userComments.query({
 *    forum: "games", // required in the query
 *    userId: "1", // required in the query
 * });
 *
 * // get all comments for a user in a forum and a post
 * await userComments.query({
 *    forum: "games", // required in the query
 *    userId: "1", // required in the query
 *    post: "100", // optional in the query
 * });
 *
 * // get a single post
 * await userComments.get({
 *    forum: "games",
 *    userId: "1",
 *    postId: "100",
 *    commentId: "abc"
 * });
 * ```
 */
export function entity<
  Attr extends Attributes,
  const Partition extends CompositeKeyPart<Attr>,
  const Sort extends CompositeKeyPart<Attr> | undefined = undefined
>(
  name: string,
  options: EntityOptions<Attr, Partition, Sort>
): Entity<Attr, Partition, Sort> {
  if (entities().has(name)) {
    throw new Error(`entity with name '${name}' already exists`);
  }

  const indices: EntityIndex[] = [];

  /**
   * Used to maintain a limited number of streams on the entity.
   */
  const streams: EntityStream<Attr, Partition, Sort>[] = [];

  const attributes =
    options.attributes instanceof z.ZodObject
      ? options.attributes
      : (z.object(options.attributes) as unknown as ZodAttributesObject<Attr>);

  const entity: Entity<Attr, Partition, Sort> = {
    // @ts-ignore
    __entityBrand: undefined,
    kind: "Entity",
    name,
    key: computeKeyDefinition(attributes, options.partition, options.sort),
    attributes,
    indices,
    streams,
    get: (...args) => {
      return getEventualCallHook().registerEventualCall(
        createEventualCall<EntityCall<"get">>(EventualCallKind.EntityCall, {
          operation: "get",
          entityName: name,
          params: args,
        }),
        async () => {
          return getEntityHook().get(name, ...args) as Promise<Attr>;
        }
      );
    },
    getWithMetadata: (...args) => {
      return getEventualCallHook().registerEventualCall(
        createEventualCall<EntityCall<"getWithMetadata">>(
          EventualCallKind.EntityCall,
          {
            operation: "getWithMetadata",
            entityName: name,
            params: args,
          }
        ),
        async () => {
          return getEntityHook().getWithMetadata(name, ...args);
        }
      );
    },
    set: (...args) => {
      return getEventualCallHook().registerEventualCall(
        createEventualCall<EntityCall<"set">>(EventualCallKind.EntityCall, {
          entityName: name,
          operation: "set",
          params: args,
        }),
        async () => {
          return getEntityHook().set(name, ...args);
        }
      );
    },
    delete: (...args) => {
      return getEventualCallHook().registerEventualCall(
        createEventualCall<EntityCall<"delete">>(EventualCallKind.EntityCall, {
          entityName: name,
          operation: "delete",
          params: args,
        }),
        async () => {
          return getEntityHook().delete(name, ...args);
        }
      );
    },
    query: (...args) => {
      return getEventualCallHook().registerEventualCall(
        createEventualCall<EntityCall<"query">>(EventualCallKind.EntityCall, {
          entityName: name,
          operation: "query",
          params: args,
        }),
        async () => {
          return getEntityHook().query(name, ...args);
        }
      );
    },
    index: (...args) => {
      const [indexName, indexOptions] = args;

      if (indices.some((i) => i.name === indexName)) {
        throw new Error(`Index of name ${indexName} already exists on ${name}`);
      }

      const index: EntityIndex = {
        kind: "EntityIndex",
        key: computeKeyDefinition(
          attributes,
          ("partition" in indexOptions ? indexOptions.partition : undefined) ??
            options.partition,
          indexOptions.sort ?? options.sort
        ),
        name: indexName,
        partition:
          "partition" in indexOptions ? indexOptions.partition : undefined,
        sort: indexOptions.sort,
        entityName: name,
        query: (...args) => {
          return getEventualCallHook().registerEventualCall(
            createEventualCall<EntityCall<"queryIndex">>(
              EventualCallKind.EntityCall,
              {
                entityName: name,
                indexName,
                operation: "queryIndex",
                params: args,
              }
            ),
            () => getEntityHook().queryIndex(name, indexName, ...args)
          );
        },
      };

      indices.push(index);

      return index as any;
    },
    stream: (
      ...args:
        | [name: string, handler: EntityStreamHandler<Attr, Partition, Sort>]
        | [
            name: string,
            options: EntityStreamOptions<Attr, Partition, Sort>,
            handler: EntityStreamHandler<Attr, Partition, Sort>
          ]
        | [
            sourceLocation: SourceLocation,
            name: string,
            handler: EntityStreamHandler<Attr, Partition, Sort>
          ]
        | [
            sourceLocation: SourceLocation,
            name: string,
            options: EntityStreamOptions<Attr, Partition, Sort>,
            handler: EntityStreamHandler<Attr, Partition, Sort>
          ]
    ) => {
      const [sourceLocation, streamName, options, handler] =
        args.length === 2
          ? [, args[0], , args[1]]
          : args.length === 4
          ? args
          : isSourceLocation(args[0]) && typeof args[1] === "string"
          ? [args[0], args[1] as string, , args[2]]
          : [
              ,
              args[0] as string,
              args[1] as EntityStreamOptions<Attr, Partition, Sort>,
              args[2],
            ];

      if (streams.length > 1) {
        throw new Error("Only two streams are allowed per entity.");
      }

      const entityStream: EntityStream<Attr, Partition, Sort> = {
        kind: "EntityStream",
        handler,
        name: streamName,
        entityName: name,
        options,
        sourceLocation,
      };

      streams.push(entityStream);

      return entityStream;
    },
  };

  entities().set(name, entity as any);

  return entity;
}

export type EntityIndexOptions<
  Attr extends Attributes,
  Partition extends CompositeKeyPart<Attr> | undefined = undefined,
  Sort extends CompositeKeyPart<Attr> | undefined = undefined
> =
  | {
      partition: Partition;
      sort?: Sort;
    }
  | {
      sort: Sort;
    };

export type EntityIndexMapper<
  Attr extends Attributes,
  EntityPartition extends CompositeKeyPart<Attr> = CompositeKeyPart<Attr>,
  IndexPartition extends CompositeKeyPart<Attr> | undefined = undefined,
  Sort extends CompositeKeyPart<Attr> | undefined = undefined
> = IndexPartition extends undefined
  ? EntityIndex<Attr, EntityPartition, Sort>
  : EntityIndex<Attr, Exclude<IndexPartition, undefined>, Sort>;

export interface EntityIndex<
  Attr extends Attributes = any,
  Partition extends CompositeKeyPart<Attr> = CompositeKeyPart<Attr>,
  Sort extends CompositeKeyPart<Attr> | undefined =
    | CompositeKeyPart<Attr>
    | undefined
> extends EntityIndexSpec {
  kind: "EntityIndex";
  query(
    queryKey: QueryKey<Attr, Partition, Sort>,
    options?: EntityQueryOptions
  ): Promise<EntityQueryResult>;
}

export interface EntityQueryResult<Attr extends Attributes = Attributes> {
  entries?: EntityWithMetadata<Attr>[];
  /**
   * Returned when there are more values than the limit allowed to return.
   */
  nextToken?: string;
}

export interface EntityQueryOptions {
  /**
   * Number of items to retrieve
   * @default 100
   */
  limit?: number;
  nextToken?: string;
}

export interface EntityConsistencyOptions {
  /**
   * The expected version of the entity in the entity.
   *
   * Used to support consistent writes and deletes.
   * A value of 0 will only pass if the item is new.
   */
  expectedVersion?: number;
}

export interface EntitySetOptions extends EntityConsistencyOptions {
  /**
   * Whether or not to update the version on change.
   * If this is the first time the value has been set, it will be set to 1.
   *
   * @default true - version will be incremented.
   */
  incrementVersion?: boolean;
}

export interface EntityWithMetadata<Attr extends Attributes = Attributes> {
  value: Attr;
  version: number;
}

interface EntityTransactItemBase<
  Attr extends Attributes,
  Partition extends CompositeKeyPart<Attr>,
  Sort extends CompositeKeyPart<Attr> | undefined
> {
  entity: Entity<Attr, Partition, Sort> | string;
}

export type EntityTransactItem<
  Attr extends Attributes = any,
  Partition extends CompositeKeyPart<Attr> = CompositeKeyPart<Attr>,
  Sort extends CompositeKeyPart<Attr> | undefined =
    | CompositeKeyPart<Attr>
    | undefined
> =
  | EntityTransactSetOperation<Attr, Partition, Sort>
  | EntityTransactDeleteOperation<Attr, Partition, Sort>
  | EntityTransactConditionalOperation<Attr, Partition, Sort>;

export interface EntityTransactSetOperation<
  Attr extends Attributes = any,
  Partition extends CompositeKeyPart<Attr> = CompositeKeyPart<Attr>,
  Sort extends CompositeKeyPart<Attr> | undefined =
    | CompositeKeyPart<Attr>
    | undefined
> extends EntityTransactItemBase<Attr, Partition, Sort> {
  operation: "set";
  value: Attr;
  options?: EntitySetOptions;
}

export interface EntityTransactDeleteOperation<
  Attr extends Attributes = any,
  Partition extends CompositeKeyPart<Attr> = CompositeKeyPart<Attr>,
  Sort extends CompositeKeyPart<Attr> | undefined =
    | CompositeKeyPart<Attr>
    | undefined
> extends EntityTransactItemBase<Attr, Partition, Sort> {
  operation: "delete";
  key: CompositeKey<Attr, Partition, Sort>;
  options?: EntitySetOptions;
}

/**
 * Used in transactions, cancels the transaction if the key's version does not match.
 */
export interface EntityTransactConditionalOperation<
  Attr extends Attributes = any,
  Partition extends CompositeKeyPart<Attr> = CompositeKeyPart<Attr>,
  Sort extends CompositeKeyPart<Attr> | undefined =
    | CompositeKeyPart<Attr>
    | undefined
> extends EntityTransactItemBase<Attr, Partition, Sort> {
  operation: "condition";
  key: CompositeKey<Attr, Partition, Sort>;
  version?: number;
}<|MERGE_RESOLUTION|>--- conflicted
+++ resolved
@@ -5,7 +5,7 @@
   EventualCallKind,
 } from "../internal/calls.js";
 import { getEntityHook } from "../internal/entity-hook.js";
-import { computeKeyDefinition } from "../internal/entity.js";
+import { computeKeyDefinition, KeyDefinition } from "../internal/entity.js";
 import { entities } from "../internal/global.js";
 import {
   EntityIndexSpec,
@@ -77,13 +77,9 @@
     "attributes" | "streams" | "partition" | "sort" | "indices"
   > {
   kind: "Entity";
-<<<<<<< HEAD
-  attributes: z.ZodObject<EntityZodShape<Attr>>;
-  indices: EntityIndex[];
-=======
   key: KeyDefinition;
   attributes: ZodAttributesObject<Attr>;
->>>>>>> 14a7584a
+  indices: EntityIndex[];
   streams: EntityStream<Attr, Partition, Sort>[];
   /**
    * Get a value.
