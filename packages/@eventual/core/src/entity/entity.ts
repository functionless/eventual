--- conflicted
+++ resolved
@@ -454,10 +454,7 @@
     },
   };
 
-<<<<<<< HEAD
-  entities().set(name, entity as any);
-
-  return entity;
+  return registerEventualResource("Entity", entity);
 
   function addStream<
     E extends
@@ -526,9 +523,6 @@
 
     return entityStream;
   }
-=======
-  return registerEventualResource("Entity", entity);
->>>>>>> 53f69107
 }
 
 export type EntityIndexOptions<
