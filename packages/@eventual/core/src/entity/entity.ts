--- conflicted
+++ resolved
@@ -136,16 +136,11 @@
    */
   scan(request?: EntityQueryOptions): Promise<EntityQueryResult<Attr>>;
   index<
-<<<<<<< HEAD
+    Name extends string = string,
     const IndexPartition extends
       | IndexCompositeKeyPart<Attr>
       | undefined = undefined,
     const IndexSort extends IndexCompositeKeyPart<Attr> | undefined = undefined
-=======
-    Name extends string = string,
-    const IndexPartition extends CompositeKeyPart<Attr> | undefined = undefined,
-    const IndexSort extends CompositeKeyPart<Attr> | undefined = undefined
->>>>>>> 0015f78e
   >(
     name: Name,
     options: EntityIndexOptions<Attr, IndexPartition, IndexSort>
