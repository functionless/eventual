--- conflicted
+++ resolved
@@ -1,56 +1,6 @@
-<<<<<<< HEAD
-import { currentThreadID, Thread } from "./thread.js";
+import { createActivityCall } from "./activity-call";
 
 export const callableActions: Record<string, Function> = {};
-
-export const ActivitySymbol = Symbol.for("eventual:Activity");
-
-export enum ActivityKind {
-  AwaitAll = 0,
-  Action = 1,
-  Thread = 2,
-}
-
-export function isActivity(a: any): a is Activity {
-  return a && typeof a === "object" && ActivitySymbol in a;
-}
-
-export type Activity = Action | AwaitAll | Thread;
-
-export function isAction(a: any): a is Action {
-  return isActivity(a) && a[ActivitySymbol] === ActivityKind.Action;
-}
-
-export interface Action {
-  [ActivitySymbol]: ActivityKind.Action;
-  threadID: number;
-  id: number;
-  name: string;
-  args: any[];
-}
-
-export function isAwaitAll(a: any): a is AwaitAll {
-  return isActivity(a) && a[ActivitySymbol] === ActivityKind.AwaitAll;
-}
-
-export interface AwaitAll {
-  [ActivitySymbol]: ActivityKind.AwaitAll;
-  activities: Activity[];
-  id: number;
-}
-
-export namespace Activity {
-  export function all(tasks: Activity[]): AwaitAll {
-    return {
-      [ActivitySymbol]: ActivityKind.AwaitAll,
-      activities: tasks,
-      id: nextActivityID(),
-    };
-  }
-}
-
-=======
-import { createActivityCall } from "./activity-call";
 
 /**
  * Registers a function as an Activity.
@@ -58,70 +8,21 @@
  * @param activityID a string that uniquely identifies the Activity within a single workflow context.
  * @param handler the function that handles the activity
  */
->>>>>>> 65438776
 export function activity<F extends (...args: any[]) => any>(
   activityID: string,
   handler: F
 ): (...args: Parameters<F>) => Promise<Awaited<ReturnType<F>>> {
-<<<<<<< HEAD
-  console.debug("register activity: " + activityID);
-  if (
-    !underlying ||
-    typeof underlying === "string" ||
-    typeof underlying === "number" ||
-    typeof underlying === "boolean"
-  ) {
-    return underlying;
+  if (process.env.EVENTUAL_WORKER) {
+    // if we're in the eventual worker, actually run the process amd register the activity
+    // register the handler to be looked up during execution.
+    callableActions[activityID] = handler;
+    return (...args) => handler(...args);
+  } else {
+    // otherwise, return a command to invoke the activity in the worker function
+    return (...args) => {
+      return createActivityCall(activityID, args) as any;
+    };
   }
-  // register the activity with the module scoped store.
-  callableActions[activityID] = underlying;
-  return new Proxy(() => {}, {
-    apply: function (_target, _this, args) {
-      console.debug("trying to invoke activity: " + activityID);
-      return scheduleActivity(activityID, args);
-    },
-  }) as any;
-}
-
-export function scheduleActivity(
-  name: string,
-  args: any[],
-  props?: {
-    id?: number;
-    threadID?: number;
-  }
-): Action {
-  return registerActivity<Action>({
-    [ActivitySymbol]: ActivityKind.Action,
-    id: props?.id ?? nextActivityID(),
-    threadID: props?.threadID ?? currentThreadID(),
-    name,
-    args,
-  });
-}
-
-export function registerActivity<A extends Activity>(activity: A): A {
-  activitiesGlobal.push(activity);
-  return activity;
-}
-
-let activityIDCounter = 0;
-let activitiesGlobal: Activity[] = [];
-
-export function nextActivityID() {
-  return activityIDCounter++;
-}
-
-export function resetActivityIDCounter() {
-  activityIDCounter = 0;
-}
-
-export function resetActivities() {
-  activitiesGlobal = [];
-}
-
-export function getSpawnedActivities() {
-  return [...activitiesGlobal];
 }
 
 /**
@@ -133,15 +34,4 @@
 
 export function getCallableActionNames() {
   return Object.keys(callableActions);
-=======
-  return (...args) => {
-    if (process.env.EVENTUAL_WORKER) {
-      // if we're in the eventual worker, actually run the process
-      return handler(...args);
-    } else {
-      // otherwise, return a command to invoke the activity in the worker function
-      return createActivityCall(activityID, args) as any;
-    }
-  };
->>>>>>> 65438776
 }