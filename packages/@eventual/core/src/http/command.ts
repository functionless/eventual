--- conflicted
+++ resolved
@@ -4,13 +4,8 @@
 import { commands } from "../internal/global.js";
 import { isSourceLocation, SourceLocation } from "../internal/service-spec.js";
 import type { ParsePath } from "./path.js";
-
-<<<<<<< HEAD
-=======
-import { commands } from "../global.js";
 import type { Middleware } from "./middleware.js";
 
->>>>>>> f28f57f1
 export interface Command<
   Name extends string = string,
   Handler extends CommandHandler = CommandHandler,
