--- conflicted
+++ resolved
@@ -2,11 +2,6 @@
 import itty from "itty-router";
 import type { FunctionRuntimeProps } from "../function-props.js";
 import type { HttpMethod } from "../http-method.js";
-<<<<<<< HEAD
-import { commands } from "../internal/global.js";
-import type { SourceLocation } from "../internal/service-spec.js";
-import type { Command } from "./command.js";
-=======
 import {
   command,
   Command,
@@ -14,13 +9,14 @@
   parseCommandArgs,
   RestParams,
 } from "./command.js";
->>>>>>> f28f57f1
 import type { HttpRequest, HttpResponse } from "./request-response.js";
 import type {
   Middleware,
   MiddlewareInput,
   MiddlewareOutput,
 } from "./middleware.js";
+import { SourceLocation } from "../internal/service-spec.js";
+import { commands } from "../internal/global.js";
 
 const router = itty.Router() as any as HttpRouter<{}>;
 
