import { SignalTarget } from "./signals.js";

export type Command =
  | SleepUntilCommand
  | SleepForCommand
  | ScheduleActivityCommand
  | ScheduleWorkflowCommand
<<<<<<< HEAD
  | WaitForSignalCommand
  | SendSignalCommand
  | StartConditionCommand;
=======
  | ExpectSignalCommand
  | SendSignalCommand;
>>>>>>> 4b148008

interface CommandBase<T extends CommandType> {
  kind: T;
  seq: number;
}

export enum CommandType {
  StartActivity = "StartActivity",
  SleepUntil = "SleepUntil",
  SleepFor = "SleepFor",
  StartWorkflow = "StartWorkflow",
  ExpectSignal = "ExpectSignal",
  SendSignal = "SendSignal",
  StartCondition = "StartCondition",
}

/**
 * A command is an action taken to start or emit something.
 *
 * Current: Schedule Activity
 * Future: Emit Signal, Start Workflow, etc
 */
export interface ScheduleActivityCommand
  extends CommandBase<CommandType.StartActivity> {
  name: string;
  args: any[];
}

export function isScheduleActivityCommand(
  a: Command
): a is ScheduleActivityCommand {
  return a.kind === CommandType.StartActivity;
}

export interface ScheduleWorkflowCommand
  extends CommandBase<CommandType.StartWorkflow> {
  name: string;
  input?: any;
}

export function isScheduleWorkflowCommand(
  a: Command
): a is ScheduleWorkflowCommand {
  return a.kind === CommandType.StartWorkflow;
}

export interface SleepUntilCommand extends CommandBase<CommandType.SleepUntil> {
  /**
   * Minimum time (in ISO 8601) where the machine should wake up.
   */
  untilTime: string;
}

export function isSleepUntilCommand(
  command: Command
): command is SleepUntilCommand {
  return command.kind === CommandType.SleepUntil;
}

export interface SleepForCommand extends CommandBase<CommandType.SleepFor> {
  /**
   * Number of seconds from the time the command is executed until the machine should wake up.
   */
  durationSeconds: number;
}

export function isSleepForCommand(
  command: Command
): command is SleepForCommand {
  return command.kind === CommandType.SleepFor;
}

export interface ExpectSignalCommand
  extends CommandBase<CommandType.ExpectSignal> {
  signalId: string;
  timeoutSeconds?: number;
}

export function isExpectSignalCommand(
  command: Command
): command is ExpectSignalCommand {
  return command.kind === CommandType.ExpectSignal;
}

export interface SendSignalCommand extends CommandBase<CommandType.SendSignal> {
  signalId: string;
  target: SignalTarget;
  payload?: any;
}

export function isSendSignalCommand(
  command: Command
): command is SendSignalCommand {
  return command.kind === CommandType.SendSignal;
}

export interface StartConditionCommand
  extends CommandBase<CommandType.StartCondition> {
  timeoutSeconds?: number;
}

export function isStartConditionCommand(
  command: Command
): command is StartConditionCommand {
  return command.kind === CommandType.StartCondition;
}<|MERGE_RESOLUTION|>--- conflicted
+++ resolved
@@ -5,14 +5,9 @@
   | SleepForCommand
   | ScheduleActivityCommand
   | ScheduleWorkflowCommand
-<<<<<<< HEAD
-  | WaitForSignalCommand
+  | ExpectSignalCommand
   | SendSignalCommand
   | StartConditionCommand;
-=======
-  | ExpectSignalCommand
-  | SendSignalCommand;
->>>>>>> 4b148008
 
 interface CommandBase<T extends CommandType> {
   kind: T;
