--- conflicted
+++ resolved
@@ -122,15 +122,9 @@
  */
 export function workflow<Input = any, Output = any>(
   name: string,
-<<<<<<< HEAD
   definition: WorkflowHandler<Input, Output>
 ): Workflow<Input, Output> {
-  if (workflows.has(name)) {
-=======
-  definition: F
-): Workflow<F> {
   if (workflows().has(name)) {
->>>>>>> f6325897
     throw new Error(`workflow with name '${name}' already exists`);
   }
   const workflow: Workflow<Input, Output> = ((input?: any) =>
@@ -152,13 +146,8 @@
     };
   };
 
-<<<<<<< HEAD
   workflow.definition = definition as Workflow<Input, Output>["definition"]; // safe to cast because we rely on transformer (it is always the generator API)
-  workflows.set(name, workflow);
-=======
-  workflow.definition = definition as Workflow<F>["definition"]; // safe to cast because we rely on transformer (it is always the generator API)
   workflows().set(name, workflow);
->>>>>>> f6325897
   return workflow;
 }
 
