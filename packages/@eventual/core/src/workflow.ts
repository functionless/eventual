<<<<<<< HEAD
import { clearEventualCollector, getWorkflowClient } from "./global.js";
=======
import {
  AwaitedEventual,
  Eventual,
  EventualKind,
  EventualSymbol,
} from "./eventual.js";
import {
  workflows,
  getWorkflowClient,
  registerActivity,
  resetActivityCollector,
} from "./global.js";
>>>>>>> 98fd7cc1
import type { Program } from "./interpret.js";
import type { Context, WorkflowContext } from "./context.js";
import { DeterminismError } from "./error.js";
import {
  filterEvents,
  HistoryStateEvent,
  isHistoryEvent,
  isSleepCompleted,
  isSleepScheduled,
  isWorkflowStarted,
  SleepCompleted,
  SleepScheduled,
  WorkflowEventType,
} from "./events.js";
import { interpret, WorkflowResult } from "./interpret.js";
import type { StartWorkflowResponse } from "./runtime/workflow-client.js";
import { ChildExecution, createWorkflowCall } from "./calls/workflow-call.js";
import { AwaitedEventual } from "./eventual.js";

export const INTERNAL_EXECUTION_ID_PREFIX = "##EVENTUAL##";

export type WorkflowHandler<Input = any, Output = any> = (
  input: Input,
  context: Context
) => Promise<Output> | Program<Output>;

export interface StartExecutionRequest<Input> {
  /**
   * Input payload for the workflow.
   */
  input: Input;
  /**
   * Optional name of the workflow to start - used to determine the unique ID and enforce idempotency.
   *
   * @default - a unique ID is generated.
   */
  name?: string;
}

export type WorkflowOutput<W extends Workflow<any, any>> = W extends Workflow<
  any,
  infer Out
>
  ? Out
  : never;

export type WorkflowInput<W extends Workflow<any, any>> = W extends Workflow<
  infer In,
  any
>
  ? In
  : never;

/**
 * A {@link Workflow} is a long-running process that orchestrates calls
 * to other services in a durable and observable way.
 */
export interface Workflow<Input = any, Output = any> {
  /**
   * Globally unique ID of this {@link Workflow}.
   */
  workflowName: string;
  /**
   * Invokes the {@link Workflow} from within another workflow.
   *
   * This can only be called from within another workflow because it's not possible
   * to wait for completion synchronously - it relies on the event-driven environment
   * of a workflow execution.
   *
   * To start a workflow from another environment, use {@link start}.
   */
  (input: Input): Promise<Output> & ChildExecution;

  /**
   * Starts a workflow execution
   */
  startExecution(
    request: StartExecutionRequest<Input>
  ): Promise<StartWorkflowResponse>;

  /**
   * @internal - this is the internal DSL representation that produces a {@link Program} instead of a Promise.
   */
  definition: (
    input: Input,
    context: Context
  ) => Program<AwaitedEventual<Output>>;
}

export function lookupWorkflow(name: string): Workflow | undefined {
  return workflows().get(name);
}

/**
 * Creates and registers a long-running workflow.
 *
 * Example:
 * ```ts
 * import { activity, workflow } from "@eventual/core";
 *
 * export default workflow("my-workflow", async ({ name }: { name: string }) => {
 *   const result = await hello(name);
 *   console.log(result);
 *   return `you said ${result}`;
 * });
 *
 * const hello = activity("hello", async (name: string) => {
 *   return `hello ${name}`;
 * });
 * ```
 * @param name a globally unique ID for this workflow.
 * @param definition the workflow definition.
 */
export function workflow<Input = any, Output = any>(
  name: string,
  definition: WorkflowHandler<Input, Output>
): Workflow<Input, Output> {
  if (workflows().has(name)) {
    throw new Error(`workflow with name '${name}' already exists`);
  }
  const workflow: Workflow<Input, Output> = ((input?: any) =>
    createWorkflowCall(name, input)) as any;

  workflow.workflowName = name;

  workflow.startExecution = async function (input) {
    return {
      executionId: await getWorkflowClient().startWorkflow({
        workflowName: name,
        executionName: input.name,
        input: input.input,
      }),
    };
  };

  workflow.definition = definition as Workflow<Input, Output>["definition"]; // safe to cast because we rely on transformer (it is always the generator API)
  workflows().set(name, workflow);
  return workflow;
}

export interface ProgressWorkflowResult extends WorkflowResult {
  history: HistoryStateEvent[];
}

/**
 * Advance a workflow using previous history, new events, and a program.
 */
export function progressWorkflow(
  program: Workflow,
  historyEvents: HistoryStateEvent[],
  taskEvents: HistoryStateEvent[],
  workflowContext: WorkflowContext,
  executionId: string
): ProgressWorkflowResult {
  // historical events and incoming events will be fed into the workflow to resume/progress state
  const inputEvents = filterEvents<HistoryStateEvent>(
    historyEvents,
    taskEvents
  );

  // Generates events that are time sensitive, like sleep completed events.
  const syntheticEvents = generateSyntheticEvents(inputEvents);

  const allEvents = [...inputEvents, ...syntheticEvents];

  const startEvent = inputEvents.find(isWorkflowStarted);

  if (!startEvent) {
    throw new DeterminismError(
      `No ${WorkflowEventType.WorkflowStarted} found.`
    );
  }

  const context: Context = {
    workflow: workflowContext,
    execution: {
      ...startEvent.context,
      id: executionId,
      startTime: startEvent.timestamp,
    },
  };

  // execute workflow
  const interpretEvents = allEvents.filter(isHistoryEvent);

  console.debug("history events", JSON.stringify(historyEvents));
  console.debug("task events", JSON.stringify(taskEvents));
  console.debug("synthetic events", JSON.stringify(syntheticEvents));
  console.debug("interpret events", JSON.stringify(interpretEvents));

  try {
    return {
      ...interpret(
        program.definition(startEvent.input, context),
        interpretEvents
      ),
      history: allEvents,
    };
  } catch (err) {
    // temporary fix when the interpreter fails, but the activities are not cleared.
    clearEventualCollector();
    throw err;
  }
}

/**
 * Generates synthetic events, for example, {@link SleepCompleted} events when the time has passed, but a real completed event has not come in yet.
 */
export function generateSyntheticEvents(
  events: HistoryStateEvent[]
): SleepCompleted[] {
  const unresolvedSleep: Record<number, SleepScheduled> = {};
  const now = new Date();

  const sleepEvents = events.filter(
    (event): event is SleepScheduled | SleepCompleted =>
      isSleepScheduled(event) || isSleepCompleted(event)
  );

  for (const event of sleepEvents) {
    if (isSleepScheduled(event)) {
      unresolvedSleep[event.seq] = event;
    } else {
      delete unresolvedSleep[event.seq];
    }
  }

  const syntheticSleepComplete: SleepCompleted[] = Object.values(
    unresolvedSleep
  )
    .filter((event) => new Date(event.untilTime).getTime() <= now.getTime())
    .map(
      (e) =>
        ({
          type: WorkflowEventType.SleepCompleted,
          seq: e.seq,
          timestamp: now.toISOString(),
        } satisfies SleepCompleted)
    );

  return syntheticSleepComplete;
}<|MERGE_RESOLUTION|>--- conflicted
+++ resolved
@@ -1,19 +1,4 @@
-<<<<<<< HEAD
-import { clearEventualCollector, getWorkflowClient } from "./global.js";
-=======
-import {
-  AwaitedEventual,
-  Eventual,
-  EventualKind,
-  EventualSymbol,
-} from "./eventual.js";
-import {
-  workflows,
-  getWorkflowClient,
-  registerActivity,
-  resetActivityCollector,
-} from "./global.js";
->>>>>>> 98fd7cc1
+import { workflows, clearEventualCollector, getWorkflowClient } from "./global.js";
 import type { Program } from "./interpret.js";
 import type { Context, WorkflowContext } from "./context.js";
 import { DeterminismError } from "./error.js";
