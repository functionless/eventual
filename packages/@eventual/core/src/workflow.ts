--- conflicted
+++ resolved
@@ -1,9 +1,5 @@
-<<<<<<< HEAD
-import type { Context } from "./context.js";
 import type { ChildExecution, ExecutionHandle } from "./execution.js";
-=======
-import { ChildExecution, ExecutionHandle, ExecutionID } from "./execution.js";
->>>>>>> 35b902c3
+import type { ExecutionID } from "./execution.js";
 import { createWorkflowCall } from "./internal/calls/workflow-call.js";
 import { isChain } from "./internal/chain.js";
 import type { Program } from "./internal/eventual.js";
@@ -15,7 +11,7 @@
   isTimerScheduled,
   TimerCompleted,
   TimerScheduled,
-  WorkflowEventType,
+  WorkflowEventType
 } from "./internal/workflow-events.js";
 import type { DurationSchedule } from "./schedule.js";
 import type { StartExecutionRequest } from "./service-client.js";
