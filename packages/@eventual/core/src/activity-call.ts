--- conflicted
+++ resolved
@@ -20,18 +20,10 @@
 }
 
 export function createActivityCall(name: string, args: any[]): ActivityCall {
-<<<<<<< HEAD
-  return registerActivity<ActivityCall>({
-    [EventualSymbol]: EventualKind.ActivityCall,
-    name,
-    args,
-  });
-=======
   const command: ActivityCall = {
     [EventualSymbol]: EventualKind.ActivityCall,
     name,
     args,
   };
   return registerActivity<ActivityCall>(command);
->>>>>>> 9c6fe205
 }