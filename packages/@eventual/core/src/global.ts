import type { Eventual } from "./eventual.js";
<<<<<<< HEAD
import { Workflow } from "./workflow.js";

const activityCollector = (): Eventual[] =>
  ((globalThis as any).activityCollector ??= []);

export const workflows = (): Map<string, Workflow> =>
  ((globalThis as any).workflows ??= new Map<string, Workflow>());

export const callableActivities = (): Record<string, Function> =>
  ((globalThis as any).callableActivities ??= {});
=======
import type { WorkflowClient } from "./runtime/workflow-client.js";
>>>>>>> 271edaf3

export function registerActivity<A extends Eventual>(activity: A): A {
  activityCollector().push(activity);
  return activity;
}

export function resetActivityCollector() {
  (globalThis as any).activityCollector = [];
}

export function collectActivities(): Eventual[] {
  const activities = activityCollector();
  resetActivityCollector();
  return activities;
}

// a global variable for storing the WorkflowClient
// this is initialized by Eventual's harness lambda functions
let workflowClient: WorkflowClient;

/**
 * Register the global workflow client used by workflow functions
 * to start workflows within an eventual-controlled environment.
 */
export function registerWorkflowClient(client: WorkflowClient) {
  workflowClient = client;
}

/**
 * Get the global workflow client.
 */
export function getWorkflowClient(): WorkflowClient {
  if (workflowClient === undefined) {
    throw new Error(`WorkflowClient is not registered`);
  }
  return workflowClient;
}<|MERGE_RESOLUTION|>--- conflicted
+++ resolved
@@ -1,6 +1,6 @@
 import type { Eventual } from "./eventual.js";
-<<<<<<< HEAD
-import { Workflow } from "./workflow.js";
+import type { WorkflowClient } from "./runtime/workflow-client.js";
+import type { Workflow } from "./workflow.js";
 
 const activityCollector = (): Eventual[] =>
   ((globalThis as any).activityCollector ??= []);
@@ -10,9 +10,6 @@
 
 export const callableActivities = (): Record<string, Function> =>
   ((globalThis as any).callableActivities ??= {});
-=======
-import type { WorkflowClient } from "./runtime/workflow-client.js";
->>>>>>> 271edaf3
 
 export function registerActivity<A extends Eventual>(activity: A): A {
   activityCollector().push(activity);
