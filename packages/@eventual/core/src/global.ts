--- conflicted
+++ resolved
@@ -1,8 +1,5 @@
-<<<<<<< HEAD
 import { Event, EventSubscription } from "./event.js";
-=======
 import { ActivityContext, ActivityHandler } from "./activity.js";
->>>>>>> ee979968
 import type { Eventual, EventualCallCollector } from "./eventual.js";
 import { EventClient } from "./runtime/clients/event-client.js";
 import type { WorkflowClient } from "./runtime/clients/workflow-client.js";
@@ -44,19 +41,14 @@
 export const workflows = (): Map<string, Workflow> =>
   (globalThis._eventual.workflows ??= new Map<string, Workflow>());
 
-<<<<<<< HEAD
 export const events = (): Map<string, Event> =>
   ((globalThis as any).events ??= new Map<string, Event>());
 
 export const eventSubscriptions = (): EventSubscription[] =>
   ((globalThis as any).eventSubscriptions ??= []);
 
-export const callableActivities = (): Record<string, Function> =>
-  ((globalThis as any).callableActivities ??= {});
-=======
 export const callableActivities = (): Record<string, ActivityHandler<any>> =>
   (globalThis._eventual.callableActivities ??= {});
->>>>>>> ee979968
 
 const eventualCollector = (): EventualCallCollector => {
   const collector = globalThis._eventual.eventualCollector;
@@ -78,17 +70,6 @@
   globalThis._eventual.eventualCollector = undefined;
 }
 
-<<<<<<< HEAD
-export function resetActivityCollector() {
-  (globalThis as any).activityCollector = [];
-}
-
-// a global variable for storing the WorkflowClient
-// this is initialized by Eventual's harness functions
-let workflowClient: WorkflowClient;
-
-=======
->>>>>>> ee979968
 /**
  * Register the global workflow client used by workflow functions
  * to start workflows within an eventual-controlled environment.
@@ -104,8 +85,22 @@
   if (globalThis._eventual.workflowClient === undefined) {
     throw new Error(`WorkflowClient is not registered`);
   }
-<<<<<<< HEAD
-  return workflowClient;
+  return globalThis._eventual.workflowClient;
+}
+
+export function setActivityContext(context: ActivityContext) {
+  globalThis._eventual.activityContext = context;
+}
+
+export function getActivityContext(): ActivityContext {
+  const context = globalThis._eventual.activityContext;
+
+  if (!context) {
+    throw new Error(
+      "Activity Context has not been registered yet or this is not the activity worker."
+    );
+  }
+  return context;
 }
 
 // a global variable for storing the EventClient
@@ -128,22 +123,4 @@
     throw new Error(`EventClient is not registered`);
   }
   return eventClient;
-=======
-  return globalThis._eventual.workflowClient;
-}
-
-export function setActivityContext(context: ActivityContext) {
-  globalThis._eventual.activityContext = context;
-}
-
-export function getActivityContext(): ActivityContext {
-  const context = globalThis._eventual.activityContext;
-
-  if (!context) {
-    throw new Error(
-      "Activity Context has not been registered yet or this is not the activity worker."
-    );
-  }
-  return context;
->>>>>>> ee979968
 }