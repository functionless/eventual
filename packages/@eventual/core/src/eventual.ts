<<<<<<< HEAD
import { scheduleThread, Thread } from "./thread.js";

export function eventual<F extends (...args: any[]) => Promise<any>>(
  func: F
): (...args: Parameters<F>) => Thread;

export function eventual<
  F extends (...args: any[]) => Generator<any, any, any>
>(func: F): (...args: any[]) => Thread;

export function eventual<F extends (...args: any[]) => any>(
  func: F
): (...args: any[]) => Thread {
  return ((...args: any[]) => scheduleThread(func(...args))) as any;
}
=======
import { Future } from "./future";
import { Program } from "./interpret";
import { registerChain, Chain } from "./chain";

export function eventual<F extends (...args: any[]) => Promise<any>>(
  func: F
): (...args: Parameters<F>) => Program<Awaited<ReturnType<F>>>;

export function eventual<F extends (...args: any[]) => Program>(
  func: F
): (...args: Parameters<F>) => Chain<Resolved<ReturnType<F>>>;

export function eventual<F extends (...args: any[]) => any>(func: F): F {
  return ((...args: any[]) => {
    const generator = func(...args);
    return registerChain(generator);
  }) as any;
}

type Resolved<T> = T extends Program<infer U>
  ? Resolved<U>
  : T extends Future<infer U>
  ? Resolved<U>
  : T;
>>>>>>> 65438776
<|MERGE_RESOLUTION|>--- conflicted
+++ resolved
@@ -1,20 +1,3 @@
-<<<<<<< HEAD
-import { scheduleThread, Thread } from "./thread.js";
-
-export function eventual<F extends (...args: any[]) => Promise<any>>(
-  func: F
-): (...args: Parameters<F>) => Thread;
-
-export function eventual<
-  F extends (...args: any[]) => Generator<any, any, any>
->(func: F): (...args: any[]) => Thread;
-
-export function eventual<F extends (...args: any[]) => any>(
-  func: F
-): (...args: any[]) => Thread {
-  return ((...args: any[]) => scheduleThread(func(...args))) as any;
-}
-=======
 import { Future } from "./future";
 import { Program } from "./interpret";
 import { registerChain, Chain } from "./chain";
@@ -38,5 +21,4 @@
   ? Resolved<U>
   : T extends Future<infer U>
   ? Resolved<U>
-  : T;
->>>>>>> 65438776
+  : T;