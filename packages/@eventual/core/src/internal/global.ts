--- conflicted
+++ resolved
@@ -1,18 +1,10 @@
-<<<<<<< HEAD
-import type { Activity, ActivityContext } from "../activity.js";
+import type { Activity } from "../activity.js";
 import type { Event } from "../event.js";
 import type { AnyCommand } from "../http/command.js";
 import type { EventualServiceClient } from "../service-client.js";
 import type { Subscription } from "../subscription.js";
-=======
-import { Activity } from "../activity.js";
-import { Event } from "../event.js";
-import type { Command } from "../http/index.js";
-import { EventualServiceClient } from "../service-client.js";
-import { Subscription } from "../subscription.js";
->>>>>>> 35b902c3
 import type { Workflow } from "../workflow.js";
-import { ActivityRuntimeContext } from "./activity.js";
+import type { ActivityRuntimeContext } from "./activity.js";
 import type { Eventual, EventualCallCollector } from "./eventual.js";
 
 declare global {
