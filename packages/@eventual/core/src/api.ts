import itty from "itty-router";
import { RouteHandler } from "./api-handler.js";
import type { ApiRequest, ApiResponse } from "./api-request.js";
import {
  GetApiRouteFactory,
  ApiRouteFactory,
  ApiRouteRuntimeProps,
} from "./api-route.js";
import { SourceLocation } from "./app-spec.js";
import { routes } from "./global.js";
import { HttpMethod } from "./http-method.js";

const router = itty.Router() as any as Router;

export type RouteEntry = [string, RegExp, RouteHandler];

export interface Route {
  path: string;
  handlers: RouteHandler[];
  method: HttpMethod;
  runtimeProps?: ApiRouteRuntimeProps;
  /**
   * Only available during eventual-infer
   */
  sourceLocation?: SourceLocation;
}

export interface Router {
  handle: (request: ApiRequest, ...extra: any) => Promise<ApiResponse>;
  routes: RouteEntry[];
  all: ApiRouteFactory;
  get: GetApiRouteFactory;
  head: ApiRouteFactory;
  post: ApiRouteFactory;
  put: ApiRouteFactory;
  delete: ApiRouteFactory;
  connect: ApiRouteFactory;
  options: ApiRouteFactory;
  trace: ApiRouteFactory;
  patch: ApiRouteFactory;
}

/**
 * This Proxy intercepts the method  being called, e.g. `get`, `post`, etc.
 * and includes that information in the created {@link Route} object. This
 * information is then picked up during infer so we know the HTTP method
 * for each route.
 *
 * It also includes `sourceLocation` (injected by the compiler), `path`, and
 * any `runtimeProps` passed in by the user.
 *
 * @see Route for all the metadata associated with each route
 */
export const api: Router = new Proxy(
  {},
  {
    get: (_, method: keyof typeof router) => {
      if (method === "routes" || method === "handle") {
        return router[method];
      } else {
        return (
          ...args:
            | [SourceLocation, string, ...RouteHandler[]]
            | [SourceLocation, string, ApiRouteRuntimeProps, ...RouteHandler[]]
            | [string, ...RouteHandler[]]
            | [string, ApiRouteRuntimeProps, ...RouteHandler[]]
        ) => {
          const route: Route = {
            sourceLocation: typeof args[0] === "object" ? args[0] : undefined,
            path: (typeof args[0] === "string" ? args[0] : args[1]) as string,
            method: method.toUpperCase() as HttpMethod,
            runtimeProps:
              typeof args[0] === "string"
                ? typeof args[1] === "object"
                  ? args[1]
                  : undefined
                : typeof args[2] === "object"
                ? args[2]
                : undefined,
            handlers: args.filter(
              (a: any): a is RouteHandler => typeof a === "function"
            ) as RouteHandler[], // todo: why do i need to cast?
          };
          routes.push(route);
          // @ts-expect-error - functions don't overlap, but we know they can be called together
          return router[method](route.path, ...route.handlers);
        };
      }
    },
  }
<<<<<<< HEAD
) as any;

export type RouteHandler = (
  request: ApiRequest,
  ...args: any
) => ApiResponse | Promise<ApiResponse>;

type ParamValue = string | number | boolean;

export interface ParamsSchema {
  [parameterName: string]: z.ZodType<ParamValue | ParamValue[]>;
}

export interface ParamValues {
  [parameterName: string]: ParamValue | ParamValue[];
}

export interface HeadersSchema {
  [headerName: string]: z.ZodType<undefined | string | string[]>;
}

export interface HeaderValues {
  [headerName: string]: string | string[] | undefined;
}

export interface RouteRuntimeProps<
  Input extends z.ZodType = z.ZodAny,
  Output extends z.ZodType = z.ZodAny,
  Headers extends HeadersSchema | undefined = undefined,
  Params extends ParamsSchema | undefined = undefined,
  OutputHeaders extends HeadersSchema | undefined = undefined
> extends FunctionRuntimeProps {
  input?: Input;
  headers?: Headers;
  params?: Params;
  output?: Output;
  outputHeaders?: OutputHeaders;
}

export interface GetRouteRuntimeProps<
  Output extends z.ZodType = z.ZodAny,
  Headers extends HeadersSchema | undefined = undefined,
  Params extends ParamsSchema | undefined = undefined,
  OutputHeaders extends HeadersSchema | undefined = undefined
> extends FunctionRuntimeProps {
  headers?: Headers;
  params?: Params;
  output?: Output;
  outputHeaders?: OutputHeaders;
}

export interface Route {
  path: string;
  handlers: RouteHandler[];
  method: HttpMethod;
  runtimeProps?: RouteRuntimeProps;
  /**
   * Only available during eventual-infer
   */
  sourceLocation?: SourceLocation;
}

export interface GetApi<
  Output,
  Headers extends HeaderValues | undefined,
  Params extends ParamValues | undefined,
  OutputHeaders extends HeaderValues | undefined
> extends Api<undefined, Output, Headers, Params, OutputHeaders> {}

export interface Api<
  Input = any,
  Output = any,
  Headers extends HeaderValues | undefined = undefined,
  Params extends ParamValues | undefined = undefined,
  OutputHeaders extends HeaderValues | undefined = undefined
> {
  kind: "Api";
  (request: TypedApiRequest<Input, Headers, Params>): Promise<
    TypedApiResponse<Output, OutputHeaders>
  >;
}

export interface RouteFactory {
  <
    Input extends z.ZodType,
    Output extends z.ZodType,
    Headers extends HeadersSchema | undefined,
    Params extends ParamsSchema | undefined,
    OutputHeaders extends HeadersSchema | undefined
  >(
    path: string,
    props: RouteRuntimeProps<Input, Output, Headers, Params>,
    ...handlers: RouteHandler[]
  ): Api<
    z.infer<Input>,
    z.infer<Output>,
    undefined extends Headers
      ? HeaderValues
      : z.infer<z.ZodObject<Exclude<Headers, undefined>>>,
    Params extends undefined
      ? ParamValues
      : z.infer<z.ZodObject<Exclude<Params, undefined>>>,
    undefined extends OutputHeaders
      ? HeaderValues
      : z.infer<z.ZodObject<Exclude<OutputHeaders, undefined>>>
  >;
  (path: string, ...handlers: RouteHandler[]): Api<
    any,
    any,
    HeaderValues,
    ParamValues,
    HeaderValues
  >;
}

export interface GetRouteFactory {
  <
    Output extends z.ZodType,
    Headers extends HeadersSchema | undefined,
    Params extends ParamsSchema | undefined,
    OutputHeaders extends HeadersSchema | undefined
  >(
    path: string,
    props: GetRouteRuntimeProps<Output, Headers, Params>,
    ...handlers: RouteHandler[]
  ): GetApi<
    z.infer<Output>,
    undefined extends Headers
      ? HeaderValues
      : z.infer<z.ZodObject<Exclude<Headers, undefined>>>,
    Params extends undefined
      ? ParamValues
      : z.infer<z.ZodObject<Exclude<Params, undefined>>>,
    OutputHeaders extends undefined
      ? HeaderValues
      : z.infer<z.ZodObject<Exclude<OutputHeaders, undefined>>>
  >;
  (path: string, ...handlers: RouteHandler[]): GetApi<
    any,
    HeaderValues,
    ParamValues,
    HeaderValues
  >;
}

export type RouteEntry = [string, RegExp, RouteHandler];
=======
) as any;
>>>>>>> 80ded236
<|MERGE_RESOLUTION|>--- conflicted
+++ resolved
@@ -88,153 +88,4 @@
       }
     },
   }
-<<<<<<< HEAD
-) as any;
-
-export type RouteHandler = (
-  request: ApiRequest,
-  ...args: any
-) => ApiResponse | Promise<ApiResponse>;
-
-type ParamValue = string | number | boolean;
-
-export interface ParamsSchema {
-  [parameterName: string]: z.ZodType<ParamValue | ParamValue[]>;
-}
-
-export interface ParamValues {
-  [parameterName: string]: ParamValue | ParamValue[];
-}
-
-export interface HeadersSchema {
-  [headerName: string]: z.ZodType<undefined | string | string[]>;
-}
-
-export interface HeaderValues {
-  [headerName: string]: string | string[] | undefined;
-}
-
-export interface RouteRuntimeProps<
-  Input extends z.ZodType = z.ZodAny,
-  Output extends z.ZodType = z.ZodAny,
-  Headers extends HeadersSchema | undefined = undefined,
-  Params extends ParamsSchema | undefined = undefined,
-  OutputHeaders extends HeadersSchema | undefined = undefined
-> extends FunctionRuntimeProps {
-  input?: Input;
-  headers?: Headers;
-  params?: Params;
-  output?: Output;
-  outputHeaders?: OutputHeaders;
-}
-
-export interface GetRouteRuntimeProps<
-  Output extends z.ZodType = z.ZodAny,
-  Headers extends HeadersSchema | undefined = undefined,
-  Params extends ParamsSchema | undefined = undefined,
-  OutputHeaders extends HeadersSchema | undefined = undefined
-> extends FunctionRuntimeProps {
-  headers?: Headers;
-  params?: Params;
-  output?: Output;
-  outputHeaders?: OutputHeaders;
-}
-
-export interface Route {
-  path: string;
-  handlers: RouteHandler[];
-  method: HttpMethod;
-  runtimeProps?: RouteRuntimeProps;
-  /**
-   * Only available during eventual-infer
-   */
-  sourceLocation?: SourceLocation;
-}
-
-export interface GetApi<
-  Output,
-  Headers extends HeaderValues | undefined,
-  Params extends ParamValues | undefined,
-  OutputHeaders extends HeaderValues | undefined
-> extends Api<undefined, Output, Headers, Params, OutputHeaders> {}
-
-export interface Api<
-  Input = any,
-  Output = any,
-  Headers extends HeaderValues | undefined = undefined,
-  Params extends ParamValues | undefined = undefined,
-  OutputHeaders extends HeaderValues | undefined = undefined
-> {
-  kind: "Api";
-  (request: TypedApiRequest<Input, Headers, Params>): Promise<
-    TypedApiResponse<Output, OutputHeaders>
-  >;
-}
-
-export interface RouteFactory {
-  <
-    Input extends z.ZodType,
-    Output extends z.ZodType,
-    Headers extends HeadersSchema | undefined,
-    Params extends ParamsSchema | undefined,
-    OutputHeaders extends HeadersSchema | undefined
-  >(
-    path: string,
-    props: RouteRuntimeProps<Input, Output, Headers, Params>,
-    ...handlers: RouteHandler[]
-  ): Api<
-    z.infer<Input>,
-    z.infer<Output>,
-    undefined extends Headers
-      ? HeaderValues
-      : z.infer<z.ZodObject<Exclude<Headers, undefined>>>,
-    Params extends undefined
-      ? ParamValues
-      : z.infer<z.ZodObject<Exclude<Params, undefined>>>,
-    undefined extends OutputHeaders
-      ? HeaderValues
-      : z.infer<z.ZodObject<Exclude<OutputHeaders, undefined>>>
-  >;
-  (path: string, ...handlers: RouteHandler[]): Api<
-    any,
-    any,
-    HeaderValues,
-    ParamValues,
-    HeaderValues
-  >;
-}
-
-export interface GetRouteFactory {
-  <
-    Output extends z.ZodType,
-    Headers extends HeadersSchema | undefined,
-    Params extends ParamsSchema | undefined,
-    OutputHeaders extends HeadersSchema | undefined
-  >(
-    path: string,
-    props: GetRouteRuntimeProps<Output, Headers, Params>,
-    ...handlers: RouteHandler[]
-  ): GetApi<
-    z.infer<Output>,
-    undefined extends Headers
-      ? HeaderValues
-      : z.infer<z.ZodObject<Exclude<Headers, undefined>>>,
-    Params extends undefined
-      ? ParamValues
-      : z.infer<z.ZodObject<Exclude<Params, undefined>>>,
-    OutputHeaders extends undefined
-      ? HeaderValues
-      : z.infer<z.ZodObject<Exclude<OutputHeaders, undefined>>>
-  >;
-  (path: string, ...handlers: RouteHandler[]): GetApi<
-    any,
-    HeaderValues,
-    ParamValues,
-    HeaderValues
-  >;
-}
-
-export type RouteEntry = [string, RegExp, RouteHandler];
-=======
-) as any;
->>>>>>> 80ded236
+) as any;