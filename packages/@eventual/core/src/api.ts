--- conflicted
+++ resolved
@@ -8,10 +8,7 @@
 ) => Response | Promise<Response>;
 
 export interface ApiRequest extends Request {
-<<<<<<< HEAD
-=======
   query?: Record<string, string>;
->>>>>>> 6e09bceb
   params?: Record<string, string>;
 }
 
