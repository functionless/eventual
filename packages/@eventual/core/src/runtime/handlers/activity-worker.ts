import { isAsyncResult } from "../../activity.js";
import { ScheduleActivityCommand } from "../../command.js";
import {
  ActivitySucceeded,
  ActivityFailed,
  createEvent,
  isWorkflowFailed,
  WorkflowEventType,
} from "../../workflow-events.js";
import {
  clearActivityContext,
  registerServiceClient,
  setActivityContext,
} from "../../global.js";
import { createActivityToken } from "../activity-token.js";
import { ActivityRuntimeClient } from "../clients/activity-runtime-client.js";
import { MetricsClient } from "../clients/metrics-client.js";
import { WorkflowClient } from "../clients/workflow-client.js";
import { ActivityMetrics, MetricsCommon } from "../metrics/constants.js";
import { Unit } from "../metrics/unit.js";
import { timed } from "../metrics/utils.js";
import { ActivityProvider } from "../providers/activity-provider.js";
import { ActivityNotFoundError } from "../../error.js";
import { extendsError } from "../../util.js";
import { TimerClient, TimerRequestType } from "../clients/timer-client.js";
import { RuntimeServiceClient } from "../clients/runtime-service-clients.js";
import {
  ActivityLogContext,
  LogAgent,
  LogContextType,
  LogLevel,
} from "../log-agent.js";
import { EventClient } from "../clients/event-client.js";
import { serviceTypeScope } from "../flags.js";
import { ServiceType } from "../../service-type.js";
import { Schedule } from "../../schedule.js";

export interface CreateActivityWorkerProps {
  activityRuntimeClient: ActivityRuntimeClient;
  workflowClient: WorkflowClient;
  timerClient: TimerClient;
  metricsClient: MetricsClient;
  eventClient: EventClient;
  activityProvider: ActivityProvider;
  serviceClient?: RuntimeServiceClient;
  logAgent: LogAgent;
}

export interface ActivityWorkerRequest {
  scheduledTime: string;
  workflowName: string;
  executionId: string;
  command: ScheduleActivityCommand;
  retry: number;
}

export interface ActivityWorker {
  (
    request: ActivityWorkerRequest,
    baseTime?: Date,
    /**
     * Allows for a computed end time, for case like the test environment when the end time should be controlled.
     */
    getEndTime?: (startTime: Date) => Date
  ): Promise<void>;
}

/**
 * Creates a generic function for handling activity worker requests
 * that can be used in runtime implementations. This implementation is
 * decoupled from a runtime's specifics by the clients. A runtime must
 * inject its own client implementations designed for that platform.
 */
export function createActivityWorker({
  activityRuntimeClient,
  workflowClient,
  timerClient,
  metricsClient,
  activityProvider,
  serviceClient,
  logAgent,
}: CreateActivityWorkerProps): ActivityWorker {
  // make the service client available to all activity code
  if (serviceClient) {
    registerServiceClient(serviceClient);
  }

  return metricsClient.metricScope(
    (metrics) =>
      async (
        request: ActivityWorkerRequest,
        baseTime: Date = new Date(),
        getEndTime = () => new Date()
<<<<<<< HEAD
      ) =>
        await serviceTypeScope(ServiceType.ActivityWorker, async () => {
          const activityHandle = `${request.command.seq} for execution ${request.executionId} on retry ${request.retry}`;
          metrics.resetDimensions(false);
          metrics.setNamespace(MetricsCommon.EventualNamespace);
          metrics.putDimensions({
            ActivityName: request.command.name,
            WorkflowName: request.workflowName,
          });
          // the time from the workflow emitting the activity scheduled command
          // to the request being seen.
          const activityLogContext: ActivityLogContext = {
            type: LogContextType.Activity,
            activityName: request.command.name,
            executionId: request.executionId,
            seq: request.command.seq,
          };
          const start = baseTime;
          const recordAge =
            start.getTime() - new Date(request.scheduledTime).getTime();
          metrics.putMetric(
            ActivityMetrics.ActivityRequestAge,
            recordAge,
            Unit.Milliseconds
          );
          if (
            !(await timed(metrics, ActivityMetrics.ClaimDuration, () =>
              activityRuntimeClient.claimActivity(
                request.executionId,
                request.command.seq,
                request.retry
              )
            ))
          ) {
            metrics.putMetric(ActivityMetrics.ClaimRejected, 1, Unit.Count);
            console.info(`Activity ${activityHandle} already claimed.`);
            return;
          }
          if (request.command.heartbeatSeconds) {
            await timerClient.startTimer({
              activitySeq: request.command.seq,
              type: TimerRequestType.ActivityHeartbeatMonitor,
              executionId: request.executionId,
              heartbeatSeconds: request.command.heartbeatSeconds,
              schedule: Schedule.duration(request.command.heartbeatSeconds),
            });
          }
          setActivityContext({
            activityToken: createActivityToken(
=======
      ) => {
        const activityHandle = logAgent.isLogLevelSatisfied(LogLevel.DEBUG)
          ? `${request.command.name}:${request.command.seq} for execution ${request.executionId} on retry ${request.retry}`
          : request.command.name;
        metrics.resetDimensions(false);
        metrics.setNamespace(MetricsCommon.EventualNamespace);
        metrics.putDimensions({
          ActivityName: request.command.name,
          WorkflowName: request.workflowName,
        });
        // the time from the workflow emitting the activity scheduled command
        // to the request being seen.
        const activityLogContext: ActivityLogContext = {
          type: LogContextType.Activity,
          activityName: request.command.name,
          executionId: request.executionId,
          seq: request.command.seq,
        };
        const start = baseTime;
        const recordAge =
          start.getTime() - new Date(request.scheduledTime).getTime();
        metrics.putMetric(
          ActivityMetrics.ActivityRequestAge,
          recordAge,
          Unit.Milliseconds
        );
        if (
          !(await timed(metrics, ActivityMetrics.ClaimDuration, () =>
            activityRuntimeClient.claimActivity(
>>>>>>> 71efeab2
              request.executionId,
              request.command.seq
            ),
            executionId: request.executionId,
            scheduledTime: request.scheduledTime,
            workflowName: request.workflowName,
          });
          metrics.putMetric(ActivityMetrics.ClaimRejected, 0, Unit.Count);

<<<<<<< HEAD
          console.info(`Processing ${activityHandle}.`);
=======
        logAgent.logWithContext(
          activityLogContext,
          LogLevel.DEBUG,
          `Processing ${activityHandle}.`
        );
>>>>>>> 71efeab2

          const activity = activityProvider.getActivityHandler(
            request.command.name
          );
          try {
            if (!activity) {
              metrics.putMetric(ActivityMetrics.NotFoundError, 1, Unit.Count);
              throw new ActivityNotFoundError(
                request.command.name,
                activityProvider.getActivityIds()
              );
            }

            const result = await logAgent.logContextScope(
              activityLogContext,
              async () => {
                return await timed(
                  metrics,
                  ActivityMetrics.OperationDuration,
                  () => activity(...request.command.args)
                );
              }
            );

            if (isAsyncResult(result)) {
              metrics.setProperty(ActivityMetrics.HasResult, 0);
              metrics.setProperty(ActivityMetrics.AsyncResult, 1);

              // TODO: Send heartbeat on sync activity completion.

              /**
               * The activity has declared that it is async, other than logging, there is nothing left to do here.
               * The activity should call {@link WorkflowClient.sendActivitySuccess} or {@link WorkflowClient.sendActivityFailure} when it is done.
               */
              return timed(
                metrics,
                ActivityMetrics.ActivityLogWriteDuration,
                () => logAgent.flush()
              );
            } else if (result) {
              metrics.setProperty(ActivityMetrics.HasResult, 1);
              metrics.setProperty(ActivityMetrics.AsyncResult, 0);
              metrics.putMetric(
                ActivityMetrics.ResultBytes,
                JSON.stringify(result).length,
                Unit.Bytes
              );
            } else {
              metrics.setProperty(ActivityMetrics.HasResult, 0);
              metrics.setProperty(ActivityMetrics.AsyncResult, 0);
            }

            logAgent.logWithContext(
              activityLogContext,
              LogLevel.INFO,
              `Activity ${activityHandle} succeeded, reporting back to execution.`
            );

            const endTime = getEndTime(start);
            const event = createEvent<ActivitySucceeded>(
              {
                type: WorkflowEventType.ActivitySucceeded,
                seq: request.command.seq,
                result,
              },
              endTime
            );

            await finishActivity(
              event,
              recordAge + (endTime.getTime() - start.getTime())
            );
          } catch (err) {
            const [error, message] = extendsError(err)
              ? [err.name, err.message]
              : ["Error", JSON.stringify(err)];

            logAgent.logWithContext(
              activityLogContext,
              LogLevel.DEBUG,
              `Activity ${activityHandle} failed, reporting failure back to execution: ${error}: ${message}`
            );

            const endTime = getEndTime(start);
            const event = createEvent<ActivityFailed>(
              {
                type: WorkflowEventType.ActivityFailed,
                seq: request.command.seq,
                error,
                message,
              },
              endTime
            );

            await finishActivity(
              event,
              recordAge + (endTime.getTime() - start.getTime())
            );
          } finally {
            clearActivityContext();
          }

          function logActivityCompleteMetrics(
            failed: boolean,
            duration: number
          ) {
            metrics.putMetric(
              ActivityMetrics.ActivityFailed,
              failed ? 1 : 0,
              Unit.Count
            );
            metrics.putMetric(
              ActivityMetrics.ActivitySucceeded,
              failed ? 0 : 1,
              Unit.Count
            );
            // The total time from the activity being scheduled until it's result is send to the workflow.
            metrics.putMetric(ActivityMetrics.TotalDuration, duration);
          }

          async function finishActivity(
            event: ActivitySucceeded | ActivityFailed,
            duration: number
          ) {
            const logFlush = timed(
              metrics,
              ActivityMetrics.ActivityLogWriteDuration,
              () => logAgent.flush()
            );
            await timed(
              metrics,
              ActivityMetrics.SubmitWorkflowTaskDuration,
              () =>
                workflowClient.submitWorkflowTask(request.executionId, event)
            );
            await logFlush;

            logActivityCompleteMetrics(isWorkflowFailed(event), duration);
          }
        })
  );
}<|MERGE_RESOLUTION|>--- conflicted
+++ resolved
@@ -91,10 +91,11 @@
         request: ActivityWorkerRequest,
         baseTime: Date = new Date(),
         getEndTime = () => new Date()
-<<<<<<< HEAD
       ) =>
         await serviceTypeScope(ServiceType.ActivityWorker, async () => {
-          const activityHandle = `${request.command.seq} for execution ${request.executionId} on retry ${request.retry}`;
+          const activityHandle = logAgent.isLogLevelSatisfied(LogLevel.DEBUG)
+            ? `${request.command.name}:${request.command.seq} for execution ${request.executionId} on retry ${request.retry}`
+            : request.command.name;
           metrics.resetDimensions(false);
           metrics.setNamespace(MetricsCommon.EventualNamespace);
           metrics.putDimensions({
@@ -141,37 +142,6 @@
           }
           setActivityContext({
             activityToken: createActivityToken(
-=======
-      ) => {
-        const activityHandle = logAgent.isLogLevelSatisfied(LogLevel.DEBUG)
-          ? `${request.command.name}:${request.command.seq} for execution ${request.executionId} on retry ${request.retry}`
-          : request.command.name;
-        metrics.resetDimensions(false);
-        metrics.setNamespace(MetricsCommon.EventualNamespace);
-        metrics.putDimensions({
-          ActivityName: request.command.name,
-          WorkflowName: request.workflowName,
-        });
-        // the time from the workflow emitting the activity scheduled command
-        // to the request being seen.
-        const activityLogContext: ActivityLogContext = {
-          type: LogContextType.Activity,
-          activityName: request.command.name,
-          executionId: request.executionId,
-          seq: request.command.seq,
-        };
-        const start = baseTime;
-        const recordAge =
-          start.getTime() - new Date(request.scheduledTime).getTime();
-        metrics.putMetric(
-          ActivityMetrics.ActivityRequestAge,
-          recordAge,
-          Unit.Milliseconds
-        );
-        if (
-          !(await timed(metrics, ActivityMetrics.ClaimDuration, () =>
-            activityRuntimeClient.claimActivity(
->>>>>>> 71efeab2
               request.executionId,
               request.command.seq
             ),
@@ -181,15 +151,11 @@
           });
           metrics.putMetric(ActivityMetrics.ClaimRejected, 0, Unit.Count);
 
-<<<<<<< HEAD
-          console.info(`Processing ${activityHandle}.`);
-=======
-        logAgent.logWithContext(
-          activityLogContext,
-          LogLevel.DEBUG,
-          `Processing ${activityHandle}.`
-        );
->>>>>>> 71efeab2
+          logAgent.logWithContext(
+            activityLogContext,
+            LogLevel.DEBUG,
+            `Processing ${activityHandle}.`
+          );
 
           const activity = activityProvider.getActivityHandler(
             request.command.name
