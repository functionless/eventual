import {
  getCallableActivity,
  getCallableActivityNames,
  isAsyncResult,
} from "../../activity.js";
import { ScheduleActivityCommand } from "../../command.js";
import {
  ActivityCompleted,
  ActivityFailed,
  createEvent,
  isWorkflowFailed,
  WorkflowEventType,
<<<<<<< HEAD
} from "../../workflow-events.js";
import { registerEventClient, registerWorkflowClient } from "../../global.js";
import type { ActivityRuntimeClient } from "../clients/activity-runtime-client.js";
import type { ExecutionHistoryClient } from "../clients/execution-history-client.js";
import type { MetricsClient } from "../clients/metrics-client.js";
import type { WorkflowClient } from "../clients/workflow-client.js";
import type { Logger } from "../logger.js";
=======
} from "../../events.js";
import { registerWorkflowClient, setActivityContext } from "../../global.js";
import { createActivityToken } from "../activity-token.js";
import { ActivityRuntimeClient } from "../clients/activity-runtime-client.js";
import { ExecutionHistoryClient } from "../clients/execution-history-client.js";
import { MetricsClient } from "../clients/metrics-client.js";
import { WorkflowClient } from "../clients/workflow-client.js";
import { Logger } from "../logger.js";
>>>>>>> ee979968
import { ActivityMetrics, MetricsCommon } from "../metrics/constants.js";
import { Unit } from "../metrics/unit.js";
import { timed } from "../metrics/utils.js";
import type { EventClient } from "../index.js";

export interface CreateActivityWorkerProps {
  activityRuntimeClient: ActivityRuntimeClient;
  executionHistoryClient: ExecutionHistoryClient;
  workflowClient: WorkflowClient;
  metricsClient: MetricsClient;
  logger: Logger;
  eventClient: EventClient;
}

export interface ActivityWorkerRequest {
  scheduledTime: string;
  workflowName: string;
  executionId: string;
  command: ScheduleActivityCommand;
  retry: number;
}

/**
 * Creates a generic function for handling activity worker requests
 * that can be used in runtime implementations. This implementation is
 * decoupled from a runtime's specifics by the clients. A runtime must
 * inject its own client implementations designed for that platform.
 */
export function createActivityWorker({
  activityRuntimeClient,
  executionHistoryClient,
  workflowClient,
  metricsClient,
  logger,
  eventClient,
}: CreateActivityWorkerProps): (
  request: ActivityWorkerRequest
) => Promise<void> {
  // make the workflow client available to all activity code
  registerWorkflowClient(workflowClient);
  // make the event client available to all activity code
  registerEventClient(eventClient);

  return metricsClient.metricScope(
    (metrics) => async (request: ActivityWorkerRequest) => {
      logger.addPersistentLogAttributes({
        workflowName: request.workflowName,
        executionId: request.executionId,
      });
      const activityHandle = `${request.command.seq} for execution ${request.executionId} on retry ${request.retry}`;
      metrics.resetDimensions(false);
      metrics.setNamespace(MetricsCommon.EventualNamespace);
      metrics.putDimensions({
        ActivityName: request.command.name,
        WorkflowName: request.workflowName,
      });
      // the time from the workflow emitting the activity scheduled command
      // to the request being seen.
      const start = new Date();
      const recordAge =
        start.getTime() - new Date(request.scheduledTime).getTime();
      metrics.putMetric(
        ActivityMetrics.ActivityRequestAge,
        recordAge,
        Unit.Milliseconds
      );
      if (
        !(await timed(metrics, ActivityMetrics.ClaimDuration, () =>
          activityRuntimeClient.requestExecutionActivityClaim(
            request.executionId,
            request.command,
            request.retry
          )
        ))
      ) {
        metrics.putMetric(ActivityMetrics.ClaimRejected, 1, Unit.Count);
        logger.info(`Activity ${activityHandle} already claimed.`);
        return;
      }
      setActivityContext({
        activityToken: createActivityToken(
          request.executionId,
          request.command.seq
        ),
        executionId: request.executionId,
        scheduledTime: request.scheduledTime,
        workflowName: request.workflowName,
      });
      metrics.putMetric(ActivityMetrics.ClaimRejected, 0, Unit.Count);

      logger.info(`Processing ${activityHandle}.`);

      const activity = getCallableActivity(request.command.name);
      try {
        if (!activity) {
          metrics.putMetric(ActivityMetrics.NotFoundError, 1, Unit.Count);
          throw new ActivityNotFoundError(request.command.name);
        }

        const result = await timed(
          metrics,
          ActivityMetrics.OperationDuration,
          () => activity(...request.command.args)
        );
        if (isAsyncResult(result)) {
          metrics.setProperty(ActivityMetrics.HasResult, 0);
          metrics.setProperty(ActivityMetrics.AsyncResult, 1);

          // TODO: Send heartbeat on sync activity completion.

          /**
           * The activity has declared that it is async, other than logging, there is nothing left to do here.
           * The activity should call {@link WorkflowClient.completeActivity} or {@link WorkflowClient.failActivity} when it is done.
           */
          return;
        } else if (result) {
          metrics.setProperty(ActivityMetrics.HasResult, 1);
          metrics.setProperty(ActivityMetrics.AsyncResult, 0);
          metrics.putMetric(
            ActivityMetrics.ResultBytes,
            JSON.stringify(result).length,
            Unit.Bytes
          );
        } else {
          metrics.setProperty(ActivityMetrics.HasResult, 0);
          metrics.setProperty(ActivityMetrics.AsyncResult, 0);
        }

        logger.info(
          `Activity ${activityHandle} succeeded, reporting back to execution.`
        );

        // TODO: do not write event here, write it in the orchestrator.
        const endTime = new Date();
        const event = createEvent<ActivityCompleted>(
          {
            type: WorkflowEventType.ActivityCompleted,
            seq: request.command.seq,
            result,
          },
          endTime
        );

        await finishActivity(
          event,
          recordAge + (endTime.getTime() - start.getTime())
        );
      } catch (err) {
        const [error, message] =
          err instanceof Error
            ? [err.name, err.message]
            : ["Error", JSON.stringify(err)];

        logger.info(
          `Activity ${activityHandle} failed, reporting failure back to execution: ${error}: ${message}`
        );

        // TODO: do not write event here, write it in the orchestrator.
        const endTime = new Date();
        const event = createEvent<ActivityFailed>(
          {
            type: WorkflowEventType.ActivityFailed,
            seq: request.command.seq,
            error,
            message,
          },
          endTime
        );

        await finishActivity(
          event,
          recordAge + (endTime.getTime() - start.getTime())
        );

        throw err;
      }

      function logActivityCompleteMetrics(failed: boolean, duration: number) {
        metrics.putMetric(
          ActivityMetrics.ActivityFailed,
          failed ? 1 : 0,
          Unit.Count
        );
        metrics.putMetric(
          ActivityMetrics.ActivityCompleted,
          failed ? 0 : 1,
          Unit.Count
        );
        // The total time from the activity being scheduled until it's result is send to the workflow.
        metrics.putMetric(ActivityMetrics.TotalDuration, duration);
      }

      async function finishActivity(
        event: ActivityCompleted | ActivityFailed,
        duration: number
      ) {
        await timed(metrics, ActivityMetrics.EmitEventDuration, () =>
          executionHistoryClient.putEvent(request.executionId, event)
        );

        await timed(metrics, ActivityMetrics.SubmitWorkflowTaskDuration, () =>
          workflowClient.submitWorkflowTask(request.executionId, event)
        );

        logActivityCompleteMetrics(isWorkflowFailed(event), duration);
      }
    }
  );
}

class ActivityNotFoundError extends Error {
  constructor(activityName: string) {
    super(
      `Could not find an activity with the name ${activityName}, found: ${getCallableActivityNames()}`
    );
  }
}<|MERGE_RESOLUTION|>--- conflicted
+++ resolved
@@ -10,24 +10,18 @@
   createEvent,
   isWorkflowFailed,
   WorkflowEventType,
-<<<<<<< HEAD
 } from "../../workflow-events.js";
-import { registerEventClient, registerWorkflowClient } from "../../global.js";
-import type { ActivityRuntimeClient } from "../clients/activity-runtime-client.js";
-import type { ExecutionHistoryClient } from "../clients/execution-history-client.js";
-import type { MetricsClient } from "../clients/metrics-client.js";
-import type { WorkflowClient } from "../clients/workflow-client.js";
-import type { Logger } from "../logger.js";
-=======
-} from "../../events.js";
-import { registerWorkflowClient, setActivityContext } from "../../global.js";
+import {
+  registerEventClient,
+  registerWorkflowClient,
+  setActivityContext,
+} from "../../global.js";
 import { createActivityToken } from "../activity-token.js";
 import { ActivityRuntimeClient } from "../clients/activity-runtime-client.js";
 import { ExecutionHistoryClient } from "../clients/execution-history-client.js";
 import { MetricsClient } from "../clients/metrics-client.js";
 import { WorkflowClient } from "../clients/workflow-client.js";
 import { Logger } from "../logger.js";
->>>>>>> ee979968
 import { ActivityMetrics, MetricsCommon } from "../metrics/constants.js";
 import { Unit } from "../metrics/unit.js";
 import { timed } from "../metrics/utils.js";
