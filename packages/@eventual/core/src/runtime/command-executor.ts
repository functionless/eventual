import {
  Command,
  ExpectSignalCommand,
  isExpectSignalCommand,
  isPublishEventsCommand,
  isScheduleActivityCommand,
  isScheduleWorkflowCommand,
  isSendSignalCommand,
  isSleepForCommand,
  isSleepUntilCommand,
  isStartConditionCommand,
  PublishEventsCommand,
  ScheduleActivityCommand,
  ScheduleWorkflowCommand,
  SendSignalCommand,
  SleepForCommand,
  SleepUntilCommand,
  StartConditionCommand,
} from "../command.js";
import {
  ActivityTimedOut,
  WorkflowEventType,
  createEvent,
  ActivityScheduled,
  ChildWorkflowScheduled,
  SleepScheduled,
  SleepCompleted,
  ExpectSignalStarted,
  ExpectSignalTimedOut,
  HistoryStateEvent,
  ConditionStarted,
  ConditionTimedOut,
  SignalSent,
} from "../workflow-events.js";
import { EventsPublished, isChildExecutionTarget } from "../index.js";
import { assertNever } from "../util.js";
import { Workflow } from "../workflow.js";
import { formatChildExecutionName, formatExecutionId } from "./execution-id.js";
import { ActivityWorkerRequest } from "./handlers/activity-worker.js";
import {
  EventClient,
  Schedule,
  TimerClient,
  WorkflowClient,
  WorkflowRuntimeClient,
} from "./index.js";

interface CommandExecutorProps {
  workflowRuntimeClient: WorkflowRuntimeClient;
  timerClient: TimerClient;
  workflowClient: WorkflowClient;
  eventClient: EventClient;
}

/**
 * Uses the clients to execute all supported commands and return events.
 */
export class CommandExecutor {
  constructor(private props: CommandExecutorProps) {}

  public async executeCommand(
    workflow: Workflow,
    executionId: string,
    command: Command,
    baseTime: Date
  ): Promise<HistoryStateEvent> {
    if (isScheduleActivityCommand(command)) {
      return await this.scheduleActivity(
        workflow,
        executionId,
        command,
        baseTime
      );
    } else if (isScheduleWorkflowCommand(command)) {
      return this.scheduleChildWorkflow(executionId, command);
    } else if (isSleepForCommand(command) || isSleepUntilCommand(command)) {
      // all sleep times are computed using the start time of the WorkflowTaskStarted
      return this.scheduleSleep(executionId, command, baseTime);
    } else if (isExpectSignalCommand(command)) {
      // should the timeout command be generic (ex: StartTimeout) or specific (ex: ExpectSignal)?
      return this.executeExpectSignal(executionId, command, baseTime);
    } else if (isSendSignalCommand(command)) {
      return this.sendSignal(executionId, command);
    } else if (isStartConditionCommand(command)) {
      return this.startCondition(executionId, command, baseTime);
    } else if (isPublishEventsCommand(command)) {
      return this.publishEvents(command);
    } else {
      return assertNever(command, `unknown command type`);
    }
  }

<<<<<<< HEAD
    async function scheduleActivity(command: ScheduleActivityCommand) {
      const request: ActivityWorkerRequest = {
        scheduledTime: new Date().toISOString(),
        workflowName: workflow.workflowName,
        executionId,
        command,
        retry: 0,
      };

      const timeoutStarter = command.timeoutSeconds
        ? await self.props.timerClient.scheduleEvent<ActivityTimedOut>({
            schedule: Schedule.relative(command.timeoutSeconds, baseTime),
            event: {
              type: WorkflowEventType.ActivityTimedOut,
              seq: command.seq,
            },
            executionId,
          })
        : undefined;

      const activityStarter =
        self.props.workflowRuntimeClient.startActivity(request);

      await Promise.all([activityStarter, timeoutStarter]);

      return createEvent<ActivityScheduled>(
        {
          type: WorkflowEventType.ActivityScheduled,
          seq: command.seq,
          name: command.name,
        },
        baseTime
      );
    }
=======
  private async scheduleActivity(
    workflow: Workflow,
    executionId: string,
    command: ScheduleActivityCommand,
    baseTime: Date
  ) {
    const request: ActivityWorkerRequest = {
      scheduledTime: new Date().toISOString(),
      workflowName: workflow.workflowName,
      executionId,
      command,
      retry: 0,
    };
>>>>>>> 6accd80e

    const timeoutStarter = command.timeoutSeconds
      ? await this.props.timerClient.scheduleEvent<ActivityTimedOut>({
          schedule: Schedule.relative(command.timeoutSeconds, baseTime),
          event: {
            type: WorkflowEventType.ActivityTimedOut,
            seq: command.seq,
          },
          executionId,
        })
      : undefined;

<<<<<<< HEAD
      return createEvent<ChildWorkflowScheduled>(
        {
          type: WorkflowEventType.ChildWorkflowScheduled,
          seq: command.seq,
          name: command.name,
          input: command.input,
        },
        baseTime
      );
    }
=======
    const activityStarter =
      this.props.workflowRuntimeClient.startActivity(request);

    await Promise.all([activityStarter, timeoutStarter]);

    return createEvent<ActivityScheduled>({
      type: WorkflowEventType.ActivityScheduled,
      seq: command.seq,
      name: command.name,
    });
  }

  private async scheduleChildWorkflow(
    executionId: string,
    command: ScheduleWorkflowCommand
  ): Promise<ChildWorkflowScheduled> {
    await this.props.workflowClient.startWorkflow({
      workflowName: command.name,
      input: command.input,
      parentExecutionId: executionId,
      executionName: formatChildExecutionName(executionId, command.seq),
      seq: command.seq,
      ...command.opts,
    });

    return createEvent<ChildWorkflowScheduled>({
      type: WorkflowEventType.ChildWorkflowScheduled,
      seq: command.seq,
      name: command.name,
      input: command.input,
    });
  }

  private async scheduleSleep(
    executionId: string,

    command: SleepForCommand | SleepUntilCommand,
    baseTime: Date
  ): Promise<SleepScheduled> {
    // TODO validate
    const untilTime = isSleepUntilCommand(command)
      ? new Date(command.untilTime)
      : new Date(baseTime.getTime() + command.durationSeconds * 1000);
    const untilTimeIso = untilTime.toISOString();

    await this.props.timerClient.scheduleEvent<SleepCompleted>({
      event: {
        type: WorkflowEventType.SleepCompleted,
        seq: command.seq,
      },
      schedule: Schedule.absolute(untilTimeIso),
      executionId,
    });

    return createEvent<SleepScheduled>({
      type: WorkflowEventType.SleepScheduled,
      seq: command.seq,
      untilTime: untilTime.toISOString(),
    });
  }
>>>>>>> 6accd80e

  private async executeExpectSignal(
    executionId: string,

    command: ExpectSignalCommand,
    baseTime: Date
  ): Promise<ExpectSignalStarted> {
    if (command.timeoutSeconds) {
      await this.props.timerClient.scheduleEvent<ExpectSignalTimedOut>({
        event: {
          signalId: command.signalId,
          seq: command.seq,
          type: WorkflowEventType.ExpectSignalTimedOut,
        },
        schedule: Schedule.relative(command.timeoutSeconds, baseTime),
        executionId,
      });
<<<<<<< HEAD

      return createEvent<SleepScheduled>(
        {
          type: WorkflowEventType.SleepScheduled,
          seq: command.seq,
          untilTime: untilTime.toISOString(),
        },
        baseTime
      );
    }

    async function executeExpectSignal(
      command: ExpectSignalCommand
    ): Promise<ExpectSignalStarted> {
      if (command.timeoutSeconds) {
        await self.props.timerClient.scheduleEvent<ExpectSignalTimedOut>({
          event: {
            signalId: command.signalId,
            seq: command.seq,
            type: WorkflowEventType.ExpectSignalTimedOut,
          },
          schedule: Schedule.relative(command.timeoutSeconds, baseTime),
          executionId,
        });
      }

      return createEvent<ExpectSignalStarted>(
        {
          signalId: command.signalId,
          seq: command.seq,
          type: WorkflowEventType.ExpectSignalStarted,
          timeoutSeconds: command.timeoutSeconds,
        },
        baseTime
      );
    }
=======
    }

    return createEvent<ExpectSignalStarted>({
      signalId: command.signalId,
      seq: command.seq,
      type: WorkflowEventType.ExpectSignalStarted,
      timeoutSeconds: command.timeoutSeconds,
    });
  }
>>>>>>> 6accd80e

  private async sendSignal(executionId: string, command: SendSignalCommand) {
    const childExecutionId = isChildExecutionTarget(command.target)
      ? formatExecutionId(
          command.target.workflowName,
          formatChildExecutionName(executionId, command.target.seq)
        )
      : command.target.executionId;

<<<<<<< HEAD
      return createEvent<SignalSent>(
        {
          type: WorkflowEventType.SignalSent,
          executionId: childExecutionId,
          seq: command.seq,
          signalId: command.signalId,
          payload: command.payload,
        },
        baseTime
      );
    }
=======
    await this.props.workflowClient.sendSignal({
      signal: command.signalId,
      executionId: childExecutionId,
      id: `${executionId}/${command.seq}`,
      payload: command.payload,
    });
>>>>>>> 6accd80e

    return createEvent<SignalSent>({
      type: WorkflowEventType.SignalSent,
      executionId: childExecutionId,
      seq: command.seq,
      signalId: command.signalId,
      payload: command.payload,
    });
  }

<<<<<<< HEAD
      return createEvent<ConditionStarted>(
        {
          type: WorkflowEventType.ConditionStarted,
          seq: command.seq!,
        },
        baseTime
      );
    }

    async function publishEvents(command: PublishEventsCommand) {
      await self.props.eventClient.publish(...command.events);
      return createEvent<EventsPublished>(
        {
          type: WorkflowEventType.EventsPublished,
          events: command.events,
          seq: command.seq!,
        },
        baseTime
      );
    }
=======
  private async startCondition(
    executionId: string,
    command: StartConditionCommand,
    baseTime: Date
  ) {
    if (command.timeoutSeconds) {
      await this.props.timerClient.scheduleEvent<ConditionTimedOut>({
        event: {
          type: WorkflowEventType.ConditionTimedOut,
          seq: command.seq,
        },
        executionId,
        schedule: Schedule.relative(command.timeoutSeconds, baseTime),
      });
    }

    return createEvent<ConditionStarted>({
      type: WorkflowEventType.ConditionStarted,
      seq: command.seq!,
    });
  }

  private async publishEvents(command: PublishEventsCommand) {
    await this.props.eventClient.publish(...command.events);
    return createEvent<EventsPublished>({
      type: WorkflowEventType.EventsPublished,
      events: command.events,
      seq: command.seq!,
    });
>>>>>>> 6accd80e
  }
}<|MERGE_RESOLUTION|>--- conflicted
+++ resolved
@@ -72,7 +72,7 @@
         baseTime
       );
     } else if (isScheduleWorkflowCommand(command)) {
-      return this.scheduleChildWorkflow(executionId, command);
+      return this.scheduleChildWorkflow(executionId, command, baseTime);
     } else if (isSleepForCommand(command) || isSleepUntilCommand(command)) {
       // all sleep times are computed using the start time of the WorkflowTaskStarted
       return this.scheduleSleep(executionId, command, baseTime);
@@ -80,52 +80,16 @@
       // should the timeout command be generic (ex: StartTimeout) or specific (ex: ExpectSignal)?
       return this.executeExpectSignal(executionId, command, baseTime);
     } else if (isSendSignalCommand(command)) {
-      return this.sendSignal(executionId, command);
+      return this.sendSignal(executionId, command, baseTime);
     } else if (isStartConditionCommand(command)) {
       return this.startCondition(executionId, command, baseTime);
     } else if (isPublishEventsCommand(command)) {
-      return this.publishEvents(command);
+      return this.publishEvents(command, baseTime);
     } else {
       return assertNever(command, `unknown command type`);
     }
   }
 
-<<<<<<< HEAD
-    async function scheduleActivity(command: ScheduleActivityCommand) {
-      const request: ActivityWorkerRequest = {
-        scheduledTime: new Date().toISOString(),
-        workflowName: workflow.workflowName,
-        executionId,
-        command,
-        retry: 0,
-      };
-
-      const timeoutStarter = command.timeoutSeconds
-        ? await self.props.timerClient.scheduleEvent<ActivityTimedOut>({
-            schedule: Schedule.relative(command.timeoutSeconds, baseTime),
-            event: {
-              type: WorkflowEventType.ActivityTimedOut,
-              seq: command.seq,
-            },
-            executionId,
-          })
-        : undefined;
-
-      const activityStarter =
-        self.props.workflowRuntimeClient.startActivity(request);
-
-      await Promise.all([activityStarter, timeoutStarter]);
-
-      return createEvent<ActivityScheduled>(
-        {
-          type: WorkflowEventType.ActivityScheduled,
-          seq: command.seq,
-          name: command.name,
-        },
-        baseTime
-      );
-    }
-=======
   private async scheduleActivity(
     workflow: Workflow,
     executionId: string,
@@ -139,7 +103,6 @@
       command,
       retry: 0,
     };
->>>>>>> 6accd80e
 
     const timeoutStarter = command.timeoutSeconds
       ? await this.props.timerClient.scheduleEvent<ActivityTimedOut>({
@@ -152,33 +115,25 @@
         })
       : undefined;
 
-<<<<<<< HEAD
-      return createEvent<ChildWorkflowScheduled>(
-        {
-          type: WorkflowEventType.ChildWorkflowScheduled,
-          seq: command.seq,
-          name: command.name,
-          input: command.input,
-        },
-        baseTime
-      );
-    }
-=======
     const activityStarter =
       this.props.workflowRuntimeClient.startActivity(request);
 
     await Promise.all([activityStarter, timeoutStarter]);
 
-    return createEvent<ActivityScheduled>({
-      type: WorkflowEventType.ActivityScheduled,
-      seq: command.seq,
-      name: command.name,
-    });
+    return createEvent<ActivityScheduled>(
+      {
+        type: WorkflowEventType.ActivityScheduled,
+        seq: command.seq,
+        name: command.name,
+      },
+      baseTime
+    );
   }
 
   private async scheduleChildWorkflow(
     executionId: string,
-    command: ScheduleWorkflowCommand
+    command: ScheduleWorkflowCommand,
+    baseTime: Date
   ): Promise<ChildWorkflowScheduled> {
     await this.props.workflowClient.startWorkflow({
       workflowName: command.name,
@@ -189,12 +144,15 @@
       ...command.opts,
     });
 
-    return createEvent<ChildWorkflowScheduled>({
-      type: WorkflowEventType.ChildWorkflowScheduled,
-      seq: command.seq,
-      name: command.name,
-      input: command.input,
-    });
+    return createEvent<ChildWorkflowScheduled>(
+      {
+        type: WorkflowEventType.ChildWorkflowScheduled,
+        seq: command.seq,
+        name: command.name,
+        input: command.input,
+      },
+      baseTime
+    );
   }
 
   private async scheduleSleep(
@@ -218,13 +176,15 @@
       executionId,
     });
 
-    return createEvent<SleepScheduled>({
-      type: WorkflowEventType.SleepScheduled,
-      seq: command.seq,
-      untilTime: untilTime.toISOString(),
-    });
-  }
->>>>>>> 6accd80e
+    return createEvent<SleepScheduled>(
+      {
+        type: WorkflowEventType.SleepScheduled,
+        seq: command.seq,
+        untilTime: untilTime.toISOString(),
+      },
+      baseTime
+    );
+  }
 
   private async executeExpectSignal(
     executionId: string,
@@ -242,56 +202,24 @@
         schedule: Schedule.relative(command.timeoutSeconds, baseTime),
         executionId,
       });
-<<<<<<< HEAD
-
-      return createEvent<SleepScheduled>(
-        {
-          type: WorkflowEventType.SleepScheduled,
-          seq: command.seq,
-          untilTime: untilTime.toISOString(),
-        },
-        baseTime
-      );
     }
 
-    async function executeExpectSignal(
-      command: ExpectSignalCommand
-    ): Promise<ExpectSignalStarted> {
-      if (command.timeoutSeconds) {
-        await self.props.timerClient.scheduleEvent<ExpectSignalTimedOut>({
-          event: {
-            signalId: command.signalId,
-            seq: command.seq,
-            type: WorkflowEventType.ExpectSignalTimedOut,
-          },
-          schedule: Schedule.relative(command.timeoutSeconds, baseTime),
-          executionId,
-        });
-      }
-
-      return createEvent<ExpectSignalStarted>(
-        {
-          signalId: command.signalId,
-          seq: command.seq,
-          type: WorkflowEventType.ExpectSignalStarted,
-          timeoutSeconds: command.timeoutSeconds,
-        },
-        baseTime
-      );
-    }
-=======
-    }
-
-    return createEvent<ExpectSignalStarted>({
-      signalId: command.signalId,
-      seq: command.seq,
-      type: WorkflowEventType.ExpectSignalStarted,
-      timeoutSeconds: command.timeoutSeconds,
-    });
-  }
->>>>>>> 6accd80e
-
-  private async sendSignal(executionId: string, command: SendSignalCommand) {
+    return createEvent<ExpectSignalStarted>(
+      {
+        signalId: command.signalId,
+        seq: command.seq,
+        type: WorkflowEventType.ExpectSignalStarted,
+        timeoutSeconds: command.timeoutSeconds,
+      },
+      baseTime
+    );
+  }
+
+  private async sendSignal(
+    executionId: string,
+    command: SendSignalCommand,
+    baseTime: Date
+  ) {
     const childExecutionId = isChildExecutionTarget(command.target)
       ? formatExecutionId(
           command.target.workflowName,
@@ -299,58 +227,25 @@
         )
       : command.target.executionId;
 
-<<<<<<< HEAD
-      return createEvent<SignalSent>(
-        {
-          type: WorkflowEventType.SignalSent,
-          executionId: childExecutionId,
-          seq: command.seq,
-          signalId: command.signalId,
-          payload: command.payload,
-        },
-        baseTime
-      );
-    }
-=======
     await this.props.workflowClient.sendSignal({
       signal: command.signalId,
       executionId: childExecutionId,
       id: `${executionId}/${command.seq}`,
       payload: command.payload,
     });
->>>>>>> 6accd80e
-
-    return createEvent<SignalSent>({
-      type: WorkflowEventType.SignalSent,
-      executionId: childExecutionId,
-      seq: command.seq,
-      signalId: command.signalId,
-      payload: command.payload,
-    });
-  }
-
-<<<<<<< HEAD
-      return createEvent<ConditionStarted>(
-        {
-          type: WorkflowEventType.ConditionStarted,
-          seq: command.seq!,
-        },
-        baseTime
-      );
-    }
-
-    async function publishEvents(command: PublishEventsCommand) {
-      await self.props.eventClient.publish(...command.events);
-      return createEvent<EventsPublished>(
-        {
-          type: WorkflowEventType.EventsPublished,
-          events: command.events,
-          seq: command.seq!,
-        },
-        baseTime
-      );
-    }
-=======
+
+    return createEvent<SignalSent>(
+      {
+        type: WorkflowEventType.SignalSent,
+        executionId: childExecutionId,
+        seq: command.seq,
+        signalId: command.signalId,
+        payload: command.payload,
+      },
+      baseTime
+    );
+  }
+
   private async startCondition(
     executionId: string,
     command: StartConditionCommand,
@@ -367,19 +262,24 @@
       });
     }
 
-    return createEvent<ConditionStarted>({
-      type: WorkflowEventType.ConditionStarted,
-      seq: command.seq!,
-    });
-  }
-
-  private async publishEvents(command: PublishEventsCommand) {
+    return createEvent<ConditionStarted>(
+      {
+        type: WorkflowEventType.ConditionStarted,
+        seq: command.seq!,
+      },
+      baseTime
+    );
+  }
+
+  private async publishEvents(command: PublishEventsCommand, baseTime: Date) {
     await this.props.eventClient.publish(...command.events);
-    return createEvent<EventsPublished>({
-      type: WorkflowEventType.EventsPublished,
-      events: command.events,
-      seq: command.seq!,
-    });
->>>>>>> 6accd80e
+    return createEvent<EventsPublished>(
+      {
+        type: WorkflowEventType.EventsPublished,
+        events: command.events,
+        seq: command.seq!,
+      },
+      baseTime
+    );
   }
 }