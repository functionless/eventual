--- conflicted
+++ resolved
@@ -11,10 +11,7 @@
   },
   "dependencies": {},
   "devDependencies": {
-<<<<<<< HEAD
-=======
     "@types/jest": "^29",
->>>>>>> 93644c8b
     "@types/node": "^16",
     "jest": "^29",
     "ts-jest": "^29",
