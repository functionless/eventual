--- conflicted
+++ resolved
@@ -1,7 +1,6 @@
 {
   "name": "@eventual/core",
   "version": "0.0.0",
-<<<<<<< HEAD
   "exports": {
     ".": {
       "import": "./lib/esm/index.js",
@@ -10,22 +9,14 @@
   },
   "main": "./lib/cjs/index.js",
   "module": "./lib/esm/index.js",
-=======
-  "main": "lib/index.js",
-  "types:": "lib/index.d.ts",
   "files": [
     "lib"
   ],
->>>>>>> 17c90e71
   "scripts": {
     "test": "jest"
   },
-  "dependencies": {},
   "devDependencies": {
-<<<<<<< HEAD
-=======
     "@eventual/compiler": "workspace:^",
->>>>>>> 17c90e71
     "@types/jest": "^29",
     "@types/node": "^16",
     "jest": "^29",
