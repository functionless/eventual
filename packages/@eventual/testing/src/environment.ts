--- conflicted
+++ resolved
@@ -36,12 +36,7 @@
 import {
   EmitEventsRequest,
   TaskInput,
-<<<<<<< HEAD
-  buckets,
-  entities,
-=======
   getEventualResources,
->>>>>>> 53f69107
   registerEnvironmentManifest,
   registerServiceClient,
 } from "@eventual/core/internal";
@@ -419,15 +414,11 @@
           if (!entity) {
             return [];
           }
-<<<<<<< HEAD
           const item = {
             id: ulid(),
             ...i.item,
           } as EntityStreamItem;
-          const streamNames = [...entities().values()]
-=======
           const streamNames = [...getEventualResources("Entity").values()]
->>>>>>> 53f69107
             .flatMap((d) => d.streams)
             .filter((s) => entityStreamMatchesItem(entity, item, s))
             .map((s) => s.name);
