import { bundleService } from "@eventual/compiler";
import {
  Activity,
  ActivityOutput,
  Event,
  EventEnvelope,
  SubscriptionHandler,
  EventPayload,
  EventPayloadType,
  ExecutionHandle,
  LogLevel,
  PublishEventsRequest,
  SendActivityFailureRequest,
  SendActivitySuccessRequest,
  SendSignalRequest,
  StartExecutionRequest,
  Workflow,
} from "@eventual/core";
import {
  ActivityClient,
  CommandExecutor,
  createActivityWorker,
  createEventHandlerWorker,
  createOrchestrator,
  EventClient,
  ExecutionHistoryStore,
  ExecutionStore,
  GlobalWorkflowProvider,
  isWorkflowTask,
  LogAgent,
  Orchestrator,
  RuntimeServiceClient,
  TimerClient,
  WorkflowClient,
<<<<<<< HEAD
  WorkflowTask,
} from "@eventual/core-runtime";
import {
  ServiceType,
  registerServiceClient,
  workflows,
  events,
  clearEventHandlers,
} from "@eventual/core/internal";
=======
} from "@eventual/core-runtime";
>>>>>>> e49a4986
import path from "path";
import { TestActivityClient } from "./clients/activity-client.js";
import { TestEventClient } from "./clients/event-client.js";
import { TestExecutionQueueClient } from "./clients/execution-queue-client.js";
import { TestLogsClient } from "./clients/logs-client.js";
import { TestMetricsClient } from "./clients/metrics-client.js";
import { TestTimerClient } from "./clients/timer-client.js";
import {
  MockableActivityProvider,
  MockActivity,
} from "./providers/activity-provider.js";
import { TestSubscriptionProvider } from "./providers/subscription-provider.js";
import { TestActivityStore } from "./stores/activity-store.js";
import { TestExecutionHistoryStateStore } from "./stores/execution-history-state-store.js";
import { TestExecutionHistoryStore } from "./stores/execution-history-store.js";
import { TestExecutionStore } from "./stores/execution-store.js";
import { TimeController } from "./time-controller.js";

export interface TestEnvironmentProps {
  /**
   * A service name which will be used as the service name in the given {@link TestEnvironment}.
   *
   * @default testing
   */
  serviceName?: string;
  entry: string;
  outDir?: string;
  /**
   * Start time, starting at the nearest second (rounded down).
   *
   * @default Date(0)
   */
  start?: Date;
}

/**
 * A locally simulated workflow environment designed for unit testing.
 * Supports providing mock implementations of activities and workflow,
 * manually progressing time, and more.
 *
 * ```ts
 * const env = new TestEnvironment(...);
 * await env.initialize();
 *
 * // start a workflow
 * await env.startExecution(workflow, input);
 *
 * // manually progress time
 * await env.tick();
 * ```
 */
export class TestEnvironment extends RuntimeServiceClient {
  private serviceFile: Promise<string>;

  private executionHistoryStore: ExecutionHistoryStore;
  private executionStore: ExecutionStore;

  private timerClient: TimerClient;
  private workflowClient: WorkflowClient;
  private eventClient: EventClient;
  private activityClient: ActivityClient;

  private activityProvider: MockableActivityProvider;
  private eventHandlerProvider: TestSubscriptionProvider;

  private initialized = false;
  private timeController: TimeController<WorkflowTask>;

  private orchestrator: Orchestrator;

  constructor(props: TestEnvironmentProps) {
    const start = props.start
      ? new Date(props.start.getTime() - props.start.getMilliseconds())
      : new Date(0);

    const timeController = new TimeController([], {
      // start the time controller at the given start time or Date(0)
      start: start.getTime(),
      // increment by seconds
      increment: 1000,
    });
    const timeConnector: TimeConnector = {
      pushEvent: (task) => timeController.addEventAtNextTick(task),
      scheduleEvent: (time, task) =>
        timeController.addEvent(time.getTime(), task),
      getTime: () => this.time,
    };

    const executionHistoryStore = new TestExecutionHistoryStore();
    const executionHistoryStateStore = new TestExecutionHistoryStateStore();
    const activityStore = new TestActivityStore();
    const executionStore = new TestExecutionStore(timeConnector);

    const activityProvider = new MockableActivityProvider();
    const eventHandlerProvider = new TestSubscriptionProvider();

    const testLogAgent = new LogAgent({
      logsClient: new TestLogsClient(),
      getTime: () => this.time,
      logLevel: { default: LogLevel.DEBUG },
    });

    const eventHandlerWorker = createEventHandlerWorker({
      // break the circular dependence on the worker and client by making the client optional in the worker
      // need to call registerEventClient before calling the handler.
      eventHandlerProvider,
    });

    // TODO, update this to support mocking workflows.
    const workflowProvider = new GlobalWorkflowProvider();

    const executionQueueClient = new TestExecutionQueueClient(timeConnector);
    const timerClient = new TestTimerClient(timeConnector);
    const eventClient = new TestEventClient(eventHandlerWorker);
    const workflowClient = new WorkflowClient(
      executionStore,
      new TestLogsClient(),
      executionQueueClient,
      workflowProvider,
      () => this.time
    );

    const activityWorker = createActivityWorker({
      activityStore,
      eventClient,
      timerClient,
      metricsClient: new TestMetricsClient(),
      executionQueueClient,
      activityProvider,
      logAgent: testLogAgent,
      serviceName: props.serviceName ?? "testing",
    });

    const activityClient = new TestActivityClient(
      timeConnector,
      activityWorker,
      {
        executionStore,
        executionQueueClient,
        activityStore,
      }
    );

    super({
      activityClient,
      eventClient,
      executionHistoryStore,
      workflowClient,
      executionHistoryStateStore,
      executionQueueClient,
      executionStore,
      workflowProvider,
    });

    this.serviceFile = bundleService(
      props.outDir ?? path.resolve(".eventual"),
      props.entry,
      undefined, // testing does not currently use the app spec
      ServiceType.OrchestratorWorker,
      undefined,
      true
    );

    this.executionStore = executionStore;
    this.executionHistoryStore = executionHistoryStore;

    this.eventHandlerProvider = eventHandlerProvider;
    this.activityProvider = activityProvider;

    this.timeController = timeController;

    this.workflowClient = workflowClient;
    this.eventClient = eventClient;
    this.timerClient = timerClient;
    this.activityClient = activityClient;

    const commandExecutor = new CommandExecutor({
      activityClient,
      eventClient,
      executionQueueClient,
      timerClient,
      workflowClient,
    });

    this.orchestrator = createOrchestrator({
      commandExecutor,
      timerClient: this.timerClient,
      workflowClient: this.workflowClient,
      executionHistoryStore: this.executionHistoryStore,
      metricsClient: new TestMetricsClient(),
      logAgent: testLogAgent,
      executionHistoryStateStore,
      workflowProvider,
      serviceName: props.serviceName ?? "testing",
    });
  }

  /**
   * Initializes a {@link TestEnvironment}, bootstrapping the workflows and event handlers
   * in the provided service entry point file.
   */
  public async initialize() {
    if (!this.initialized) {
      registerServiceClient(this);
      const _workflows = workflows();
      _workflows.clear();
      const _events = events();
      _events.clear();
      clearEventHandlers();
      // run the service to re-import the workflows, but transformed
      await import(await this.serviceFile);
      this.initialized = true;
    }
  }

  /**
   * Resets all mocks ({@link resetMocks}), test subscriptions ({@link resetTestSubscriptions}),
   * resets time ({@link resetTime}), and re-enables service event subscriptions
   * (if disabled; {@link enableServiceSubscriptions}).
   */
  public reset(time?: Date) {
    this.resetTime(time);
    this.resetMocks();
    this.resetTestSubscriptions();
    this.enableServiceSubscriptions();
  }

  /**
   * Resets time and clears any in flight events to the given time or to the provided start time.
   */
  public resetTime(time?: Date) {
    this.timeController.reset(time?.getTime());
  }

  /**
   * Removes all mocks, reverting to their default behavior.
   */
  public resetMocks() {
    this.activityProvider.clearMocks();
  }

  /**
   * Removes all test event subscriptions.
   */
  public resetTestSubscriptions() {
    this.eventHandlerProvider.clearTestHandlers();
  }

  /**
   * Overrides the implementation of an activity with a mock.
   *
   * ```ts
   * const mockActivity = env.mockActivity(myActivity);
   * mockActivity.succeed("hello"); // myActivity will return "hello" when invoked until the mock is reset or a new resolution is given.
   * ```
   */
  public mockActivity<A extends Activity<any, any>>(
    activity: A | string
  ): MockActivity<A> {
    return this.activityProvider.mockActivity(activity as any);
  }

  /**
   * Provides an environment local handler for an event.
   *
   * Note: this does not override other handlers for the same event.
   *       use {@link disableServiceSubscriptions} to turn off handlers
   *       included with the service or {@link resetTestSubscriptions}
   *       to clear handlers added via this method.
   */
  public subscribeEvents<E extends Event<any>>(
    events: E[],
    handler: SubscriptionHandler<EventPayloadType<E>>
  ) {
    return this.eventHandlerProvider.subscribeEvents(events, handler);
  }

  /**
   * Turn off all of the event handlers registered by the service.
   */
  public disableServiceSubscriptions() {
    this.eventHandlerProvider.disableDefaultSubscriptions();
  }

  /**
   * Turn on all of the event handlers in the service.
   */
  public enableServiceSubscriptions() {
    this.eventHandlerProvider.enableDefaultSubscriptions();
  }

  /**
   * Sends a {@link signal} to a workflow execution
   * and progressed time by one second ({@link tick})
   */
  public override async sendSignal<Payload>(
    request: SendSignalRequest<Payload>
  ) {
    await super.sendSignal(request);
    return this.tick();
  }

  /**
   * Publishes one or more events of a type into the {@link TestEnvironment}.
   * and progresses time by one second ({@link tick})
   */
  public async publishEvent<Payload extends EventPayload = EventPayload>(
    event: string | Event<Payload>,
    ...payloads: Payload[]
  ) {
    await this.eventClient.publishEvents(
      ...payloads.map(
        (p): EventEnvelope<Payload> => ({
          name: typeof event === "string" ? event : event.name,
          event: p,
        })
      )
    );
    return this.tick();
  }

  /**
   * Publishes one or more events into the {@link TestEnvironment}
   * and progresses time by one second ({@link tick})
   */
  public async publishEvents(request: PublishEventsRequest) {
    await super.publishEvents(request);
    return this.tick();
  }

  /**
   * Starts a workflow execution and
   * progresses time by one second ({@link tick})
   */
  public async startExecution<W extends Workflow = Workflow>(
    request: StartExecutionRequest<W>
  ): Promise<ExecutionHandle<W>> {
    const execution = await super.startExecution<W>(request);
    // tick forward on explicit user action (triggering the workflow to start running)
    await this.tick();

    return execution;
  }

  /**
   * Retrieves an execution by execution id.
   */
  public async getExecution(executionId: string) {
    return this.executionStore.get(executionId);
  }

  /**
   * Succeeds an activity with a result value
   * and progressed time by one second ({@link tick}).
   *
   * Get the activity token by intercepting the token from {@link asyncResult}.
   *
   * ```ts
   * let activityToken;
   * mockActivity.asyncResult(token => activityToken);
   * // start workflow
   * env.sendActivitySuccess(activityToken, "value");
   * ```
   */
  public async sendActivitySuccess<A extends Activity<any, any> = any>(
    request: Omit<SendActivitySuccessRequest<ActivityOutput<A>>, "type">
  ) {
    await super.sendActivitySuccess(request);
    return this.tick();
  }

  /**
   * Fails an activity with a result value
   * and progressed time by one second ({@link tick}).
   *
   * Get the activity token by intercepting the token from {@link asyncResult}.
   *
   * ```ts
   * let activityToken;
   * mockActivity.asyncResult(token => activityToken);
   * // start workflow
   * env.sendActivityFailure(activityToken, "value");
   * ```
   */
  public async sendActivityFailure(
    request: Omit<SendActivityFailureRequest, "type">
  ) {
    await this.activityClient.sendFailure(request);
    return this.tick();
  }

  /**
   * The current environment time, which starts at `Date(0)` or props.start.
   */
  public get time() {
    return new Date(this.timeController.currentTick);
  }

  /**
   * Progresses time by n seconds.
   *
   * @param n - number of seconds to progress time.
   * @default progresses time by one second.
   */
  public async tick(n?: number) {
    if (n === undefined || n === 1) {
      const events = this.timeController.tick();
      await this.processTickEvents(events);
    } else if (n < 1 || !Number.isInteger(n)) {
      throw new Error(
        "Must provide a positive integer number of seconds to tick"
      );
    } else {
      // process each batch of event for n ticks.
      // note: we may get back fewer than n groups if there are not events for each tick.
      const eventGenerator = this.timeController.tickIncremental(n);
      for (const events of eventGenerator) {
        await this.processTickEvents(events);
      }
    }
  }

  /**
   * Progresses time to a point in time.
   *
   * @param time ISO8601 timestamp or {@link Date} object.
   *             If the time is in the past nothing happens.
   *             Milliseconds are ignored.
   */
  public async tickUntil(time: string | Date) {
    // compute the ticks instead of using tickUntil in order to use tickIncremental
    // and share the tick logic.
    // consider adding a tickUntilIncremental
    const ticks = Math.floor(
      (new Date(time).getTime() - this.time.getTime()) / 1000
    );
    if (ticks > 0) {
      await this.tick(ticks);
    }
  }

  /**
   * Process the events from a single tick/second.
   */
  private async processTickEvents(events: WorkflowTask[]) {
    if (!events.every(isWorkflowTask)) {
      // TODO: support other event types.
      throw new Error("Unknown event types in the TimerController.");
    }

    await this.orchestrator(events, () => this.time);
  }
}

/**
 * Proxy for write only interaction with the time controller.
 */
export interface TimeConnector {
  pushEvent(task: WorkflowTask): void;
  scheduleEvent(time: Date, task: WorkflowTask): void;
  getTime: () => Date;
}<|MERGE_RESOLUTION|>--- conflicted
+++ resolved
@@ -4,7 +4,6 @@
   ActivityOutput,
   Event,
   EventEnvelope,
-  SubscriptionHandler,
   EventPayload,
   EventPayloadType,
   ExecutionHandle,
@@ -14,6 +13,7 @@
   SendActivitySuccessRequest,
   SendSignalRequest,
   StartExecutionRequest,
+  SubscriptionHandler,
   Workflow,
 } from "@eventual/core";
 import {
@@ -32,19 +32,15 @@
   RuntimeServiceClient,
   TimerClient,
   WorkflowClient,
-<<<<<<< HEAD
   WorkflowTask,
 } from "@eventual/core-runtime";
 import {
+  clearEventHandlers,
+  events,
+  registerServiceClient,
   ServiceType,
-  registerServiceClient,
   workflows,
-  events,
-  clearEventHandlers,
 } from "@eventual/core/internal";
-=======
-} from "@eventual/core-runtime";
->>>>>>> e49a4986
 import path from "path";
 import { TestActivityClient } from "./clients/activity-client.js";
 import { TestEventClient } from "./clients/event-client.js";
