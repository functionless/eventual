--- conflicted
+++ resolved
@@ -15,10 +15,18 @@
       write: false,
     });
 
-    expect(bundle.outputFiles![0]?.text).toMatchSnapshot();
+    expect(
+      bundle
+        .outputFiles![0]?.text.split("\n")
+        // HACK: filter out comment that is breaking the tests when run from VS Code
+        // TODO: figure out why running vs code test is having trouble identifying the right
+        //       tsconfig.test.json without a configuration at the root.
+        // HINT: something to do with `.vscode/launch.json`
+        .filter((line) => !line.includes("test-files/workflow.ts"))
+        .join("\n")
+    ).toMatchSnapshot();
   });
 
-<<<<<<< HEAD
   test("ts not workflow", async () => {
     const bundle = await esbuild.build({
       mainFields: ["module", "main"],
@@ -63,16 +71,4 @@
 
     expect(bundle.outputFiles![0]?.text).toMatchSnapshot();
   });
-=======
-  expect(
-    bundle
-      .outputFiles![0]?.text.split("\n")
-      // HACK: filter out comment that is breaking the tests when run from VS Code
-      // TODO: figure out why running vs code test is having trouble identifying the right
-      //       tsconfig.test.json without a configuration at the root.
-      // HINT: something to do with `.vscode/launch.json`
-      .filter((line) => !line.includes("test-files/workflow.ts"))
-      .join("\n")
-  ).toMatchSnapshot();
->>>>>>> 65438776
 });