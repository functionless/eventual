--- conflicted
+++ resolved
@@ -1,13 +1,6 @@
 {
   "name": "@eventual/compiler",
-<<<<<<< HEAD
-  "version": "0.13.0",
-=======
   "version": "0.13.1",
-  "main": "lib/index.js",
-  "module": "lib/index.js",
-  "types:": "lib/index.d.ts",
->>>>>>> 3b9badc5
   "bin": {
     "eventual-bundle": "./bin/eventual-bundle.js",
     "eventual-infer": "./bin/eventual-infer.js"
