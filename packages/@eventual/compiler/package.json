{
  "name": "@eventual/compiler",
<<<<<<< HEAD
  "version": "0.12.4",
=======
  "version": "0.12.5",
  "main": "lib/index.js",
  "module": "lib/index.js",
  "types:": "lib/index.d.ts",
>>>>>>> d6e92c21
  "bin": {
    "eventual-bundle": "./bin/eventual-bundle.js",
    "eventual-infer": "./bin/eventual-infer.js"
  },
  "exports": {
    ".": {
      "import": "./lib/esm/index.js",
      "require": "./lib/cjs/index.js"
    },
    "./bin/eventual-bundle.js": {
      "require": "./bin/eventual-bundle.js"
    },
    "./bin/eventual-infer.js": {
      "require": "./bin/eventual-infer.js"
    }
  },
  "main": "./lib/cjs/index.js",
  "module": "./lib/esm/index.js",
  "types:": "lib/esm/index.d.ts",
  "files": [
    "bin",
    "lib"
  ],
  "scripts": {
    "test": "jest --passWithNoTests"
  },
  "peerDependencies": {
    "esbuild": ">=0.16.x <1.0.0"
  },
  "dependencies": {
    "@eventual/core": "workspace:^",
    "@swc/core": "^1.2.245",
    "esbuild-plugin-alias-path": "^2.0.2"
  },
  "devDependencies": {
    "@types/jest": "^29",
    "@types/minimatch": "5.1.2",
    "@types/node": "^16",
    "esbuild": "^0.17.4",
    "jest": "^29",
    "ts-jest": "^29",
    "ts-node": "^10.9.1",
    "typescript": "^4.9.4"
  },
  "jest": {
    "extensionsToTreatAsEsm": [
      ".ts"
    ],
    "moduleNameMapper": {
      "^(\\.{1,2}/.*)\\.js$": "$1"
    },
    "transform": {
      "^.+\\.(t|j)sx?$": [
        "ts-jest",
        {
          "tsconfig": "tsconfig.test.json",
          "useESM": true
        }
      ]
    }
  },
  "publishConfig": {
    "access": "public"
  }
}<|MERGE_RESOLUTION|>--- conflicted
+++ resolved
@@ -1,13 +1,6 @@
 {
   "name": "@eventual/compiler",
-<<<<<<< HEAD
-  "version": "0.12.4",
-=======
   "version": "0.12.5",
-  "main": "lib/index.js",
-  "module": "lib/index.js",
-  "types:": "lib/index.d.ts",
->>>>>>> d6e92c21
   "bin": {
     "eventual-bundle": "./bin/eventual-bundle.js",
     "eventual-infer": "./bin/eventual-infer.js"
