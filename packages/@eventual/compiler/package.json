{
  "name": "@eventual/compiler",
<<<<<<< HEAD
  "version": "0.13.2",
=======
  "version": "0.14.0",
>>>>>>> 328e230c
  "bin": {
    "eventual-bundle": "./bin/eventual-bundle.mjs",
    "eventual-infer": "./bin/eventual-infer.mjs"
  },
  "exports": {
    ".": {
      "import": "./lib/esm/index.js",
      "require": "./lib/cjs/index.js"
    },
    "./bin/eventual-bundle.mjs": {
      "require": "./bin/eventual-bundle.mjs"
    },
    "./bin/eventual-infer.mjs": {
      "require": "./bin/eventual-infer.mjs"
    }
  },
  "main": "./lib/cjs/index.js",
  "module": "./lib/esm/index.js",
  "types:": "lib/esm/index.d.ts",
  "files": [
    "bin",
    "lib"
  ],
  "scripts": {
    "test": "NODE_OPTIONS=--experimental-vm-modules jest --passWithNoTests"
  },
  "peerDependencies": {
    "esbuild": ">=0.16.x <1.0.0"
  },
  "dependencies": {
    "@eventual/core": "workspace:^",
    "@swc/core": "^1.2.245",
    "esbuild-plugin-alias-path": "^2.0.2"
  },
  "devDependencies": {
    "@types/jest": "^29",
    "@types/minimatch": "5.1.2",
    "@types/node": "^16",
    "esbuild": "^0.17.4",
    "jest": "^29",
    "ts-jest": "^29",
    "ts-node": "^10.9.1",
    "typescript": "^4.9.4"
  },
  "jest": {
    "extensionsToTreatAsEsm": [
      ".ts"
    ],
    "moduleNameMapper": {
      "^(\\.{1,2}/.*)\\.js$": "$1"
    },
    "transform": {
      "^.+\\.(t|j)sx?$": [
        "ts-jest",
        {
          "tsconfig": "tsconfig.test.json",
          "useESM": true
        }
      ]
    }
  },
  "publishConfig": {
    "access": "public"
  }
}<|MERGE_RESOLUTION|>--- conflicted
+++ resolved
@@ -1,10 +1,6 @@
 {
   "name": "@eventual/compiler",
-<<<<<<< HEAD
-  "version": "0.13.2",
-=======
   "version": "0.14.0",
->>>>>>> 328e230c
   "bin": {
     "eventual-bundle": "./bin/eventual-bundle.mjs",
     "eventual-infer": "./bin/eventual-infer.mjs"
