--- conflicted
+++ resolved
@@ -1,11 +1,7 @@
 {
   "name": "@eventual/cli",
-<<<<<<< HEAD
   "type": "module",
-  "version": "0.9.1",
-=======
   "version": "0.9.2",
->>>>>>> 938bc864
   "bin": {
     "eventual": "bin/eventual.js"
   },
