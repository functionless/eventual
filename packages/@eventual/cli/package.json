--- conflicted
+++ resolved
@@ -1,11 +1,7 @@
 {
   "name": "@eventual/cli",
-<<<<<<< HEAD
-  "version": "0.8.6",
   "type": "module",
-=======
   "version": "0.9.1",
->>>>>>> fa6046a1
   "bin": {
     "eventual": "bin/eventual.js"
   },
