--- conflicted
+++ resolved
@@ -1,10 +1,6 @@
 {
   "name": "@eventual/cli",
-<<<<<<< HEAD
-  "version": "0.7.1",
-=======
   "version": "0.7.4",
->>>>>>> 4d16b91f
   "bin": {
     "eventual": "bin/eventual.js"
   },
