--- conflicted
+++ resolved
@@ -1,11 +1,14 @@
 {
   "files": [],
   "references": [
-<<<<<<< HEAD
     { "path": "apps/test-app-runtime" },
     { "path": "apps/test-app" },
     { "path": "apps/tests/aws-runtime-cdk" },
     { "path": "apps/tests/aws-runtime" },
+    { "path": "examples/lambda-test-runner/infra" },
+    { "path": "examples/lambda-test-runner/runtime" },
+    { "path": "examples/stock-bot/infra" },
+    { "path": "examples/stock-bot/runtime" },
     { "path": "packages/@eventual/aws-cdk" },
     { "path": "packages/@eventual/aws-runtime" },
     { "path": "packages/@eventual/aws-runtime/tsconfig.cjs.json" },
@@ -19,67 +22,5 @@
     { "path": "packages/@eventual/integrations-slack" },
     { "path": "packages/@eventual/integrations-slack/tsconfig.cjs.json" },
     { "path": "packages/create-eventual" }
-=======
-    {
-      "path": "packages/@eventual/compiler"
-    },
-    {
-      "path": "packages/@eventual/compiler/tsconfig.test.json"
-    },
-    {
-      "path": "packages/@eventual/core"
-    },
-    {
-      "path": "packages/@eventual/core/tsconfig.cjs.json"
-    },
-    {
-      "path": "packages/@eventual/compiler"
-    },
-    {
-      "path": "packages/@eventual/core/tsconfig.test.json"
-    },
-    {
-      "path": "packages/@eventual/aws-cdk"
-    },
-    {
-      "path": "packages/@eventual/aws-runtime"
-    },
-    {
-      "path": "packages/@eventual/aws-runtime/tsconfig.cjs.json"
-    },
-    {
-      "path": "packages/@eventual/integrations-slack"
-    },
-    {
-      "path": "packages/@eventual/integrations-slack/tsconfig.cjs.json"
-    },
-    {
-      "path": "packages/@eventual/cli"
-    },
-    {
-      "path": "apps/test-app"
-    },
-    {
-      "path": "apps/test-app-runtime"
-    },
-    {
-      "path": "apps/tests/aws-runtime"
-    },
-    {
-      "path": "apps/tests/aws-runtime-cdk"
-    },
-    {
-      "path": "examples/lambda-test-runner/runtime"
-    },
-    {
-      "path": "examples/lambda-test-runner/infra"
-    },
-    {
-      "path": "examples/stock-bot/runtime"
-    },
-    {
-      "path": "examples/stock-bot/infra"
-    }
->>>>>>> d66222a6
   ]
 }