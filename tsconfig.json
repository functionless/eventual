{
  "files": [],
  "references": [
    {
      "path": "packages/@eventual/compiler"
    },
    {
      "path": "packages/@eventual/compiler/tsconfig.test.json"
    },
    {
      "path": "packages/@eventual/core"
    },
    {
      "path": "packages/@eventual/core/tsconfig.cjs.json"
    },
    {
      "path": "packages/@eventual/compiler"
    },
    {
      "path": "packages/@eventual/core/tsconfig.test.json"
    },
    {
      "path": "packages/@eventual/aws-cdk"
    },
    {
      "path": "packages/@eventual/aws-runtime"
    },
    {
      "path": "packages/@eventual/aws-runtime/tsconfig.cjs.json"
    },
    {
      "path": "packages/@eventual/integrations-slack"
    },
    {
      "path": "packages/@eventual/integrations-slack/tsconfig.cjs.json"
    },
    {
      "path": "packages/@eventual/cli"
    },
    {
      "path": "apps/test-app"
    },
    {
      "path": "apps/test-app-runtime"
    },
    {
      "path": "apps/tests/aws-runtime"
    },
    {
      "path": "apps/tests/aws-runtime-cdk"
    },
    {
<<<<<<< HEAD
      "path": "examples/lambda-test-runner/runtime"
    },
    {
      "path": "examples/lambda-test-runner/infra"
=======
      "path": "examples/stock-bot/runtime"
    },
    {
      "path": "examples/stock-bot/infra"
>>>>>>> cdf20391
    }
  ]
}<|MERGE_RESOLUTION|>--- conflicted
+++ resolved
@@ -50,17 +50,16 @@
       "path": "apps/tests/aws-runtime-cdk"
     },
     {
-<<<<<<< HEAD
       "path": "examples/lambda-test-runner/runtime"
     },
     {
       "path": "examples/lambda-test-runner/infra"
-=======
+    },
+    {
       "path": "examples/stock-bot/runtime"
     },
     {
       "path": "examples/stock-bot/infra"
->>>>>>> cdf20391
     }
   ]
 }