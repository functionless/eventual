--- conflicted
+++ resolved
@@ -4,8 +4,6 @@
     {
       "path": "packages/@eventual/core"
     },
-<<<<<<< HEAD
-=======
     {
       "path": "packages/@eventual/aws-cdk"
     },
@@ -18,6 +16,5 @@
     {
       "path": "apps/test-app-runtime"
     }
->>>>>>> 93644c8b
   ]
 }