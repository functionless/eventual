--- conflicted
+++ resolved
@@ -2,33 +2,26 @@
   "files": [],
   "references": [
     {
-<<<<<<< HEAD
       "path": "packages/@eventual/core"
     },
     {
       "path": "packages/@eventual/core/tsconfig.cjs.json"
-=======
-      "path": "packages/@eventual/compiler"
     },
     {
-      "path": "packages/@eventual/core"
->>>>>>> 17c90e71
+      "path": "packages/@eventual/compiler"
     },
     {
       "path": "packages/@eventual/aws-cdk"
     },
     {
       "path": "packages/@eventual/aws-runtime"
-<<<<<<< HEAD
     },
     {
       "path": "packages/@eventual/aws-runtime/tsconfig.cjs.json"
-=======
->>>>>>> 17c90e71
     },
     {
       "path": "apps/test-app"
-    },    
+    },
     {
       "path": "apps/test-app-runtime"
     }
