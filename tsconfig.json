{
  "files": [],
  "references": [
    {
      "path": "packages/@eventual/compiler"
    },
    {
      "path": "packages/@eventual/compiler/tsconfig.test.json"
    },
    {
      "path": "packages/@eventual/core"
    },
    {
      "path": "packages/@eventual/core/tsconfig.cjs.json"
    },
    {
      "path": "packages/@eventual/compiler"
    },
    {
      "path": "packages/@eventual/core/tsconfig.test.json"
    },
    {
      "path": "packages/@eventual/aws-cdk"
    },
    {
      "path": "packages/@eventual/aws-runtime"
    },
    {
<<<<<<< HEAD
      "path": "packages/@eventual/cli"
=======
      "path": "packages/@eventual/aws-runtime/tsconfig.cjs.json"
>>>>>>> f760ef18
    },
    {
      "path": "apps/test-app"
    },
    {
      "path": "apps/test-app-runtime"
    }
  ]
}<|MERGE_RESOLUTION|>--- conflicted
+++ resolved
@@ -26,11 +26,10 @@
       "path": "packages/@eventual/aws-runtime"
     },
     {
-<<<<<<< HEAD
+      "path": "packages/@eventual/aws-runtime/tsconfig.cjs.json"
+    },
+    {
       "path": "packages/@eventual/cli"
-=======
-      "path": "packages/@eventual/aws-runtime/tsconfig.cjs.json"
->>>>>>> f760ef18
     },
     {
       "path": "apps/test-app"
