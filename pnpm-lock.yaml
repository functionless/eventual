lockfileVersion: 5.4

importers:

  .:
    specifiers:
      husky: ^8.0.1
      jest: ^29
      lerna: ^5.5.4
      lint-staged: ^13.0.3
      prettier: ^2.7.1
      ts-jest: ^29
      turbo: ^1.5.5
      typescript: ^4.8.4
    devDependencies:
      husky: 8.0.1
      jest: 29.2.1
      lerna: 5.6.2
      lint-staged: 13.0.3
      prettier: 2.7.1
      ts-jest: 29.0.3_glf2bimzsqkn7a7xd62cgjrage
      turbo: 1.5.6
      typescript: 4.8.4

  apps/test-app:
    specifiers:
      '@eventual/aws-cdk': workspace:^
      '@types/jest': ^29
      '@types/node': ^16
      aws-cdk: 2.50.0
      aws-cdk-lib: ^2.50.0
<<<<<<< HEAD
      constructs: ^10.0.0
=======
      constructs: ^10.1.154
>>>>>>> 698befa1
      jest: ^29
      test-app-runtime: workspace:^
      ts-jest: ^29
      ts-node: ^10.9.1
      typescript: ^4.8.4
      ulid: ^2.3.0
    dependencies:
      aws-cdk-lib: 2.50.0_constructs@10.1.154
      constructs: 10.1.154
      ulid: 2.3.0
    devDependencies:
      '@eventual/aws-cdk': link:../../packages/@eventual/aws-cdk
      '@types/jest': 29.2.2
      '@types/node': 16.18.3
      aws-cdk: 2.50.0
      jest: 29.2.1_dnlfjp7n5lpfgnj4digwzn5fhe
      test-app-runtime: link:../test-app-runtime
      ts-jest: 29.0.3_glf2bimzsqkn7a7xd62cgjrage
      ts-node: 10.9.1_e7yvbkxpwwqnzxz2s2bfjt7zx4
      typescript: 4.8.4

  apps/test-app-runtime:
    specifiers:
<<<<<<< HEAD
      '@aws-sdk/client-dynamodb': ^3.204.0
      '@aws-sdk/client-s3': ^3.204.0
      '@types/aws-lambda': ^8.10.108
=======
>>>>>>> 698befa1
      '@types/jest': ^29
      '@types/node': ^16
      jest: ^29
      ts-jest: ^29
      ts-node: ^10.9.1
      typescript: ^4.8.4
<<<<<<< HEAD
    dependencies:
      '@aws-sdk/client-dynamodb': 3.204.0
      '@aws-sdk/client-s3': 3.204.0
    devDependencies:
      '@types/aws-lambda': 8.10.108
=======
    devDependencies:
>>>>>>> 698befa1
      '@types/jest': 29.2.2
      '@types/node': 16.18.3
      jest: 29.2.1_dnlfjp7n5lpfgnj4digwzn5fhe
      ts-jest: 29.0.3_glf2bimzsqkn7a7xd62cgjrage
      ts-node: 10.9.1_e7yvbkxpwwqnzxz2s2bfjt7zx4
      typescript: 4.8.4

  packages/@eventual/aws-cdk:
    specifiers:
      '@types/jest': ^29
      '@types/node': ^16
      aws-cdk: 2.50.0
      aws-cdk-lib: 2.50.0
<<<<<<< HEAD
      constructs: 10.0.0
=======
      constructs: 10.1.154
>>>>>>> 698befa1
      esbuild: ^0.15.13
      jest: ^29
      ts-jest: ^29
      ts-node: ^10.9.1
      typescript: ^4.8.4
      ulid: ^2.3.0
    dependencies:
      esbuild: 0.15.13
      ulid: 2.3.0
    devDependencies:
      '@types/jest': 29.2.2
      '@types/node': 16.18.3
      aws-cdk: 2.50.0
<<<<<<< HEAD
      aws-cdk-lib: 2.50.0_constructs@10.0.0
      constructs: 10.0.0
=======
      aws-cdk-lib: 2.50.0_constructs@10.1.154
      constructs: 10.1.154
>>>>>>> 698befa1
      jest: 29.2.1_dnlfjp7n5lpfgnj4digwzn5fhe
      ts-jest: 29.0.3_ylmfhr4wqwog7whrmkebke4l7y
      ts-node: 10.9.1_e7yvbkxpwwqnzxz2s2bfjt7zx4
      typescript: 4.8.4

  packages/@eventual/aws-runtime:
    specifiers:
      '@types/jest': ^29
      '@types/node': ^16
      jest: ^29
      ts-jest: ^29
      ts-node: ^10.9.1
      typescript: ^4.8.4
      ulid: ^2.3.0
    dependencies:
      ulid: 2.3.0
    devDependencies:
      '@types/jest': 29.2.2
      '@types/node': 16.18.3
      jest: 29.2.1_dnlfjp7n5lpfgnj4digwzn5fhe
      ts-jest: 29.0.3_glf2bimzsqkn7a7xd62cgjrage
      ts-node: 10.9.1_e7yvbkxpwwqnzxz2s2bfjt7zx4
      typescript: 4.8.4

  packages/@eventual/core:
    specifiers:
      '@types/jest': ^29
      '@types/node': ^16
      jest: ^29
      ts-jest: ^29
      ts-node: ^10.9.1
      typescript: ^4.8.4
    devDependencies:
      '@types/jest': 29.2.2
      '@types/node': 16.18.3
      jest: 29.2.1_dnlfjp7n5lpfgnj4digwzn5fhe
      ts-jest: 29.0.3_glf2bimzsqkn7a7xd62cgjrage
      ts-node: 10.9.1_e7yvbkxpwwqnzxz2s2bfjt7zx4
      typescript: 4.8.4

packages:

  /@ampproject/remapping/2.2.0:
    resolution: {integrity: sha512-qRmjj8nj9qmLTQXXmaR1cck3UXSRMPrbsLJAasZpF+t3riI71BXed5ebIOYwQntykeZuhjsdweEc9BxH5Jc26w==}
    engines: {node: '>=6.0.0'}
    dependencies:
      '@jridgewell/gen-mapping': 0.1.1
      '@jridgewell/trace-mapping': 0.3.17
    dev: true

  /@aws-crypto/crc32/2.0.0:
    resolution: {integrity: sha512-TvE1r2CUueyXOuHdEigYjIZVesInd9KN+K/TFFNfkkxRThiNxO6i4ZqqAVMoEjAamZZ1AA8WXJkjCz7YShHPQA==}
    dependencies:
      '@aws-crypto/util': 2.0.2
      '@aws-sdk/types': 3.201.0
      tslib: 1.14.1
    dev: false

  /@aws-crypto/crc32c/2.0.0:
    resolution: {integrity: sha512-vF0eMdMHx3O3MoOXUfBZry8Y4ZDtcuskjjKgJz8YfIDjLStxTZrYXk+kZqtl6A0uCmmiN/Eb/JbC/CndTV1MHg==}
    dependencies:
      '@aws-crypto/util': 2.0.2
      '@aws-sdk/types': 3.201.0
      tslib: 1.14.1
    dev: false

  /@aws-crypto/ie11-detection/2.0.2:
    resolution: {integrity: sha512-5XDMQY98gMAf/WRTic5G++jfmS/VLM0rwpiOpaainKi4L0nqWMSB1SzsrEG5rjFZGYN6ZAefO+/Yta2dFM0kMw==}
    dependencies:
      tslib: 1.14.1
    dev: false

  /@aws-crypto/sha1-browser/2.0.0:
    resolution: {integrity: sha512-3fIVRjPFY8EG5HWXR+ZJZMdWNRpwbxGzJ9IH9q93FpbgCH8u8GHRi46mZXp3cYD7gealmyqpm3ThZwLKJjWJhA==}
    dependencies:
      '@aws-crypto/ie11-detection': 2.0.2
      '@aws-crypto/supports-web-crypto': 2.0.2
      '@aws-sdk/types': 3.201.0
      '@aws-sdk/util-locate-window': 3.201.0
      '@aws-sdk/util-utf8-browser': 3.188.0
      tslib: 1.14.1
    dev: false

  /@aws-crypto/sha256-browser/2.0.0:
    resolution: {integrity: sha512-rYXOQ8BFOaqMEHJrLHul/25ckWH6GTJtdLSajhlqGMx0PmSueAuvboCuZCTqEKlxR8CQOwRarxYMZZSYlhRA1A==}
    dependencies:
      '@aws-crypto/ie11-detection': 2.0.2
      '@aws-crypto/sha256-js': 2.0.0
      '@aws-crypto/supports-web-crypto': 2.0.2
      '@aws-crypto/util': 2.0.2
      '@aws-sdk/types': 3.201.0
      '@aws-sdk/util-locate-window': 3.201.0
      '@aws-sdk/util-utf8-browser': 3.188.0
      tslib: 1.14.1
    dev: false

  /@aws-crypto/sha256-js/2.0.0:
    resolution: {integrity: sha512-VZY+mCY4Nmrs5WGfitmNqXzaE873fcIZDu54cbaDaaamsaTOP1DBImV9F4pICc3EHjQXujyE8jig+PFCaew9ig==}
    dependencies:
      '@aws-crypto/util': 2.0.2
      '@aws-sdk/types': 3.201.0
      tslib: 1.14.1
    dev: false

  /@aws-crypto/supports-web-crypto/2.0.2:
    resolution: {integrity: sha512-6mbSsLHwZ99CTOOswvCRP3C+VCWnzBf+1SnbWxzzJ9lR0mA0JnY2JEAhp8rqmTE0GPFy88rrM27ffgp62oErMQ==}
    dependencies:
      tslib: 1.14.1
    dev: false

  /@aws-crypto/util/2.0.2:
    resolution: {integrity: sha512-Lgu5v/0e/BcrZ5m/IWqzPUf3UYFTy/PpeED+uc9SWUR1iZQL8XXbGQg10UfllwwBryO3hFF5dizK+78aoXC1eA==}
    dependencies:
      '@aws-sdk/types': 3.201.0
      '@aws-sdk/util-utf8-browser': 3.188.0
      tslib: 1.14.1
    dev: false

  /@aws-sdk/abort-controller/3.201.0:
    resolution: {integrity: sha512-xJ984k+CKlGjBmvNarzM8Y+b6X4L1Zt0TycQmVBJq7fAr/ju9l13pQIoXR5WlDIW1FkGeVczF5Nu6fN46SCORQ==}
    engines: {node: '>=14.0.0'}
    dependencies:
      '@aws-sdk/types': 3.201.0
      tslib: 2.4.0
    dev: false

  /@aws-sdk/chunked-blob-reader-native/3.204.0:
    resolution: {integrity: sha512-ejJntS6usQpKKwisIaK4yYjo8DKEPpk7eJ7fJCw0r4WmIa7xN3amZISP4TrnKa401nWxbfzd40Wh/R5p75JMNQ==}
    dependencies:
      '@aws-sdk/util-base64': 3.202.0
      tslib: 2.4.0
    dev: false

  /@aws-sdk/chunked-blob-reader/3.188.0:
    resolution: {integrity: sha512-zkPRFZZPL3eH+kH86LDYYXImiClA1/sW60zYOjse9Pgka+eDJlvBN6hcYxwDEKjcwATYiSRR1aVQHcfCinlGXg==}
    dependencies:
      tslib: 2.4.0
    dev: false

  /@aws-sdk/client-dynamodb/3.204.0:
    resolution: {integrity: sha512-5rf3OtE3Q6+HqW4GktWWQ10t4wMnCN3lRJU2fYFlwcD1DxOk+lHjU9H7ND+WdT0fTBOdVC5u7I3lBL/F4b5JnA==}
    engines: {node: '>=14.0.0'}
    dependencies:
      '@aws-crypto/sha256-browser': 2.0.0
      '@aws-crypto/sha256-js': 2.0.0
      '@aws-sdk/client-sts': 3.204.0
      '@aws-sdk/config-resolver': 3.201.0
      '@aws-sdk/credential-provider-node': 3.204.0
      '@aws-sdk/fetch-http-handler': 3.204.0
      '@aws-sdk/hash-node': 3.201.0
      '@aws-sdk/invalid-dependency': 3.201.0
      '@aws-sdk/middleware-content-length': 3.201.0
      '@aws-sdk/middleware-endpoint': 3.201.0
      '@aws-sdk/middleware-endpoint-discovery': 3.201.0
      '@aws-sdk/middleware-host-header': 3.201.0
      '@aws-sdk/middleware-logger': 3.201.0
      '@aws-sdk/middleware-recursion-detection': 3.201.0
      '@aws-sdk/middleware-retry': 3.201.0
      '@aws-sdk/middleware-serde': 3.201.0
      '@aws-sdk/middleware-signing': 3.201.0
      '@aws-sdk/middleware-stack': 3.201.0
      '@aws-sdk/middleware-user-agent': 3.201.0
      '@aws-sdk/node-config-provider': 3.201.0
      '@aws-sdk/node-http-handler': 3.201.0
      '@aws-sdk/protocol-http': 3.201.0
      '@aws-sdk/smithy-client': 3.201.0
      '@aws-sdk/types': 3.201.0
      '@aws-sdk/url-parser': 3.201.0
      '@aws-sdk/util-base64': 3.202.0
      '@aws-sdk/util-base64-browser': 3.188.0
      '@aws-sdk/util-base64-node': 3.201.0
      '@aws-sdk/util-body-length-browser': 3.188.0
      '@aws-sdk/util-body-length-node': 3.201.0
      '@aws-sdk/util-defaults-mode-browser': 3.201.0
      '@aws-sdk/util-defaults-mode-node': 3.201.0
      '@aws-sdk/util-endpoints': 3.202.0
      '@aws-sdk/util-user-agent-browser': 3.201.0
      '@aws-sdk/util-user-agent-node': 3.201.0
      '@aws-sdk/util-utf8-browser': 3.188.0
      '@aws-sdk/util-utf8-node': 3.201.0
      '@aws-sdk/util-waiter': 3.201.0
      tslib: 2.4.0
      uuid: 8.3.2
    transitivePeerDependencies:
      - aws-crt
    dev: false

  /@aws-sdk/client-s3/3.204.0:
    resolution: {integrity: sha512-TtaOQ0ArmqV23Ie/FUChMIdAT5ebg5FSSimN3X2SFVmXRt9c9N73X/gLHKqzf30Dgsl7M/w9O6jFtlbvANjBmA==}
    engines: {node: '>=14.0.0'}
    dependencies:
      '@aws-crypto/sha1-browser': 2.0.0
      '@aws-crypto/sha256-browser': 2.0.0
      '@aws-crypto/sha256-js': 2.0.0
      '@aws-sdk/client-sts': 3.204.0
      '@aws-sdk/config-resolver': 3.201.0
      '@aws-sdk/credential-provider-node': 3.204.0
      '@aws-sdk/eventstream-serde-browser': 3.201.0
      '@aws-sdk/eventstream-serde-config-resolver': 3.201.0
      '@aws-sdk/eventstream-serde-node': 3.201.0
      '@aws-sdk/fetch-http-handler': 3.204.0
      '@aws-sdk/hash-blob-browser': 3.204.0
      '@aws-sdk/hash-node': 3.201.0
      '@aws-sdk/hash-stream-node': 3.201.0
      '@aws-sdk/invalid-dependency': 3.201.0
      '@aws-sdk/md5-js': 3.204.0
      '@aws-sdk/middleware-bucket-endpoint': 3.201.0
      '@aws-sdk/middleware-content-length': 3.201.0
      '@aws-sdk/middleware-endpoint': 3.201.0
      '@aws-sdk/middleware-expect-continue': 3.201.0
      '@aws-sdk/middleware-flexible-checksums': 3.201.0
      '@aws-sdk/middleware-host-header': 3.201.0
      '@aws-sdk/middleware-location-constraint': 3.201.0
      '@aws-sdk/middleware-logger': 3.201.0
      '@aws-sdk/middleware-recursion-detection': 3.201.0
      '@aws-sdk/middleware-retry': 3.201.0
      '@aws-sdk/middleware-sdk-s3': 3.201.0
      '@aws-sdk/middleware-serde': 3.201.0
      '@aws-sdk/middleware-signing': 3.201.0
      '@aws-sdk/middleware-ssec': 3.201.0
      '@aws-sdk/middleware-stack': 3.201.0
      '@aws-sdk/middleware-user-agent': 3.201.0
      '@aws-sdk/node-config-provider': 3.201.0
      '@aws-sdk/node-http-handler': 3.201.0
      '@aws-sdk/protocol-http': 3.201.0
      '@aws-sdk/signature-v4-multi-region': 3.201.0
      '@aws-sdk/smithy-client': 3.201.0
      '@aws-sdk/types': 3.201.0
      '@aws-sdk/url-parser': 3.201.0
      '@aws-sdk/util-base64': 3.202.0
      '@aws-sdk/util-base64-browser': 3.188.0
      '@aws-sdk/util-base64-node': 3.201.0
      '@aws-sdk/util-body-length-browser': 3.188.0
      '@aws-sdk/util-body-length-node': 3.201.0
      '@aws-sdk/util-defaults-mode-browser': 3.201.0
      '@aws-sdk/util-defaults-mode-node': 3.201.0
      '@aws-sdk/util-endpoints': 3.202.0
      '@aws-sdk/util-stream-browser': 3.204.0
      '@aws-sdk/util-stream-node': 3.201.0
      '@aws-sdk/util-user-agent-browser': 3.201.0
      '@aws-sdk/util-user-agent-node': 3.201.0
      '@aws-sdk/util-utf8-browser': 3.188.0
      '@aws-sdk/util-utf8-node': 3.201.0
      '@aws-sdk/util-waiter': 3.201.0
      '@aws-sdk/xml-builder': 3.201.0
      fast-xml-parser: 4.0.11
      tslib: 2.4.0
    transitivePeerDependencies:
      - '@aws-sdk/signature-v4-crt'
      - aws-crt
    dev: false

  /@aws-sdk/client-sso/3.204.0:
    resolution: {integrity: sha512-AECcNrcAQxV/Jlu8ogshRaYwt2jayx0omQJs/SXj70mWxmbk4MQnb+DqJIpPpOKBHaza/xlC2TKS1RzkiuZxyw==}
    engines: {node: '>=14.0.0'}
    dependencies:
      '@aws-crypto/sha256-browser': 2.0.0
      '@aws-crypto/sha256-js': 2.0.0
      '@aws-sdk/config-resolver': 3.201.0
      '@aws-sdk/fetch-http-handler': 3.204.0
      '@aws-sdk/hash-node': 3.201.0
      '@aws-sdk/invalid-dependency': 3.201.0
      '@aws-sdk/middleware-content-length': 3.201.0
      '@aws-sdk/middleware-endpoint': 3.201.0
      '@aws-sdk/middleware-host-header': 3.201.0
      '@aws-sdk/middleware-logger': 3.201.0
      '@aws-sdk/middleware-recursion-detection': 3.201.0
      '@aws-sdk/middleware-retry': 3.201.0
      '@aws-sdk/middleware-serde': 3.201.0
      '@aws-sdk/middleware-stack': 3.201.0
      '@aws-sdk/middleware-user-agent': 3.201.0
      '@aws-sdk/node-config-provider': 3.201.0
      '@aws-sdk/node-http-handler': 3.201.0
      '@aws-sdk/protocol-http': 3.201.0
      '@aws-sdk/smithy-client': 3.201.0
      '@aws-sdk/types': 3.201.0
      '@aws-sdk/url-parser': 3.201.0
      '@aws-sdk/util-base64': 3.202.0
      '@aws-sdk/util-base64-browser': 3.188.0
      '@aws-sdk/util-base64-node': 3.201.0
      '@aws-sdk/util-body-length-browser': 3.188.0
      '@aws-sdk/util-body-length-node': 3.201.0
      '@aws-sdk/util-defaults-mode-browser': 3.201.0
      '@aws-sdk/util-defaults-mode-node': 3.201.0
      '@aws-sdk/util-endpoints': 3.202.0
      '@aws-sdk/util-user-agent-browser': 3.201.0
      '@aws-sdk/util-user-agent-node': 3.201.0
      '@aws-sdk/util-utf8-browser': 3.188.0
      '@aws-sdk/util-utf8-node': 3.201.0
      tslib: 2.4.0
    transitivePeerDependencies:
      - aws-crt
    dev: false

  /@aws-sdk/client-sts/3.204.0:
    resolution: {integrity: sha512-Tp6FqENRw31XK5r5hul1JXnQgHBhbbXhoMebyFih6/zjpATaqg0bnV6tpww4yPi3uc+yDGXKw2/tDroSsyTsRA==}
    engines: {node: '>=14.0.0'}
    dependencies:
      '@aws-crypto/sha256-browser': 2.0.0
      '@aws-crypto/sha256-js': 2.0.0
      '@aws-sdk/config-resolver': 3.201.0
      '@aws-sdk/credential-provider-node': 3.204.0
      '@aws-sdk/fetch-http-handler': 3.204.0
      '@aws-sdk/hash-node': 3.201.0
      '@aws-sdk/invalid-dependency': 3.201.0
      '@aws-sdk/middleware-content-length': 3.201.0
      '@aws-sdk/middleware-endpoint': 3.201.0
      '@aws-sdk/middleware-host-header': 3.201.0
      '@aws-sdk/middleware-logger': 3.201.0
      '@aws-sdk/middleware-recursion-detection': 3.201.0
      '@aws-sdk/middleware-retry': 3.201.0
      '@aws-sdk/middleware-sdk-sts': 3.201.0
      '@aws-sdk/middleware-serde': 3.201.0
      '@aws-sdk/middleware-signing': 3.201.0
      '@aws-sdk/middleware-stack': 3.201.0
      '@aws-sdk/middleware-user-agent': 3.201.0
      '@aws-sdk/node-config-provider': 3.201.0
      '@aws-sdk/node-http-handler': 3.201.0
      '@aws-sdk/protocol-http': 3.201.0
      '@aws-sdk/smithy-client': 3.201.0
      '@aws-sdk/types': 3.201.0
      '@aws-sdk/url-parser': 3.201.0
      '@aws-sdk/util-base64': 3.202.0
      '@aws-sdk/util-base64-browser': 3.188.0
      '@aws-sdk/util-base64-node': 3.201.0
      '@aws-sdk/util-body-length-browser': 3.188.0
      '@aws-sdk/util-body-length-node': 3.201.0
      '@aws-sdk/util-defaults-mode-browser': 3.201.0
      '@aws-sdk/util-defaults-mode-node': 3.201.0
      '@aws-sdk/util-endpoints': 3.202.0
      '@aws-sdk/util-user-agent-browser': 3.201.0
      '@aws-sdk/util-user-agent-node': 3.201.0
      '@aws-sdk/util-utf8-browser': 3.188.0
      '@aws-sdk/util-utf8-node': 3.201.0
      fast-xml-parser: 4.0.11
      tslib: 2.4.0
    transitivePeerDependencies:
      - aws-crt
    dev: false

  /@aws-sdk/config-resolver/3.201.0:
    resolution: {integrity: sha512-6YLIel7OGMGi+r8XC1A54cQJRIpx/NJ4fBALy44zFpQ+fdJUEmw4daUf1LECmAQiPA2Pr/hD0nBtX+wiiTf5/g==}
    engines: {node: '>=14.0.0'}
    dependencies:
      '@aws-sdk/signature-v4': 3.201.0
      '@aws-sdk/types': 3.201.0
      '@aws-sdk/util-config-provider': 3.201.0
      '@aws-sdk/util-middleware': 3.201.0
      tslib: 2.4.0
    dev: false

  /@aws-sdk/credential-provider-env/3.201.0:
    resolution: {integrity: sha512-g2MJsowzFhSsIOITUjYp7EzWFeHINjEP526Uf+5z2/p2kxQVwYYWZQK7j+tPE2Bk3MEjGOCmVHbbE7IFj0rNHw==}
    engines: {node: '>=14.0.0'}
    dependencies:
      '@aws-sdk/property-provider': 3.201.0
      '@aws-sdk/types': 3.201.0
      tslib: 2.4.0
    dev: false

  /@aws-sdk/credential-provider-imds/3.201.0:
    resolution: {integrity: sha512-i8U2k3/L3iUWJJ1GSlwVBMfLQ2OTUT97E8yJi/xz5GavYuPOsUQWQe4fp7WGQivxh+AqybXAGFUCYub6zfUqag==}
    engines: {node: '>=14.0.0'}
    dependencies:
      '@aws-sdk/node-config-provider': 3.201.0
      '@aws-sdk/property-provider': 3.201.0
      '@aws-sdk/types': 3.201.0
      '@aws-sdk/url-parser': 3.201.0
      tslib: 2.4.0
    dev: false

  /@aws-sdk/credential-provider-ini/3.204.0:
    resolution: {integrity: sha512-ddtaS0ya5lgZZwfuJ/FuniroreLJ6yDgPAasol/rla9U5EU0qUEK1+6PX463exghUGjYfTqxdrKXhGYZfuEoIw==}
    engines: {node: '>=14.0.0'}
    dependencies:
      '@aws-sdk/credential-provider-env': 3.201.0
      '@aws-sdk/credential-provider-imds': 3.201.0
      '@aws-sdk/credential-provider-sso': 3.204.0
      '@aws-sdk/credential-provider-web-identity': 3.201.0
      '@aws-sdk/property-provider': 3.201.0
      '@aws-sdk/shared-ini-file-loader': 3.201.0
      '@aws-sdk/types': 3.201.0
      tslib: 2.4.0
    transitivePeerDependencies:
      - aws-crt
    dev: false

  /@aws-sdk/credential-provider-node/3.204.0:
    resolution: {integrity: sha512-kGbR5JE90zBGDS4cIz7tlUklMMeOm5oc5ES74YStLUacpQKwzVcHmDG8aT2DCONS/wEYysOIs5LygHurOJ/+Ww==}
    engines: {node: '>=14.0.0'}
    dependencies:
      '@aws-sdk/credential-provider-env': 3.201.0
      '@aws-sdk/credential-provider-imds': 3.201.0
      '@aws-sdk/credential-provider-ini': 3.204.0
      '@aws-sdk/credential-provider-process': 3.201.0
      '@aws-sdk/credential-provider-sso': 3.204.0
      '@aws-sdk/credential-provider-web-identity': 3.201.0
      '@aws-sdk/property-provider': 3.201.0
      '@aws-sdk/shared-ini-file-loader': 3.201.0
      '@aws-sdk/types': 3.201.0
      tslib: 2.4.0
    transitivePeerDependencies:
      - aws-crt
    dev: false

  /@aws-sdk/credential-provider-process/3.201.0:
    resolution: {integrity: sha512-jTK3HSZgNj/hVrWb0wuF/cPUWSJYoRI/80fnN55o6QLS8WWIgOI8o2PNeVTAT5OrKioSoN4fgKTeUm3DZy3npQ==}
    engines: {node: '>=14.0.0'}
    dependencies:
      '@aws-sdk/property-provider': 3.201.0
      '@aws-sdk/shared-ini-file-loader': 3.201.0
      '@aws-sdk/types': 3.201.0
      tslib: 2.4.0
    dev: false

  /@aws-sdk/credential-provider-sso/3.204.0:
    resolution: {integrity: sha512-iS884Gda99x4zmdCK3XxFcceve4wB+wudpeTUm2wwX9AGrSzoUnLWqNXv/R8UAMAsKANaWMBkqv/bsHpsEitZw==}
    engines: {node: '>=14.0.0'}
    dependencies:
      '@aws-sdk/client-sso': 3.204.0
      '@aws-sdk/property-provider': 3.201.0
      '@aws-sdk/shared-ini-file-loader': 3.201.0
      '@aws-sdk/types': 3.201.0
      tslib: 2.4.0
    transitivePeerDependencies:
      - aws-crt
    dev: false

  /@aws-sdk/credential-provider-web-identity/3.201.0:
    resolution: {integrity: sha512-U54bqhYaClPVZfswgknhlICp3BAtKXpOgHQCUF8cko5xUgbL4lVgd1rC3lWviGFMQAaTIF3QOXyEouemxr3VXw==}
    engines: {node: '>=14.0.0'}
    dependencies:
      '@aws-sdk/property-provider': 3.201.0
      '@aws-sdk/types': 3.201.0
      tslib: 2.4.0
    dev: false

  /@aws-sdk/endpoint-cache/3.201.0:
    resolution: {integrity: sha512-QgT4Wm19yQ/HbvxNeYaR7m9uEYhW+0YY9nSpnRLHmhMJP90kmt9ANESIHCukPxc6ecDEZXIo7C2rica9P3H/ew==}
    engines: {node: '>=14.0.0'}
    dependencies:
      mnemonist: 0.38.3
      tslib: 2.4.0
    dev: false

  /@aws-sdk/eventstream-codec/3.201.0:
    resolution: {integrity: sha512-lz0FFzOMXvVdy47GnRk+niK+L7MxUZITvK7UUOL6u++JB+54jS+EsD9iLSNhM5qoR9vCiFjabBhkPz9Ml6bdmw==}
    dependencies:
      '@aws-crypto/crc32': 2.0.0
      '@aws-sdk/types': 3.201.0
      '@aws-sdk/util-hex-encoding': 3.201.0
      tslib: 2.4.0
    dev: false

  /@aws-sdk/eventstream-serde-browser/3.201.0:
    resolution: {integrity: sha512-3/rZRBTxikj1Uyo8NDdaXey9zy7Xck/rKjykpBMbUYr4lnvXZDGQ0ie4/EMz+k5UbRsZgP46KdJo2ThgwTBvdw==}
    engines: {node: '>=14.0.0'}
    dependencies:
      '@aws-sdk/eventstream-serde-universal': 3.201.0
      '@aws-sdk/types': 3.201.0
      tslib: 2.4.0
    dev: false

  /@aws-sdk/eventstream-serde-config-resolver/3.201.0:
    resolution: {integrity: sha512-dUpqO5yX1TdAShIuyBuWMiW7DWj9adtoeAzFvqPyQMXRFTPDQcggSelfoaXGcvUQUfcNZDUbCoigU23f+xmk6Q==}
    engines: {node: '>=14.0.0'}
    dependencies:
      '@aws-sdk/types': 3.201.0
      tslib: 2.4.0
    dev: false

  /@aws-sdk/eventstream-serde-node/3.201.0:
    resolution: {integrity: sha512-h7YYPKrPIRjsAq8PnpkAmmwnz2UofHr98BCFtw/eAIFVLZ8lzQbi1kI+dAmwPSlY1L59tgXakmJ6cGvtsDdG5w==}
    engines: {node: '>=14.0.0'}
    dependencies:
      '@aws-sdk/eventstream-serde-universal': 3.201.0
      '@aws-sdk/types': 3.201.0
      tslib: 2.4.0
    dev: false

  /@aws-sdk/eventstream-serde-universal/3.201.0:
    resolution: {integrity: sha512-Iq7sofa2Ns/ToseL8/m0PwIO5PHY800K4fi3i+6P1JA0bpZxmvkA/bfn+WCLvcB7sNluasqETHNxGs6DgNteIA==}
    engines: {node: '>=14.0.0'}
    dependencies:
      '@aws-sdk/eventstream-codec': 3.201.0
      '@aws-sdk/types': 3.201.0
      tslib: 2.4.0
    dev: false

  /@aws-sdk/fetch-http-handler/3.204.0:
    resolution: {integrity: sha512-TfIhWYQ4CTjrD+FSuBcKMSVrqq8GCwqCfUyalWmSKo4JIFhN5OxUnOFb1/ecE/TJX+YgZ65w4qhVJVHHmh229Q==}
    dependencies:
      '@aws-sdk/protocol-http': 3.201.0
      '@aws-sdk/querystring-builder': 3.201.0
      '@aws-sdk/types': 3.201.0
      '@aws-sdk/util-base64': 3.202.0
      tslib: 2.4.0
    dev: false

  /@aws-sdk/hash-blob-browser/3.204.0:
    resolution: {integrity: sha512-Et0Nic7jnrYtqQt97JMPGkKJ3CFaulW70vFElDypV+TURsuxelweANQfrHsurk+xvHLHakMG5glAVHgyONtXZg==}
    dependencies:
      '@aws-sdk/chunked-blob-reader': 3.188.0
      '@aws-sdk/chunked-blob-reader-native': 3.204.0
      '@aws-sdk/types': 3.201.0
      tslib: 2.4.0
    dev: false

  /@aws-sdk/hash-node/3.201.0:
    resolution: {integrity: sha512-WJsMZg5/TMoWnLM+0NuwLwFzHsi89Bi9J1Dt7JdJHXFLoEZV54FEz1PK/Sq5NOldhVljpXQwWOB2dHA2wxFztg==}
    engines: {node: '>=14.0.0'}
    dependencies:
      '@aws-sdk/types': 3.201.0
      '@aws-sdk/util-buffer-from': 3.201.0
      tslib: 2.4.0
    dev: false

  /@aws-sdk/hash-stream-node/3.201.0:
    resolution: {integrity: sha512-nagsIlflHlFNswa6XQfpH7/G0OkKu8t2BhZ5NnNzPCx56kcY2asztwBTEeRJEGu8FaaHhUXbVuWi746AK6PHSQ==}
    engines: {node: '>=14.0.0'}
    dependencies:
      '@aws-sdk/types': 3.201.0
      tslib: 2.4.0
    dev: false

  /@aws-sdk/invalid-dependency/3.201.0:
    resolution: {integrity: sha512-f/zgntOfIozNyKSaG9dvHjjBaR3y20kYNswMYkSuCM2NIT5LpyHiiq5I11TwaocatUFcDztWpcsv7vHpIgI5Ig==}
    dependencies:
      '@aws-sdk/types': 3.201.0
      tslib: 2.4.0
    dev: false

  /@aws-sdk/is-array-buffer/3.201.0:
    resolution: {integrity: sha512-UPez5qLh3dNgt0DYnPD/q0mVJY84rA17QE26hVNOW3fAji8W2wrwrxdacWOxyXvlxWsVRcKmr+lay1MDqpAMfg==}
    engines: {node: '>=14.0.0'}
    dependencies:
      tslib: 2.4.0
    dev: false

  /@aws-sdk/md5-js/3.204.0:
    resolution: {integrity: sha512-RXiCvi58Xl2ja9bmd5iFVZyzhGVzBdlLC7uu8Ug9IbF++6muBJ2WdjMkhoMsi5GXqs6238rX3rRt3dLVGKEIqA==}
    dependencies:
      '@aws-sdk/types': 3.201.0
      '@aws-sdk/util-utf8-browser': 3.188.0
      '@aws-sdk/util-utf8-node': 3.201.0
      tslib: 2.4.0
    dev: false

  /@aws-sdk/middleware-bucket-endpoint/3.201.0:
    resolution: {integrity: sha512-ZZp3YwkEaPqrdL46WzYOMWdBixaVDG0crCdoyBNw/3cI+4bFcsgFp369mqDDmRj3cuJKV4QNSRjlr2ElTz65dQ==}
    engines: {node: '>=14.0.0'}
    dependencies:
      '@aws-sdk/protocol-http': 3.201.0
      '@aws-sdk/types': 3.201.0
      '@aws-sdk/util-arn-parser': 3.201.0
      '@aws-sdk/util-config-provider': 3.201.0
      tslib: 2.4.0
    dev: false

  /@aws-sdk/middleware-content-length/3.201.0:
    resolution: {integrity: sha512-p4G9AtdrKO8A3Z4RyZiy0isEYwuge7bQRBS7UzcGkcIOhJONq2pcM+gRZYz+NWvfYYNWUg5uODsFQfU8342yKg==}
    engines: {node: '>=14.0.0'}
    dependencies:
      '@aws-sdk/protocol-http': 3.201.0
      '@aws-sdk/types': 3.201.0
      tslib: 2.4.0
    dev: false

  /@aws-sdk/middleware-endpoint-discovery/3.201.0:
    resolution: {integrity: sha512-EHQ+AH/bflmfM2qDN3Aa2ufhw2irv6+FE/13yW09KsunaKiuSyg7Clh6+T8ESw3fCaI4IE2ol0d6HNwJ4JLOVQ==}
    engines: {node: '>=14.0.0'}
    dependencies:
      '@aws-sdk/config-resolver': 3.201.0
      '@aws-sdk/endpoint-cache': 3.201.0
      '@aws-sdk/protocol-http': 3.201.0
      '@aws-sdk/types': 3.201.0
      tslib: 2.4.0
    dev: false

  /@aws-sdk/middleware-endpoint/3.201.0:
    resolution: {integrity: sha512-F3JlXo5GusbeZR956hA9VxmDxUeg77Xh6o8fveAE2+G4Bjcb1iq9jPNlw6A14vDj3oTKenv2LLnjL2OIfl6hRA==}
    engines: {node: '>=14.0.0'}
    dependencies:
      '@aws-sdk/middleware-serde': 3.201.0
      '@aws-sdk/protocol-http': 3.201.0
      '@aws-sdk/signature-v4': 3.201.0
      '@aws-sdk/types': 3.201.0
      '@aws-sdk/url-parser': 3.201.0
      '@aws-sdk/util-config-provider': 3.201.0
      '@aws-sdk/util-middleware': 3.201.0
      tslib: 2.4.0
    dev: false

  /@aws-sdk/middleware-expect-continue/3.201.0:
    resolution: {integrity: sha512-tpNLdHpwgWAvoMicUARld5MwQ2B6iKGW6vN1Z1si9LTJWGtu8ZXAWACuUDLxC+6A1mDkAcbEc7oy4ABjFldUqA==}
    engines: {node: '>=14.0.0'}
    dependencies:
      '@aws-sdk/protocol-http': 3.201.0
      '@aws-sdk/types': 3.201.0
      tslib: 2.4.0
    dev: false

  /@aws-sdk/middleware-flexible-checksums/3.201.0:
    resolution: {integrity: sha512-InmDcMeaBu1QQ9oS+85eq+hJWTZjYUe9QK2f6S035Tka9FBee4kI8eU61ImNit5FsFsw+POcVGmjYukeXsB4QA==}
    engines: {node: '>=14.0.0'}
    dependencies:
      '@aws-crypto/crc32': 2.0.0
      '@aws-crypto/crc32c': 2.0.0
      '@aws-sdk/is-array-buffer': 3.201.0
      '@aws-sdk/protocol-http': 3.201.0
      '@aws-sdk/types': 3.201.0
      tslib: 2.4.0
    dev: false

  /@aws-sdk/middleware-host-header/3.201.0:
    resolution: {integrity: sha512-7KNzdV7nFcKAoahvgGAlzsOq9FFDsU5h3w2iPtVdJhz6ZRDH/2v6WFeUCji+UNZip36gFfMPivoO8Y5smb5r/A==}
    engines: {node: '>=14.0.0'}
    dependencies:
      '@aws-sdk/protocol-http': 3.201.0
      '@aws-sdk/types': 3.201.0
      tslib: 2.4.0
    dev: false

  /@aws-sdk/middleware-location-constraint/3.201.0:
    resolution: {integrity: sha512-3QL6rM/7Qw0rIqRRI7hQJ6YupR1EXbyhrGQC5nMoZSZ/dQkGkYQLQJmwQDc4yadkJEGE8E1k2yQN0dF65PnJDA==}
    engines: {node: '>=14.0.0'}
    dependencies:
      '@aws-sdk/types': 3.201.0
      tslib: 2.4.0
    dev: false

  /@aws-sdk/middleware-logger/3.201.0:
    resolution: {integrity: sha512-kYLsa9x3oUJxYU7V5KOO50Kl7b0kk+I4ltkrdarLvvXcVI7ZXmWHzHLT2dkUhj8S0ceVdi0FYHVPJ3GoE8re4A==}
    engines: {node: '>=14.0.0'}
    dependencies:
      '@aws-sdk/types': 3.201.0
      tslib: 2.4.0
    dev: false

  /@aws-sdk/middleware-recursion-detection/3.201.0:
    resolution: {integrity: sha512-NGOr+n559ZcJLdFoJR8LNGdrOJFIp2BTuWEDYeicNdNb0bETTXrkzcfT1BRhV9CWqCDmjFvjdrzbhS0cw/UUGA==}
    engines: {node: '>=14.0.0'}
    dependencies:
      '@aws-sdk/protocol-http': 3.201.0
      '@aws-sdk/types': 3.201.0
      tslib: 2.4.0
    dev: false

  /@aws-sdk/middleware-retry/3.201.0:
    resolution: {integrity: sha512-4jQjSKCpSc4oB1X9nNq4FbIAwQrr+mvmUSmg/oe2Llf42Ak1G9gg3rNTtQdfzA/wNMlL4ZFfF5Br+uz06e1hnQ==}
    engines: {node: '>=14.0.0'}
    dependencies:
      '@aws-sdk/protocol-http': 3.201.0
      '@aws-sdk/service-error-classification': 3.201.0
      '@aws-sdk/types': 3.201.0
      '@aws-sdk/util-middleware': 3.201.0
      tslib: 2.4.0
      uuid: 8.3.2
    dev: false

  /@aws-sdk/middleware-sdk-s3/3.201.0:
    resolution: {integrity: sha512-IZGFWevHMQnyDnJTK2MponaSuFbHkj7z7MYX964hC0qoJEfED+rYPYIhUIPjZm5RiQq34MDQPWHLkNQLf9HnPg==}
    engines: {node: '>=14.0.0'}
    dependencies:
      '@aws-sdk/middleware-bucket-endpoint': 3.201.0
      '@aws-sdk/protocol-http': 3.201.0
      '@aws-sdk/types': 3.201.0
      '@aws-sdk/util-arn-parser': 3.201.0
      tslib: 2.4.0
    dev: false

  /@aws-sdk/middleware-sdk-sts/3.201.0:
    resolution: {integrity: sha512-clZuXcoN0mAP4JH5C6pW5+0tdF25+fpFJqE7GNRjjH/NYNk6ImVI0Kq2espEWwVBuaS0/chTDK3b+pK8YOWdhw==}
    engines: {node: '>=14.0.0'}
    dependencies:
      '@aws-sdk/middleware-signing': 3.201.0
      '@aws-sdk/property-provider': 3.201.0
      '@aws-sdk/protocol-http': 3.201.0
      '@aws-sdk/signature-v4': 3.201.0
      '@aws-sdk/types': 3.201.0
      tslib: 2.4.0
    dev: false

  /@aws-sdk/middleware-serde/3.201.0:
    resolution: {integrity: sha512-Z7AzIuqEDvsZmp80zeT1oYxsoB8uQZby20Z8kF6/vNoq3sIzaGf/wHeNn0p+Vgo2auGSbZcVUZKoDptQLSLwIQ==}
    engines: {node: '>=14.0.0'}
    dependencies:
      '@aws-sdk/types': 3.201.0
      tslib: 2.4.0
    dev: false

  /@aws-sdk/middleware-signing/3.201.0:
    resolution: {integrity: sha512-08ri5+mB28tva9RjVIXFcUP5lRTx+Pj8C2HYqF2GL5H3uAo+h3RQ++fEG1uwUMLf7tCEFivcw6SHA1KmCnB7+w==}
    engines: {node: '>=14.0.0'}
    dependencies:
      '@aws-sdk/property-provider': 3.201.0
      '@aws-sdk/protocol-http': 3.201.0
      '@aws-sdk/signature-v4': 3.201.0
      '@aws-sdk/types': 3.201.0
      '@aws-sdk/util-middleware': 3.201.0
      tslib: 2.4.0
    dev: false

  /@aws-sdk/middleware-ssec/3.201.0:
    resolution: {integrity: sha512-o1OUjVhtXeFbNyNijw4NPu/2xcA2SqqGNg0e5TP0j4HKfZ1S/QVKVCenx+9dlwlElW0tAQxL4bsNGNWOar3FTA==}
    engines: {node: '>=14.0.0'}
    dependencies:
      '@aws-sdk/types': 3.201.0
      tslib: 2.4.0
    dev: false

  /@aws-sdk/middleware-stack/3.201.0:
    resolution: {integrity: sha512-lqHYSBP5FBxzA5w5XiYYYpfXabFzleXonqRkqZts1tapNJ4sOd+itiKG8JoNP7LDOwJ8qxNW/a33/gQeh3wkwQ==}
    engines: {node: '>=14.0.0'}
    dependencies:
      tslib: 2.4.0
    dev: false

  /@aws-sdk/middleware-user-agent/3.201.0:
    resolution: {integrity: sha512-/rYZ93WN1gDJudXis/0382CEoTqRa4qZJA608u2EPWs5aiMocUrm7pjH5XvKm2OYX8K/lyaMSBvL2OTIMzXGaQ==}
    engines: {node: '>=14.0.0'}
    dependencies:
      '@aws-sdk/protocol-http': 3.201.0
      '@aws-sdk/types': 3.201.0
      tslib: 2.4.0
    dev: false

  /@aws-sdk/node-config-provider/3.201.0:
    resolution: {integrity: sha512-JO0K2qPTYn+pPC7g8rWr1oueg9CqGCkYbINuAuz79vjToOLUQnZT9GiFm7QADe6J6RT1oGEKRQabNaJnp8cFpQ==}
    engines: {node: '>=14.0.0'}
    dependencies:
      '@aws-sdk/property-provider': 3.201.0
      '@aws-sdk/shared-ini-file-loader': 3.201.0
      '@aws-sdk/types': 3.201.0
      tslib: 2.4.0
    dev: false

  /@aws-sdk/node-http-handler/3.201.0:
    resolution: {integrity: sha512-bWjXBd4WCiQcV4PwY+eFnlz9tZ4UiqfiJteav4MDt8YWkVlsVnR8RutmVSm3KZZjO2tJNSrla0ZWBebkNnI/Xg==}
    engines: {node: '>=14.0.0'}
    dependencies:
      '@aws-sdk/abort-controller': 3.201.0
      '@aws-sdk/protocol-http': 3.201.0
      '@aws-sdk/querystring-builder': 3.201.0
      '@aws-sdk/types': 3.201.0
      tslib: 2.4.0
    dev: false

  /@aws-sdk/property-provider/3.201.0:
    resolution: {integrity: sha512-lVMP75VsYHIW04uYbkjA0I8Bb7b+aEj6PBBLdFoA22S0uCeJOD42OSr2Gtg2fToDGO7LQJw/K2D+LMCYKfZ3vQ==}
    engines: {node: '>=14.0.0'}
    dependencies:
      '@aws-sdk/types': 3.201.0
      tslib: 2.4.0
    dev: false

  /@aws-sdk/protocol-http/3.201.0:
    resolution: {integrity: sha512-RdOc1elWFpj8MogxG87nkhtylw0a+OD7W8WFM+Gw4yJMkl7cwW42VIBFfb0+KCGZfIQltIeSLRvfe3WvVPyo7Q==}
    engines: {node: '>=14.0.0'}
    dependencies:
      '@aws-sdk/types': 3.201.0
      tslib: 2.4.0
    dev: false

  /@aws-sdk/querystring-builder/3.201.0:
    resolution: {integrity: sha512-FgQnVHpYR19w/HmHEgWpykCn9tdogW0n45Ins6LBCo2aImDf9kBATD4xgN/F2rtogGuLGgu5LIIMHIOj1Tzs/w==}
    engines: {node: '>=14.0.0'}
    dependencies:
      '@aws-sdk/types': 3.201.0
      '@aws-sdk/util-uri-escape': 3.201.0
      tslib: 2.4.0
    dev: false

  /@aws-sdk/querystring-parser/3.201.0:
    resolution: {integrity: sha512-vS9Ljbqrwi0sIKYxgyZYJUN1AcE291hvuqwty9etgD2w/26SbWiMhjIW/fXJUOZjUvGKkYCpbivJYSzAGAuWfQ==}
    engines: {node: '>=14.0.0'}
    dependencies:
      '@aws-sdk/types': 3.201.0
      tslib: 2.4.0
    dev: false

  /@aws-sdk/service-error-classification/3.201.0:
    resolution: {integrity: sha512-Pfcfmurgq8UpM0rXco6FVblcruqN4Mo3TW8/yaXrbctWpmdNT/8v19fffQIIgk94TU8Vf/nPJ7E5DXL7MZr4Fw==}
    engines: {node: '>=14.0.0'}
    dev: false

  /@aws-sdk/shared-ini-file-loader/3.201.0:
    resolution: {integrity: sha512-Pbxk0TXep0yI8MnK7Prly6JuBm5Me9AITav8/zPEgTZ3fMhXhQhhiuQcuTCI9GeosSzoiu8VvK53oPtBZZFnXQ==}
    engines: {node: '>=14.0.0'}
    dependencies:
      '@aws-sdk/types': 3.201.0
      tslib: 2.4.0
    dev: false

  /@aws-sdk/signature-v4-multi-region/3.201.0:
    resolution: {integrity: sha512-5lVYYcWDwZd/q0mYPGn4zht08nIeeACYCM8HKYMwF7Qzcrne+RM0F4GU1ZWoId1pxjiX+xQSOUEeskx3A5wUtg==}
    engines: {node: '>=14.0.0'}
    peerDependencies:
      '@aws-sdk/signature-v4-crt': ^3.118.0
    peerDependenciesMeta:
      '@aws-sdk/signature-v4-crt':
        optional: true
    dependencies:
      '@aws-sdk/protocol-http': 3.201.0
      '@aws-sdk/signature-v4': 3.201.0
      '@aws-sdk/types': 3.201.0
      '@aws-sdk/util-arn-parser': 3.201.0
      tslib: 2.4.0
    dev: false

  /@aws-sdk/signature-v4/3.201.0:
    resolution: {integrity: sha512-zEHoG1/hzJq169slggkPy1SN9YPWI78Bbe/MvHGYmCmQDspblu60JSBIbAatNqAxAmcWKc2HqpyGKjCkMG94ZA==}
    engines: {node: '>=14.0.0'}
    dependencies:
      '@aws-sdk/is-array-buffer': 3.201.0
      '@aws-sdk/types': 3.201.0
      '@aws-sdk/util-hex-encoding': 3.201.0
      '@aws-sdk/util-middleware': 3.201.0
      '@aws-sdk/util-uri-escape': 3.201.0
      tslib: 2.4.0
    dev: false

  /@aws-sdk/smithy-client/3.201.0:
    resolution: {integrity: sha512-cL87Jgxczee8YFkWGWKQ2Ze0vjn4+eCa1kDvEYMCOQvNujTuFgatXLgije5a7nVkSnL9WLoIP7Y7fsBGrKfMnQ==}
    engines: {node: '>=14.0.0'}
    dependencies:
      '@aws-sdk/middleware-stack': 3.201.0
      '@aws-sdk/types': 3.201.0
      tslib: 2.4.0
    dev: false

  /@aws-sdk/types/3.201.0:
    resolution: {integrity: sha512-RCQj2pQyHD330Jd4c5CHJ87k2ZqC3Mmtl6nhwH1dy3vbnGUpc3q+3yinOKoTAY934kIa7ia32Y/2EjuyHxaj1A==}
    engines: {node: '>=14.0.0'}
    dev: false

  /@aws-sdk/url-parser/3.201.0:
    resolution: {integrity: sha512-V15aqj0tj4Y79VpuIdHUvX4Nvn4hYPB0RAn/qg5CCComIl0doLOirAQtW1MOBOyctdRlD9Uv7d1QdPLzJZMHjQ==}
    dependencies:
      '@aws-sdk/querystring-parser': 3.201.0
      '@aws-sdk/types': 3.201.0
      tslib: 2.4.0
    dev: false

  /@aws-sdk/util-arn-parser/3.201.0:
    resolution: {integrity: sha512-FNZsr9ofEf3Ybglgj8ElhuXnHnSFCF1ctT/zGPwNc+7XTMROO36uPIxP22J/GTyMpf4Bx48rXs8JTFvu3P3hig==}
    engines: {node: '>=14.0.0'}
    dependencies:
      tslib: 2.4.0
    dev: false

  /@aws-sdk/util-base64-browser/3.188.0:
    resolution: {integrity: sha512-qlH+5NZBLiyKziL335BEPedYxX6j+p7KFRWXvDQox9S+s+gLCayednpK+fteOhBenCcR9fUZOVuAPScy1I8qCg==}
    dependencies:
      tslib: 2.4.0
    dev: false

  /@aws-sdk/util-base64-node/3.201.0:
    resolution: {integrity: sha512-ydZqNpB3l5kiicInpPDExPb5xHI7uyVIa1vMupnuIrJ412iNb0F2+K8LlFynzw6fSJShVKnqFcWOYRA96z1iIw==}
    engines: {node: '>=14.0.0'}
    dependencies:
      '@aws-sdk/util-buffer-from': 3.201.0
      tslib: 2.4.0
    dev: false

  /@aws-sdk/util-base64/3.202.0:
    resolution: {integrity: sha512-0QlvxCSU2CITeR/x87zls9ma+CkN3EXRGM3M5XnHWaneDI9K+O2uPpAbDfLh0SBJyO0AfIMn7Vh/BvnNNPEDpg==}
    engines: {node: '>=14.0.0'}
    dependencies:
      '@aws-sdk/util-buffer-from': 3.201.0
      tslib: 2.4.0
    dev: false

  /@aws-sdk/util-body-length-browser/3.188.0:
    resolution: {integrity: sha512-8VpnwFWXhnZ/iRSl9mTf+VKOX9wDE8QtN4bj9pBfxwf90H1X7E8T6NkiZD3k+HubYf2J94e7DbeHs7fuCPW5Qg==}
    dependencies:
      tslib: 2.4.0
    dev: false

  /@aws-sdk/util-body-length-node/3.201.0:
    resolution: {integrity: sha512-q+gwQoLn/DOwirb2hgZJeEwo1D3vLhoD6FfSV42Ecfvtb4jHnWReWMHguujfCubuDgZCrMEvYQzuocS75HHsbA==}
    engines: {node: '>=14.0.0'}
    dependencies:
      tslib: 2.4.0
    dev: false

  /@aws-sdk/util-buffer-from/3.201.0:
    resolution: {integrity: sha512-s6Wjltd9vU+vR3n0pqSPmNDcrrkrVTdV4t7x2zz3nDsFKTI77iVNafDmuaUlOA/bIlpjCJqaWecoVrZmEKeR7A==}
    engines: {node: '>=14.0.0'}
    dependencies:
      '@aws-sdk/is-array-buffer': 3.201.0
      tslib: 2.4.0
    dev: false

  /@aws-sdk/util-config-provider/3.201.0:
    resolution: {integrity: sha512-cCRJlnRRP8vrLJomzJRBIyiyohsjJKmnIaQ9t0tAhGCywZbyjx6TlpYRZYfVWo+MwdF1Pi8ZScTrFPW0JuBOIQ==}
    engines: {node: '>=14.0.0'}
    dependencies:
      tslib: 2.4.0
    dev: false

  /@aws-sdk/util-defaults-mode-browser/3.201.0:
    resolution: {integrity: sha512-skRMAM+xrV/sDvvtHC81ExEKQEiZFaRrRdUT39fBX1SpGnFTo2wpv7XK+rAW2XopGgnLPytXLQD97Kub79o4zA==}
    engines: {node: '>= 10.0.0'}
    dependencies:
      '@aws-sdk/property-provider': 3.201.0
      '@aws-sdk/types': 3.201.0
      bowser: 2.11.0
      tslib: 2.4.0
    dev: false

  /@aws-sdk/util-defaults-mode-node/3.201.0:
    resolution: {integrity: sha512-9N5LXRhxigbkbEcjQ4nNXHuQxp0VFlbc2/5wbcuPjIKX/OROiQI4mYQ6nuSKk7eku5sNFb9FtEHeD/RZo8od6Q==}
    engines: {node: '>= 10.0.0'}
    dependencies:
      '@aws-sdk/config-resolver': 3.201.0
      '@aws-sdk/credential-provider-imds': 3.201.0
      '@aws-sdk/node-config-provider': 3.201.0
      '@aws-sdk/property-provider': 3.201.0
      '@aws-sdk/types': 3.201.0
      tslib: 2.4.0
    dev: false

  /@aws-sdk/util-endpoints/3.202.0:
    resolution: {integrity: sha512-sNees5uDp7nfEbvzaA1DAHqoEvEb9ZOkdNH5gcj/FMBETbr00YtsuXsTZogTHQsX/otRTiudZBE3iH7R4SLSAQ==}
    engines: {node: '>=14.0.0'}
    dependencies:
      '@aws-sdk/types': 3.201.0
      tslib: 2.4.0
    dev: false

  /@aws-sdk/util-hex-encoding/3.201.0:
    resolution: {integrity: sha512-7t1vR1pVxKx0motd3X9rI3m/xNp78p3sHtP5yo4NP4ARpxyJ0fokBomY8ScaH2D/B+U5o9ARxldJUdMqyBlJcA==}
    engines: {node: '>=14.0.0'}
    dependencies:
      tslib: 2.4.0
    dev: false

  /@aws-sdk/util-locate-window/3.201.0:
    resolution: {integrity: sha512-hPJgifWh/rADabLAk1C9xXA2B3O4NUmbU58KgBRgC1HksiiHGFVZObB5fkBH8US/XV2jwORkpSf4OhretXQuKg==}
    engines: {node: '>=14.0.0'}
    dependencies:
      tslib: 2.4.0
    dev: false

  /@aws-sdk/util-middleware/3.201.0:
    resolution: {integrity: sha512-iAitcEZo17IyKn4ku1IBgtomr25esu5OuSRjw5Or4bNOeqXB0w50cItf/9qft8LIhbvBEAUtNAYXvqNzvhTZdQ==}
    engines: {node: '>=14.0.0'}
    dependencies:
      tslib: 2.4.0
    dev: false

  /@aws-sdk/util-stream-browser/3.204.0:
    resolution: {integrity: sha512-LH+Th/Oww6icUvqVbL5Y+R4mUGUuwLRWpiOJnK8/Ufyw7JMEvHZOGXPIAtXmEB1t+0gTVVDCP0Z0y6ItINlGtA==}
    dependencies:
      '@aws-sdk/fetch-http-handler': 3.204.0
      '@aws-sdk/types': 3.201.0
      '@aws-sdk/util-base64': 3.202.0
      '@aws-sdk/util-hex-encoding': 3.201.0
      '@aws-sdk/util-utf8-browser': 3.188.0
      tslib: 2.4.0
    dev: false

  /@aws-sdk/util-stream-node/3.201.0:
    resolution: {integrity: sha512-RWU+ZJHKL4lYZBeNIpHo5EuNaYRDkJeytP8cbBQn+wuzDz19mGF2uikK+JaQdNd5HG9lovDP66SJ8gJ0WBnwNw==}
    engines: {node: '>=14.0.0'}
    dependencies:
      '@aws-sdk/node-http-handler': 3.201.0
      '@aws-sdk/types': 3.201.0
      '@aws-sdk/util-buffer-from': 3.201.0
      tslib: 2.4.0
    dev: false

  /@aws-sdk/util-uri-escape/3.201.0:
    resolution: {integrity: sha512-TeTWbGx4LU2c5rx0obHeDFeO9HvwYwQtMh1yniBz00pQb6Qt6YVOETVQikRZ+XRQwEyCg/dA375UplIpiy54mA==}
    engines: {node: '>=14.0.0'}
    dependencies:
      tslib: 2.4.0
    dev: false

  /@aws-sdk/util-user-agent-browser/3.201.0:
    resolution: {integrity: sha512-iL2gyz7GuUVtZcMZpqvfxdFrl9hc28qpagymmJ/w2yhN86YNPHdK8Sx1Yo6VxNGVDCCWGb7tHXf7VP+U4Yv/Lg==}
    dependencies:
      '@aws-sdk/types': 3.201.0
      bowser: 2.11.0
      tslib: 2.4.0
    dev: false

  /@aws-sdk/util-user-agent-node/3.201.0:
    resolution: {integrity: sha512-6lhhvwB3AZSISnYQpDGdlyTrzfYK2P9QYjy7vZEBRd9TSOaggiFICXe03ZvZfVOSeg0EInlMKn1fIHzPUHRuHQ==}
    engines: {node: '>=14.0.0'}
    peerDependencies:
      aws-crt: '>=1.0.0'
    peerDependenciesMeta:
      aws-crt:
        optional: true
    dependencies:
      '@aws-sdk/node-config-provider': 3.201.0
      '@aws-sdk/types': 3.201.0
      tslib: 2.4.0
    dev: false

  /@aws-sdk/util-utf8-browser/3.188.0:
    resolution: {integrity: sha512-jt627x0+jE+Ydr9NwkFstg3cUvgWh56qdaqAMDsqgRlKD21md/6G226z/Qxl7lb1VEW2LlmCx43ai/37Qwcj2Q==}
    dependencies:
      tslib: 2.4.0
    dev: false

  /@aws-sdk/util-utf8-node/3.201.0:
    resolution: {integrity: sha512-A+bJFR/1rHYOJg137E69L1sX0I+LH+xf9ZjMXG9BVO0hSo7yDPoJVpHrzTJyOc3tuRITjIGBv9Qi4TKcoOSi1A==}
    engines: {node: '>=14.0.0'}
    dependencies:
      '@aws-sdk/util-buffer-from': 3.201.0
      tslib: 2.4.0
    dev: false

  /@aws-sdk/util-waiter/3.201.0:
    resolution: {integrity: sha512-NE8+BkPDXq86oyVr9EKN1s+iN8GID8mhj6DbtEZKZES3fJ36xH7MldRylgCewgv1Qpd1W00M4c/mVvUx3zp7sg==}
    engines: {node: '>=14.0.0'}
    dependencies:
      '@aws-sdk/abort-controller': 3.201.0
      '@aws-sdk/types': 3.201.0
      tslib: 2.4.0
    dev: false

  /@aws-sdk/xml-builder/3.201.0:
    resolution: {integrity: sha512-brRdB1wwMgjWEnOQsv7zSUhIQuh7DEicrfslAqHop4S4FtSI3GQAShpQqgOpMTNFYcpaWKmE/Y1MJmNY7xLCnw==}
    engines: {node: '>=14.0.0'}
    dependencies:
      tslib: 2.4.0
    dev: false

  /@babel/code-frame/7.18.6:
    resolution: {integrity: sha512-TDCmlK5eOvH+eH7cdAFlNXeVJqWIQ7gW9tY1GJIpUtFb6CmjVyq2VM3u71bOyR8CRihcCgMUYoDNyLXao3+70Q==}
    engines: {node: '>=6.9.0'}
    dependencies:
      '@babel/highlight': 7.18.6
    dev: true

  /@babel/compat-data/7.19.4:
    resolution: {integrity: sha512-CHIGpJcUQ5lU9KrPHTjBMhVwQG6CQjxfg36fGXl3qk/Gik1WwWachaXFuo0uCWJT/mStOKtcbFJCaVLihC1CMw==}
    engines: {node: '>=6.9.0'}
    dev: true

  /@babel/core/7.19.3:
    resolution: {integrity: sha512-WneDJxdsjEvyKtXKsaBGbDeiyOjR5vYq4HcShxnIbG0qixpoHjI3MqeZM9NDvsojNCEBItQE4juOo/bU6e72gQ==}
    engines: {node: '>=6.9.0'}
    dependencies:
      '@ampproject/remapping': 2.2.0
      '@babel/code-frame': 7.18.6
      '@babel/generator': 7.19.6
      '@babel/helper-compilation-targets': 7.19.3_@babel+core@7.19.3
      '@babel/helper-module-transforms': 7.19.6
      '@babel/helpers': 7.19.4
      '@babel/parser': 7.19.6
      '@babel/template': 7.18.10
      '@babel/traverse': 7.19.6
      '@babel/types': 7.19.4
      convert-source-map: 1.9.0
      debug: 4.3.4
      gensync: 1.0.0-beta.2
      json5: 2.2.1
      semver: 6.3.0
    transitivePeerDependencies:
      - supports-color
    dev: true

  /@babel/generator/7.19.6:
    resolution: {integrity: sha512-oHGRUQeoX1QrKeJIKVe0hwjGqNnVYsM5Nep5zo0uE0m42sLH+Fsd2pStJ5sRM1bNyTUUoz0pe2lTeMJrb/taTA==}
    engines: {node: '>=6.9.0'}
    dependencies:
      '@babel/types': 7.19.4
      '@jridgewell/gen-mapping': 0.3.2
      jsesc: 2.5.2
    dev: true

  /@babel/helper-compilation-targets/7.19.3_@babel+core@7.19.3:
    resolution: {integrity: sha512-65ESqLGyGmLvgR0mst5AdW1FkNlj9rQsCKduzEoEPhBCDFGXvz2jW6bXFG6i0/MrV2s7hhXjjb2yAzcPuQlLwg==}
    engines: {node: '>=6.9.0'}
    peerDependencies:
      '@babel/core': ^7.0.0
    dependencies:
      '@babel/compat-data': 7.19.4
      '@babel/core': 7.19.3
      '@babel/helper-validator-option': 7.18.6
      browserslist: 4.21.4
      semver: 6.3.0
    dev: true

  /@babel/helper-environment-visitor/7.18.9:
    resolution: {integrity: sha512-3r/aACDJ3fhQ/EVgFy0hpj8oHyHpQc+LPtJoY9SzTThAsStm4Ptegq92vqKoE3vD706ZVFWITnMnxucw+S9Ipg==}
    engines: {node: '>=6.9.0'}
    dev: true

  /@babel/helper-function-name/7.19.0:
    resolution: {integrity: sha512-WAwHBINyrpqywkUH0nTnNgI5ina5TFn85HKS0pbPDfxFfhyR/aNQEn4hGi1P1JyT//I0t4OgXUlofzWILRvS5w==}
    engines: {node: '>=6.9.0'}
    dependencies:
      '@babel/template': 7.18.10
      '@babel/types': 7.19.4
    dev: true

  /@babel/helper-hoist-variables/7.18.6:
    resolution: {integrity: sha512-UlJQPkFqFULIcyW5sbzgbkxn2FKRgwWiRexcuaR8RNJRy8+LLveqPjwZV/bwrLZCN0eUHD/x8D0heK1ozuoo6Q==}
    engines: {node: '>=6.9.0'}
    dependencies:
      '@babel/types': 7.19.4
    dev: true

  /@babel/helper-module-imports/7.18.6:
    resolution: {integrity: sha512-0NFvs3VkuSYbFi1x2Vd6tKrywq+z/cLeYC/RJNFrIX/30Bf5aiGYbtvGXolEktzJH8o5E5KJ3tT+nkxuuZFVlA==}
    engines: {node: '>=6.9.0'}
    dependencies:
      '@babel/types': 7.19.4
    dev: true

  /@babel/helper-module-transforms/7.19.6:
    resolution: {integrity: sha512-fCmcfQo/KYr/VXXDIyd3CBGZ6AFhPFy1TfSEJ+PilGVlQT6jcbqtHAM4C1EciRqMza7/TpOUZliuSH+U6HAhJw==}
    engines: {node: '>=6.9.0'}
    dependencies:
      '@babel/helper-environment-visitor': 7.18.9
      '@babel/helper-module-imports': 7.18.6
      '@babel/helper-simple-access': 7.19.4
      '@babel/helper-split-export-declaration': 7.18.6
      '@babel/helper-validator-identifier': 7.19.1
      '@babel/template': 7.18.10
      '@babel/traverse': 7.19.6
      '@babel/types': 7.19.4
    transitivePeerDependencies:
      - supports-color
    dev: true

  /@babel/helper-plugin-utils/7.19.0:
    resolution: {integrity: sha512-40Ryx7I8mT+0gaNxm8JGTZFUITNqdLAgdg0hXzeVZxVD6nFsdhQvip6v8dqkRHzsz1VFpFAaOCHNn0vKBL7Czw==}
    engines: {node: '>=6.9.0'}
    dev: true

  /@babel/helper-simple-access/7.19.4:
    resolution: {integrity: sha512-f9Xq6WqBFqaDfbCzn2w85hwklswz5qsKlh7f08w4Y9yhJHpnNC0QemtSkK5YyOY8kPGvyiwdzZksGUhnGdaUIg==}
    engines: {node: '>=6.9.0'}
    dependencies:
      '@babel/types': 7.19.4
    dev: true

  /@babel/helper-split-export-declaration/7.18.6:
    resolution: {integrity: sha512-bde1etTx6ZyTmobl9LLMMQsaizFVZrquTEHOqKeQESMKo4PlObf+8+JA25ZsIpZhT/WEd39+vOdLXAFG/nELpA==}
    engines: {node: '>=6.9.0'}
    dependencies:
      '@babel/types': 7.19.4
    dev: true

  /@babel/helper-string-parser/7.19.4:
    resolution: {integrity: sha512-nHtDoQcuqFmwYNYPz3Rah5ph2p8PFeFCsZk9A/48dPc/rGocJ5J3hAAZ7pb76VWX3fZKu+uEr/FhH5jLx7umrw==}
    engines: {node: '>=6.9.0'}
    dev: true

  /@babel/helper-validator-identifier/7.19.1:
    resolution: {integrity: sha512-awrNfaMtnHUr653GgGEs++LlAvW6w+DcPrOliSMXWCKo597CwL5Acf/wWdNkf/tfEQE3mjkeD1YOVZOUV/od1w==}
    engines: {node: '>=6.9.0'}
    dev: true

  /@babel/helper-validator-option/7.18.6:
    resolution: {integrity: sha512-XO7gESt5ouv/LRJdrVjkShckw6STTaB7l9BrpBaAHDeF5YZT+01PCwmR0SJHnkW6i8OwW/EVWRShfi4j2x+KQw==}
    engines: {node: '>=6.9.0'}
    dev: true

  /@babel/helpers/7.19.4:
    resolution: {integrity: sha512-G+z3aOx2nfDHwX/kyVii5fJq+bgscg89/dJNWpYeKeBv3v9xX8EIabmx1k6u9LS04H7nROFVRVK+e3k0VHp+sw==}
    engines: {node: '>=6.9.0'}
    dependencies:
      '@babel/template': 7.18.10
      '@babel/traverse': 7.19.6
      '@babel/types': 7.19.4
    transitivePeerDependencies:
      - supports-color
    dev: true

  /@babel/highlight/7.18.6:
    resolution: {integrity: sha512-u7stbOuYjaPezCuLj29hNW1v64M2Md2qupEKP1fHc7WdOA3DgLh37suiSrZYY7haUB7iBeQZ9P1uiRF359do3g==}
    engines: {node: '>=6.9.0'}
    dependencies:
      '@babel/helper-validator-identifier': 7.19.1
      chalk: 2.4.2
      js-tokens: 4.0.0
    dev: true

  /@babel/parser/7.19.6:
    resolution: {integrity: sha512-h1IUp81s2JYJ3mRkdxJgs4UvmSsRvDrx5ICSJbPvtWYv5i1nTBGcBpnog+89rAFMwvvru6E5NUHdBe01UeSzYA==}
    engines: {node: '>=6.0.0'}
    hasBin: true
    dependencies:
      '@babel/types': 7.19.4
    dev: true

  /@babel/plugin-syntax-async-generators/7.8.4_@babel+core@7.19.3:
    resolution: {integrity: sha512-tycmZxkGfZaxhMRbXlPXuVFpdWlXpir2W4AMhSJgRKzk/eDlIXOhb2LHWoLpDF7TEHylV5zNhykX6KAgHJmTNw==}
    peerDependencies:
      '@babel/core': ^7.0.0-0
    dependencies:
      '@babel/core': 7.19.3
      '@babel/helper-plugin-utils': 7.19.0
    dev: true

  /@babel/plugin-syntax-bigint/7.8.3_@babel+core@7.19.3:
    resolution: {integrity: sha512-wnTnFlG+YxQm3vDxpGE57Pj0srRU4sHE/mDkt1qv2YJJSeUAec2ma4WLUnUPeKjyrfntVwe/N6dCXpU+zL3Npg==}
    peerDependencies:
      '@babel/core': ^7.0.0-0
    dependencies:
      '@babel/core': 7.19.3
      '@babel/helper-plugin-utils': 7.19.0
    dev: true

  /@babel/plugin-syntax-class-properties/7.12.13_@babel+core@7.19.3:
    resolution: {integrity: sha512-fm4idjKla0YahUNgFNLCB0qySdsoPiZP3iQE3rky0mBUtMZ23yDJ9SJdg6dXTSDnulOVqiF3Hgr9nbXvXTQZYA==}
    peerDependencies:
      '@babel/core': ^7.0.0-0
    dependencies:
      '@babel/core': 7.19.3
      '@babel/helper-plugin-utils': 7.19.0
    dev: true

  /@babel/plugin-syntax-import-meta/7.10.4_@babel+core@7.19.3:
    resolution: {integrity: sha512-Yqfm+XDx0+Prh3VSeEQCPU81yC+JWZ2pDPFSS4ZdpfZhp4MkFMaDC1UqseovEKwSUpnIL7+vK+Clp7bfh0iD7g==}
    peerDependencies:
      '@babel/core': ^7.0.0-0
    dependencies:
      '@babel/core': 7.19.3
      '@babel/helper-plugin-utils': 7.19.0
    dev: true

  /@babel/plugin-syntax-json-strings/7.8.3_@babel+core@7.19.3:
    resolution: {integrity: sha512-lY6kdGpWHvjoe2vk4WrAapEuBR69EMxZl+RoGRhrFGNYVK8mOPAW8VfbT/ZgrFbXlDNiiaxQnAtgVCZ6jv30EA==}
    peerDependencies:
      '@babel/core': ^7.0.0-0
    dependencies:
      '@babel/core': 7.19.3
      '@babel/helper-plugin-utils': 7.19.0
    dev: true

  /@babel/plugin-syntax-jsx/7.18.6_@babel+core@7.19.3:
    resolution: {integrity: sha512-6mmljtAedFGTWu2p/8WIORGwy+61PLgOMPOdazc7YoJ9ZCWUyFy3A6CpPkRKLKD1ToAesxX8KGEViAiLo9N+7Q==}
    engines: {node: '>=6.9.0'}
    peerDependencies:
      '@babel/core': ^7.0.0-0
    dependencies:
      '@babel/core': 7.19.3
      '@babel/helper-plugin-utils': 7.19.0
    dev: true

  /@babel/plugin-syntax-logical-assignment-operators/7.10.4_@babel+core@7.19.3:
    resolution: {integrity: sha512-d8waShlpFDinQ5MtvGU9xDAOzKH47+FFoney2baFIoMr952hKOLp1HR7VszoZvOsV/4+RRszNY7D17ba0te0ig==}
    peerDependencies:
      '@babel/core': ^7.0.0-0
    dependencies:
      '@babel/core': 7.19.3
      '@babel/helper-plugin-utils': 7.19.0
    dev: true

  /@babel/plugin-syntax-nullish-coalescing-operator/7.8.3_@babel+core@7.19.3:
    resolution: {integrity: sha512-aSff4zPII1u2QD7y+F8oDsz19ew4IGEJg9SVW+bqwpwtfFleiQDMdzA/R+UlWDzfnHFCxxleFT0PMIrR36XLNQ==}
    peerDependencies:
      '@babel/core': ^7.0.0-0
    dependencies:
      '@babel/core': 7.19.3
      '@babel/helper-plugin-utils': 7.19.0
    dev: true

  /@babel/plugin-syntax-numeric-separator/7.10.4_@babel+core@7.19.3:
    resolution: {integrity: sha512-9H6YdfkcK/uOnY/K7/aA2xpzaAgkQn37yzWUMRK7OaPOqOpGS1+n0H5hxT9AUw9EsSjPW8SVyMJwYRtWs3X3ug==}
    peerDependencies:
      '@babel/core': ^7.0.0-0
    dependencies:
      '@babel/core': 7.19.3
      '@babel/helper-plugin-utils': 7.19.0
    dev: true

  /@babel/plugin-syntax-object-rest-spread/7.8.3_@babel+core@7.19.3:
    resolution: {integrity: sha512-XoqMijGZb9y3y2XskN+P1wUGiVwWZ5JmoDRwx5+3GmEplNyVM2s2Dg8ILFQm8rWM48orGy5YpI5Bl8U1y7ydlA==}
    peerDependencies:
      '@babel/core': ^7.0.0-0
    dependencies:
      '@babel/core': 7.19.3
      '@babel/helper-plugin-utils': 7.19.0
    dev: true

  /@babel/plugin-syntax-optional-catch-binding/7.8.3_@babel+core@7.19.3:
    resolution: {integrity: sha512-6VPD0Pc1lpTqw0aKoeRTMiB+kWhAoT24PA+ksWSBrFtl5SIRVpZlwN3NNPQjehA2E/91FV3RjLWoVTglWcSV3Q==}
    peerDependencies:
      '@babel/core': ^7.0.0-0
    dependencies:
      '@babel/core': 7.19.3
      '@babel/helper-plugin-utils': 7.19.0
    dev: true

  /@babel/plugin-syntax-optional-chaining/7.8.3_@babel+core@7.19.3:
    resolution: {integrity: sha512-KoK9ErH1MBlCPxV0VANkXW2/dw4vlbGDrFgz8bmUsBGYkFRcbRwMh6cIJubdPrkxRwuGdtCk0v/wPTKbQgBjkg==}
    peerDependencies:
      '@babel/core': ^7.0.0-0
    dependencies:
      '@babel/core': 7.19.3
      '@babel/helper-plugin-utils': 7.19.0
    dev: true

  /@babel/plugin-syntax-top-level-await/7.14.5_@babel+core@7.19.3:
    resolution: {integrity: sha512-hx++upLv5U1rgYfwe1xBQUhRmU41NEvpUvrp8jkrSCdvGSnM5/qdRMtylJ6PG5OFkBaHkbTAKTnd3/YyESRHFw==}
    engines: {node: '>=6.9.0'}
    peerDependencies:
      '@babel/core': ^7.0.0-0
    dependencies:
      '@babel/core': 7.19.3
      '@babel/helper-plugin-utils': 7.19.0
    dev: true

  /@babel/plugin-syntax-typescript/7.18.6_@babel+core@7.19.3:
    resolution: {integrity: sha512-mAWAuq4rvOepWCBid55JuRNvpTNf2UGVgoz4JV0fXEKolsVZDzsa4NqCef758WZJj/GDu0gVGItjKFiClTAmZA==}
    engines: {node: '>=6.9.0'}
    peerDependencies:
      '@babel/core': ^7.0.0-0
    dependencies:
      '@babel/core': 7.19.3
      '@babel/helper-plugin-utils': 7.19.0
    dev: true

  /@babel/template/7.18.10:
    resolution: {integrity: sha512-TI+rCtooWHr3QJ27kJxfjutghu44DLnasDMwpDqCXVTal9RLp3RSYNh4NdBrRP2cQAoG9A8juOQl6P6oZG4JxA==}
    engines: {node: '>=6.9.0'}
    dependencies:
      '@babel/code-frame': 7.18.6
      '@babel/parser': 7.19.6
      '@babel/types': 7.19.4
    dev: true

  /@babel/traverse/7.19.6:
    resolution: {integrity: sha512-6l5HrUCzFM04mfbG09AagtYyR2P0B71B1wN7PfSPiksDPz2k5H9CBC1tcZpz2M8OxbKTPccByoOJ22rUKbpmQQ==}
    engines: {node: '>=6.9.0'}
    dependencies:
      '@babel/code-frame': 7.18.6
      '@babel/generator': 7.19.6
      '@babel/helper-environment-visitor': 7.18.9
      '@babel/helper-function-name': 7.19.0
      '@babel/helper-hoist-variables': 7.18.6
      '@babel/helper-split-export-declaration': 7.18.6
      '@babel/parser': 7.19.6
      '@babel/types': 7.19.4
      debug: 4.3.4
      globals: 11.12.0
    transitivePeerDependencies:
      - supports-color
    dev: true

  /@babel/types/7.19.4:
    resolution: {integrity: sha512-M5LK7nAeS6+9j7hAq+b3fQs+pNfUtTGq+yFFfHnauFA8zQtLRfmuipmsKDKKLuyG+wC8ABW43A153YNawNTEtw==}
    engines: {node: '>=6.9.0'}
    dependencies:
      '@babel/helper-string-parser': 7.19.4
      '@babel/helper-validator-identifier': 7.19.1
      to-fast-properties: 2.0.0
    dev: true

  /@balena/dockerignore/1.0.2:
    resolution: {integrity: sha512-wMue2Sy4GAVTk6Ic4tJVcnfdau+gx2EnG7S+uAEe+TWJFqE4YoWN4/H8MSLj4eYJKxGg26lZwboEniNiNwZQ6Q==}

  /@bcoe/v8-coverage/0.2.3:
    resolution: {integrity: sha512-0hYQ8SB4Db5zvZB4axdMHGwEaQjkZzFjQiN9LVYvIFB2nSUHW9tYpxWriPrWDASIxiaXax83REcLxuSdnGPZtw==}
    dev: true

  /@cspotcode/source-map-support/0.8.1:
    resolution: {integrity: sha512-IchNf6dN4tHoMFIn/7OE8LWZ19Y6q/67Bmf6vnGREv8RSbBVb9LPJxEcnwrcwX6ixSvaiGoomAUvu4YSxXrVgw==}
    engines: {node: '>=12'}
    dependencies:
      '@jridgewell/trace-mapping': 0.3.9
    dev: true

  /@esbuild/android-arm/0.15.13:
    resolution: {integrity: sha512-RY2fVI8O0iFUNvZirXaQ1vMvK0xhCcl0gqRj74Z6yEiO1zAUa7hbsdwZM1kzqbxHK7LFyMizipfXT3JME+12Hw==}
    engines: {node: '>=12'}
    cpu: [arm]
    os: [android]
    requiresBuild: true
    optional: true

  /@esbuild/linux-loong64/0.15.13:
    resolution: {integrity: sha512-+BoyIm4I8uJmH/QDIH0fu7MG0AEx9OXEDXnqptXCwKOlOqZiS4iraH1Nr7/ObLMokW3sOCeBNyD68ATcV9b9Ag==}
    engines: {node: '>=12'}
    cpu: [loong64]
    os: [linux]
    requiresBuild: true
    optional: true

  /@gar/promisify/1.1.3:
    resolution: {integrity: sha512-k2Ty1JcVojjJFwrg/ThKi2ujJ7XNLYaFGNB/bWT9wGR+oSMJHMa5w+CUq6p/pVrKeNNgA7pCqEcjSnHVoqJQFw==}
    dev: true

  /@hutson/parse-repository-url/3.0.2:
    resolution: {integrity: sha512-H9XAx3hc0BQHY6l+IFSWHDySypcXsvsuLhgYLUGywmJ5pswRVQJUHpOsobnLYp2ZUaUlKiKDrgWWhosOwAEM8Q==}
    engines: {node: '>=6.9.0'}
    dev: true

  /@isaacs/string-locale-compare/1.1.0:
    resolution: {integrity: sha512-SQ7Kzhh9+D+ZW9MA0zkYv3VXhIDNx+LzM6EJ+/65I3QY+enU6Itte7E5XX7EWrqLW2FN4n06GWzBnPoC3th2aQ==}
    dev: true

  /@istanbuljs/load-nyc-config/1.1.0:
    resolution: {integrity: sha512-VjeHSlIzpv/NyD3N0YuHfXOPDIixcA1q2ZV98wsMqcYlPmv2n3Yb2lYP9XMElnaFVXg5A7YLTeLu6V84uQDjmQ==}
    engines: {node: '>=8'}
    dependencies:
      camelcase: 5.3.1
      find-up: 4.1.0
      get-package-type: 0.1.0
      js-yaml: 3.14.1
      resolve-from: 5.0.0
    dev: true

  /@istanbuljs/schema/0.1.3:
    resolution: {integrity: sha512-ZXRY4jNvVgSVQ8DL3LTcakaAtXwTVUxE81hslsyD2AtoXW/wVob10HkOJ1X/pAlcI7D+2YoZKg5do8G/w6RYgA==}
    engines: {node: '>=8'}
    dev: true

  /@jest/console/29.2.1:
    resolution: {integrity: sha512-MF8Adcw+WPLZGBiNxn76DOuczG3BhODTcMlDCA4+cFi41OkaY/lyI0XUUhi73F88Y+7IHoGmD80pN5CtxQUdSw==}
    engines: {node: ^14.15.0 || ^16.10.0 || >=18.0.0}
    dependencies:
      '@jest/types': 29.2.1
      '@types/node': 18.11.7
      chalk: 4.1.2
      jest-message-util: 29.2.1
      jest-util: 29.2.1
      slash: 3.0.0
    dev: true

  /@jest/core/29.2.1:
    resolution: {integrity: sha512-kuLKYqnqgerXkBUwlHVxeSuhSnd+JMnMCLfU98bpacBSfWEJPegytDh3P2m15/JHzet32hGGld4KR4OzMb6/Tg==}
    engines: {node: ^14.15.0 || ^16.10.0 || >=18.0.0}
    peerDependencies:
      node-notifier: ^8.0.1 || ^9.0.0 || ^10.0.0
    peerDependenciesMeta:
      node-notifier:
        optional: true
    dependencies:
      '@jest/console': 29.2.1
      '@jest/reporters': 29.2.1
      '@jest/test-result': 29.2.1
      '@jest/transform': 29.2.1
      '@jest/types': 29.2.1
      '@types/node': 18.11.7
      ansi-escapes: 4.3.2
      chalk: 4.1.2
      ci-info: 3.5.0
      exit: 0.1.2
      graceful-fs: 4.2.10
      jest-changed-files: 29.2.0
      jest-config: 29.2.1_@types+node@18.11.7
      jest-haste-map: 29.2.1
      jest-message-util: 29.2.1
      jest-regex-util: 29.2.0
      jest-resolve: 29.2.1
      jest-resolve-dependencies: 29.2.1
      jest-runner: 29.2.1
      jest-runtime: 29.2.1
      jest-snapshot: 29.2.1
      jest-util: 29.2.1
      jest-validate: 29.2.1
      jest-watcher: 29.2.1
      micromatch: 4.0.5
      pretty-format: 29.2.1
      slash: 3.0.0
      strip-ansi: 6.0.1
    transitivePeerDependencies:
      - supports-color
      - ts-node
    dev: true

  /@jest/core/29.2.1_ts-node@10.9.1:
    resolution: {integrity: sha512-kuLKYqnqgerXkBUwlHVxeSuhSnd+JMnMCLfU98bpacBSfWEJPegytDh3P2m15/JHzet32hGGld4KR4OzMb6/Tg==}
    engines: {node: ^14.15.0 || ^16.10.0 || >=18.0.0}
    peerDependencies:
      node-notifier: ^8.0.1 || ^9.0.0 || ^10.0.0
    peerDependenciesMeta:
      node-notifier:
        optional: true
    dependencies:
      '@jest/console': 29.2.1
      '@jest/reporters': 29.2.1
      '@jest/test-result': 29.2.1
      '@jest/transform': 29.2.1
      '@jest/types': 29.2.1
      '@types/node': 18.11.7
      ansi-escapes: 4.3.2
      chalk: 4.1.2
      ci-info: 3.5.0
      exit: 0.1.2
      graceful-fs: 4.2.10
      jest-changed-files: 29.2.0
      jest-config: 29.2.1_4pb6an67rakrle6rtido6z2a34
      jest-haste-map: 29.2.1
      jest-message-util: 29.2.1
      jest-regex-util: 29.2.0
      jest-resolve: 29.2.1
      jest-resolve-dependencies: 29.2.1
      jest-runner: 29.2.1
      jest-runtime: 29.2.1
      jest-snapshot: 29.2.1
      jest-util: 29.2.1
      jest-validate: 29.2.1
      jest-watcher: 29.2.1
      micromatch: 4.0.5
      pretty-format: 29.2.1
      slash: 3.0.0
      strip-ansi: 6.0.1
    transitivePeerDependencies:
      - supports-color
      - ts-node
    dev: true

  /@jest/environment/29.2.1:
    resolution: {integrity: sha512-EutqA7T/X6zFjw6mAWRHND+ZkTPklmIEWCNbmwX6uCmOrFrWaLbDZjA+gePHJx6fFMMRvNfjXcvzXEtz54KPlg==}
    engines: {node: ^14.15.0 || ^16.10.0 || >=18.0.0}
    dependencies:
      '@jest/fake-timers': 29.2.1
      '@jest/types': 29.2.1
      '@types/node': 18.11.7
      jest-mock: 29.2.1
    dev: true

  /@jest/expect-utils/29.2.1:
    resolution: {integrity: sha512-yr4aHNg5Z1CjKby5ozm7sKjgBlCOorlAoFcvrOQ/4rbZRfgZQdnmh7cth192PYIgiPZo2bBXvqdOApnAMWFJZg==}
    engines: {node: ^14.15.0 || ^16.10.0 || >=18.0.0}
    dependencies:
      jest-get-type: 29.2.0
    dev: true

  /@jest/expect/29.2.1:
    resolution: {integrity: sha512-o14R2t2tHHHudwji43UKkzmmH49xfF5T++FQBK2tl88qwuBWQOcx7fNUYl+mA/9TPNAN0FkQ3usnpyS8FUwsvQ==}
    engines: {node: ^14.15.0 || ^16.10.0 || >=18.0.0}
    dependencies:
      expect: 29.2.1
      jest-snapshot: 29.2.1
    transitivePeerDependencies:
      - supports-color
    dev: true

  /@jest/fake-timers/29.2.1:
    resolution: {integrity: sha512-KWil+8fef7Uj/P/PTZlPKk1Pw117wAmr71VWFV8ZDtRtkwmTG8oY4IRf0Ss44J2y5CYRy8d/zLOhxyoGRENjvA==}
    engines: {node: ^14.15.0 || ^16.10.0 || >=18.0.0}
    dependencies:
      '@jest/types': 29.2.1
      '@sinonjs/fake-timers': 9.1.2
      '@types/node': 18.11.7
      jest-message-util: 29.2.1
      jest-mock: 29.2.1
      jest-util: 29.2.1
    dev: true

  /@jest/globals/29.2.1:
    resolution: {integrity: sha512-Z4EejYPP1OPVq2abk1+9urAwJqkgw5jB2UJGlPjb5ZwzPQF8WLMcigKEfFzZb2OHhEVPP0RZD0/DbVTY1R6iQA==}
    engines: {node: ^14.15.0 || ^16.10.0 || >=18.0.0}
    dependencies:
      '@jest/environment': 29.2.1
      '@jest/expect': 29.2.1
      '@jest/types': 29.2.1
      jest-mock: 29.2.1
    transitivePeerDependencies:
      - supports-color
    dev: true

  /@jest/reporters/29.2.1:
    resolution: {integrity: sha512-sCsfUKM/yIF4nNed3e/rIgVIS58EiASGMDEPWqItfLZ9UO1ALW2ASDNJzdWkxEt0T8o2Ztj619G0KKrvK+McAw==}
    engines: {node: ^14.15.0 || ^16.10.0 || >=18.0.0}
    peerDependencies:
      node-notifier: ^8.0.1 || ^9.0.0 || ^10.0.0
    peerDependenciesMeta:
      node-notifier:
        optional: true
    dependencies:
      '@bcoe/v8-coverage': 0.2.3
      '@jest/console': 29.2.1
      '@jest/test-result': 29.2.1
      '@jest/transform': 29.2.1
      '@jest/types': 29.2.1
      '@jridgewell/trace-mapping': 0.3.17
      '@types/node': 18.11.7
      chalk: 4.1.2
      collect-v8-coverage: 1.0.1
      exit: 0.1.2
      glob: 7.2.3
      graceful-fs: 4.2.10
      istanbul-lib-coverage: 3.2.0
      istanbul-lib-instrument: 5.2.1
      istanbul-lib-report: 3.0.0
      istanbul-lib-source-maps: 4.0.1
      istanbul-reports: 3.1.5
      jest-message-util: 29.2.1
      jest-util: 29.2.1
      jest-worker: 29.2.1
      slash: 3.0.0
      string-length: 4.0.2
      strip-ansi: 6.0.1
      v8-to-istanbul: 9.0.1
    transitivePeerDependencies:
      - supports-color
    dev: true

  /@jest/schemas/29.0.0:
    resolution: {integrity: sha512-3Ab5HgYIIAnS0HjqJHQYZS+zXc4tUmTmBH3z83ajI6afXp8X3ZtdLX+nXx+I7LNkJD7uN9LAVhgnjDgZa2z0kA==}
    engines: {node: ^14.15.0 || ^16.10.0 || >=18.0.0}
    dependencies:
      '@sinclair/typebox': 0.24.51
    dev: true

  /@jest/source-map/29.2.0:
    resolution: {integrity: sha512-1NX9/7zzI0nqa6+kgpSdKPK+WU1p+SJk3TloWZf5MzPbxri9UEeXX5bWZAPCzbQcyuAzubcdUHA7hcNznmRqWQ==}
    engines: {node: ^14.15.0 || ^16.10.0 || >=18.0.0}
    dependencies:
      '@jridgewell/trace-mapping': 0.3.17
      callsites: 3.1.0
      graceful-fs: 4.2.10
    dev: true

  /@jest/test-result/29.2.1:
    resolution: {integrity: sha512-lS4+H+VkhbX6z64tZP7PAUwPqhwj3kbuEHcaLuaBuB+riyaX7oa1txe0tXgrFj5hRWvZKvqO7LZDlNWeJ7VTPA==}
    engines: {node: ^14.15.0 || ^16.10.0 || >=18.0.0}
    dependencies:
      '@jest/console': 29.2.1
      '@jest/types': 29.2.1
      '@types/istanbul-lib-coverage': 2.0.4
      collect-v8-coverage: 1.0.1
    dev: true

  /@jest/test-sequencer/29.2.1:
    resolution: {integrity: sha512-O/pnk0/xGj3lxPVNwB6HREJ7AYvUdyP2xo/s14/9Dtf091HoOeyIhWLKQE/4HzB8lNQBMo6J5mg0bHz/uCWK7w==}
    engines: {node: ^14.15.0 || ^16.10.0 || >=18.0.0}
    dependencies:
      '@jest/test-result': 29.2.1
      graceful-fs: 4.2.10
      jest-haste-map: 29.2.1
      slash: 3.0.0
    dev: true

  /@jest/transform/29.2.1:
    resolution: {integrity: sha512-xup+iEuaIRSQabQaeqxaQyN0vg1Dctrp9oTObQsNf3sZEowTIa5cANYuoyi8Tqhg4GCqEVLTf18KW7ii0UeFVA==}
    engines: {node: ^14.15.0 || ^16.10.0 || >=18.0.0}
    dependencies:
      '@babel/core': 7.19.3
      '@jest/types': 29.2.1
      '@jridgewell/trace-mapping': 0.3.17
      babel-plugin-istanbul: 6.1.1
      chalk: 4.1.2
      convert-source-map: 1.9.0
      fast-json-stable-stringify: 2.1.0
      graceful-fs: 4.2.10
      jest-haste-map: 29.2.1
      jest-regex-util: 29.2.0
      jest-util: 29.2.1
      micromatch: 4.0.5
      pirates: 4.0.5
      slash: 3.0.0
      write-file-atomic: 4.0.2
    transitivePeerDependencies:
      - supports-color
    dev: true

  /@jest/types/29.2.1:
    resolution: {integrity: sha512-O/QNDQODLnINEPAI0cl9U6zUIDXEWXt6IC1o2N2QENuos7hlGUIthlKyV4p6ki3TvXFX071blj8HUhgLGquPjw==}
    engines: {node: ^14.15.0 || ^16.10.0 || >=18.0.0}
    dependencies:
      '@jest/schemas': 29.0.0
      '@types/istanbul-lib-coverage': 2.0.4
      '@types/istanbul-reports': 3.0.1
      '@types/node': 18.11.7
      '@types/yargs': 17.0.13
      chalk: 4.1.2
    dev: true

  /@jridgewell/gen-mapping/0.1.1:
    resolution: {integrity: sha512-sQXCasFk+U8lWYEe66WxRDOE9PjVz4vSM51fTu3Hw+ClTpUSQb718772vH3pyS5pShp6lvQM7SxgIDXXXmOX7w==}
    engines: {node: '>=6.0.0'}
    dependencies:
      '@jridgewell/set-array': 1.1.2
      '@jridgewell/sourcemap-codec': 1.4.14
    dev: true

  /@jridgewell/gen-mapping/0.3.2:
    resolution: {integrity: sha512-mh65xKQAzI6iBcFzwv28KVWSmCkdRBWoOh+bYQGW3+6OZvbbN3TqMGo5hqYxQniRcH9F2VZIoJCm4pa3BPDK/A==}
    engines: {node: '>=6.0.0'}
    dependencies:
      '@jridgewell/set-array': 1.1.2
      '@jridgewell/sourcemap-codec': 1.4.14
      '@jridgewell/trace-mapping': 0.3.17
    dev: true

  /@jridgewell/resolve-uri/3.1.0:
    resolution: {integrity: sha512-F2msla3tad+Mfht5cJq7LSXcdudKTWCVYUgw6pLFOOHSTtZlj6SWNYAp+AhuqLmWdBO2X5hPrLcu8cVP8fy28w==}
    engines: {node: '>=6.0.0'}
    dev: true

  /@jridgewell/set-array/1.1.2:
    resolution: {integrity: sha512-xnkseuNADM0gt2bs+BvhO0p78Mk762YnZdsuzFV018NoG1Sj1SCQvpSqa7XUaTam5vAGasABV9qXASMKnFMwMw==}
    engines: {node: '>=6.0.0'}
    dev: true

  /@jridgewell/sourcemap-codec/1.4.14:
    resolution: {integrity: sha512-XPSJHWmi394fuUuzDnGz1wiKqWfo1yXecHQMRf2l6hztTO+nPru658AyDngaBe7isIxEkRsPR3FZh+s7iVa4Uw==}
    dev: true

  /@jridgewell/trace-mapping/0.3.17:
    resolution: {integrity: sha512-MCNzAp77qzKca9+W/+I0+sEpaUnZoeasnghNeVc41VZCEKaCH73Vq3BZZ/SzWIgrqE4H4ceI+p+b6C0mHf9T4g==}
    dependencies:
      '@jridgewell/resolve-uri': 3.1.0
      '@jridgewell/sourcemap-codec': 1.4.14
    dev: true

  /@jridgewell/trace-mapping/0.3.9:
    resolution: {integrity: sha512-3Belt6tdc8bPgAtbcmdtNJlirVoTmEb5e2gC94PnkwEW9jI6CAHUeoG85tjWP5WquqfavoMtMwiG4P926ZKKuQ==}
    dependencies:
      '@jridgewell/resolve-uri': 3.1.0
      '@jridgewell/sourcemap-codec': 1.4.14
    dev: true

  /@lerna/add/5.6.2:
    resolution: {integrity: sha512-NHrm7kYiqP+EviguY7/NltJ3G9vGmJW6v2BASUOhP9FZDhYbq3O+rCDlFdoVRNtcyrSg90rZFMOWHph4KOoCQQ==}
    engines: {node: ^14.15.0 || >=16.0.0}
    dependencies:
      '@lerna/bootstrap': 5.6.2
      '@lerna/command': 5.6.2
      '@lerna/filter-options': 5.6.2
      '@lerna/npm-conf': 5.6.2
      '@lerna/validation-error': 5.6.2
      dedent: 0.7.0
      npm-package-arg: 8.1.1
      p-map: 4.0.0
      pacote: 13.6.2
      semver: 7.3.8
    transitivePeerDependencies:
      - bluebird
      - supports-color
    dev: true

  /@lerna/bootstrap/5.6.2:
    resolution: {integrity: sha512-S2fMOEXbef7nrybQhzBywIGSLhuiQ5huPp1sU+v9Y6XEBsy/2IA+lb0gsZosvPqlRfMtiaFstL+QunaBhlWECA==}
    engines: {node: ^14.15.0 || >=16.0.0}
    dependencies:
      '@lerna/command': 5.6.2
      '@lerna/filter-options': 5.6.2
      '@lerna/has-npm-version': 5.6.2
      '@lerna/npm-install': 5.6.2
      '@lerna/package-graph': 5.6.2
      '@lerna/pulse-till-done': 5.6.2
      '@lerna/rimraf-dir': 5.6.2
      '@lerna/run-lifecycle': 5.6.2
      '@lerna/run-topologically': 5.6.2
      '@lerna/symlink-binary': 5.6.2
      '@lerna/symlink-dependencies': 5.6.2
      '@lerna/validation-error': 5.6.2
      '@npmcli/arborist': 5.3.0
      dedent: 0.7.0
      get-port: 5.1.1
      multimatch: 5.0.0
      npm-package-arg: 8.1.1
      npmlog: 6.0.2
      p-map: 4.0.0
      p-map-series: 2.1.0
      p-waterfall: 2.1.1
      semver: 7.3.8
    transitivePeerDependencies:
      - bluebird
      - supports-color
    dev: true

  /@lerna/changed/5.6.2:
    resolution: {integrity: sha512-uUgrkdj1eYJHQGsXXlpH5oEAfu3x0qzeTjgvpdNrxHEdQWi7zWiW59hRadmiImc14uJJYIwVK5q/QLugrsdGFQ==}
    engines: {node: ^14.15.0 || >=16.0.0}
    dependencies:
      '@lerna/collect-updates': 5.6.2
      '@lerna/command': 5.6.2
      '@lerna/listable': 5.6.2
      '@lerna/output': 5.6.2
    dev: true

  /@lerna/check-working-tree/5.6.2:
    resolution: {integrity: sha512-6Vf3IB6p+iNIubwVgr8A/KOmGh5xb4SyRmhFtAVqe33yWl2p3yc+mU5nGoz4ET3JLF1T9MhsePj0hNt6qyOTLQ==}
    engines: {node: ^14.15.0 || >=16.0.0}
    dependencies:
      '@lerna/collect-uncommitted': 5.6.2
      '@lerna/describe-ref': 5.6.2
      '@lerna/validation-error': 5.6.2
    dev: true

  /@lerna/child-process/5.6.2:
    resolution: {integrity: sha512-QIOQ3jIbWdduHd5892fbo3u7/dQgbhzEBB7cvf+Ys/iCPP8UQrBECi1lfRgA4kcTKC2MyMz0SoyXZz/lFcXc3A==}
    engines: {node: ^14.15.0 || >=16.0.0}
    dependencies:
      chalk: 4.1.2
      execa: 5.1.1
      strong-log-transformer: 2.1.0
    dev: true

  /@lerna/clean/5.6.2:
    resolution: {integrity: sha512-A7j8r0Hk2pGyLUyaCmx4keNHen1L/KdcOjb4nR6X8GtTJR5AeA47a8rRKOCz9wwdyMPlo2Dau7d3RV9viv7a5g==}
    engines: {node: ^14.15.0 || >=16.0.0}
    dependencies:
      '@lerna/command': 5.6.2
      '@lerna/filter-options': 5.6.2
      '@lerna/prompt': 5.6.2
      '@lerna/pulse-till-done': 5.6.2
      '@lerna/rimraf-dir': 5.6.2
      p-map: 4.0.0
      p-map-series: 2.1.0
      p-waterfall: 2.1.1
    dev: true

  /@lerna/cli/5.6.2:
    resolution: {integrity: sha512-w0NRIEqDOmYKlA5t0iyqx0hbY7zcozvApmfvwF0lhkuhf3k6LRAFSamtimGQWicC779a7J2NXw4ASuBV47Fs1Q==}
    engines: {node: ^14.15.0 || >=16.0.0}
    dependencies:
      '@lerna/global-options': 5.6.2
      dedent: 0.7.0
      npmlog: 6.0.2
      yargs: 16.2.0
    dev: true

  /@lerna/collect-uncommitted/5.6.2:
    resolution: {integrity: sha512-i0jhxpypyOsW2PpPwIw4xg6EPh7/N3YuiI6P2yL7PynZ8nOv8DkIdoyMkhUP4gALjBfckH8Bj94eIaKMviqW4w==}
    engines: {node: ^14.15.0 || >=16.0.0}
    dependencies:
      '@lerna/child-process': 5.6.2
      chalk: 4.1.2
      npmlog: 6.0.2
    dev: true

  /@lerna/collect-updates/5.6.2:
    resolution: {integrity: sha512-DdTK13X6PIsh9HINiMniFeiivAizR/1FBB+hDVe6tOhsXFBfjHMw1xZhXlE+mYIoFmDm1UFK7zvQSexoaxRqFA==}
    engines: {node: ^14.15.0 || >=16.0.0}
    dependencies:
      '@lerna/child-process': 5.6.2
      '@lerna/describe-ref': 5.6.2
      minimatch: 3.1.2
      npmlog: 6.0.2
      slash: 3.0.0
    dev: true

  /@lerna/command/5.6.2:
    resolution: {integrity: sha512-eLVGI9TmxcaGt1M7TXGhhBZoeWOtOedMiH7NuCGHtL6TMJ9k+SCExyx+KpNmE6ImyNOzws6EvYLPLjftiqmoaA==}
    engines: {node: ^14.15.0 || >=16.0.0}
    dependencies:
      '@lerna/child-process': 5.6.2
      '@lerna/package-graph': 5.6.2
      '@lerna/project': 5.6.2
      '@lerna/validation-error': 5.6.2
      '@lerna/write-log-file': 5.6.2
      clone-deep: 4.0.1
      dedent: 0.7.0
      execa: 5.1.1
      is-ci: 2.0.0
      npmlog: 6.0.2
    dev: true

  /@lerna/conventional-commits/5.6.2:
    resolution: {integrity: sha512-fPrJpYJhxCgY2uyOCTcAAC6+T6lUAtpEGxLbjWHWTb13oKKEygp9THoFpe6SbAD0fYMb3jeZCZCqNofM62rmuA==}
    engines: {node: ^14.15.0 || >=16.0.0}
    dependencies:
      '@lerna/validation-error': 5.6.2
      conventional-changelog-angular: 5.0.13
      conventional-changelog-core: 4.2.4
      conventional-recommended-bump: 6.1.0
      fs-extra: 9.1.0
      get-stream: 6.0.1
      npm-package-arg: 8.1.1
      npmlog: 6.0.2
      pify: 5.0.0
      semver: 7.3.8
    dev: true

  /@lerna/create-symlink/5.6.2:
    resolution: {integrity: sha512-0WIs3P6ohPVh2+t5axrLZDE5Dt7fe3Kv0Auj0sBiBd6MmKZ2oS76apIl0Bspdbv8jX8+TRKGv6ib0280D0dtEw==}
    engines: {node: ^14.15.0 || >=16.0.0}
    dependencies:
      cmd-shim: 5.0.0
      fs-extra: 9.1.0
      npmlog: 6.0.2
    dev: true

  /@lerna/create/5.6.2:
    resolution: {integrity: sha512-+Y5cMUxMNXjTTU9IHpgRYIwKo39w+blui1P+s+qYlZUSCUAew0xNpOBG8iN0Nc5X9op4U094oIdHxv7Dyz6tWQ==}
    engines: {node: ^14.15.0 || >=16.0.0}
    dependencies:
      '@lerna/child-process': 5.6.2
      '@lerna/command': 5.6.2
      '@lerna/npm-conf': 5.6.2
      '@lerna/validation-error': 5.6.2
      dedent: 0.7.0
      fs-extra: 9.1.0
      init-package-json: 3.0.2
      npm-package-arg: 8.1.1
      p-reduce: 2.1.0
      pacote: 13.6.2
      pify: 5.0.0
      semver: 7.3.8
      slash: 3.0.0
      validate-npm-package-license: 3.0.4
      validate-npm-package-name: 4.0.0
      yargs-parser: 20.2.4
    transitivePeerDependencies:
      - bluebird
      - supports-color
    dev: true

  /@lerna/describe-ref/5.6.2:
    resolution: {integrity: sha512-UqU0N77aT1W8duYGir7R+Sk3jsY/c4lhcCEcnayMpFScMbAp0ETGsW04cYsHK29sgg+ZCc5zEwebBqabWhMhnA==}
    engines: {node: ^14.15.0 || >=16.0.0}
    dependencies:
      '@lerna/child-process': 5.6.2
      npmlog: 6.0.2
    dev: true

  /@lerna/diff/5.6.2:
    resolution: {integrity: sha512-aHKzKvUvUI8vOcshC2Za/bdz+plM3r/ycqUrPqaERzp+kc1pYHyPeXezydVdEmgmmwmyKI5hx4+2QNnzOnun2A==}
    engines: {node: ^14.15.0 || >=16.0.0}
    dependencies:
      '@lerna/child-process': 5.6.2
      '@lerna/command': 5.6.2
      '@lerna/validation-error': 5.6.2
      npmlog: 6.0.2
    dev: true

  /@lerna/exec/5.6.2:
    resolution: {integrity: sha512-meZozok5stK7S0oAVn+kdbTmU+kHj9GTXjW7V8kgwG9ld+JJMTH3nKK1L3mEKyk9TFu9vFWyEOF7HNK6yEOoVg==}
    engines: {node: ^14.15.0 || >=16.0.0}
    dependencies:
      '@lerna/child-process': 5.6.2
      '@lerna/command': 5.6.2
      '@lerna/filter-options': 5.6.2
      '@lerna/profiler': 5.6.2
      '@lerna/run-topologically': 5.6.2
      '@lerna/validation-error': 5.6.2
      p-map: 4.0.0
    dev: true

  /@lerna/filter-options/5.6.2:
    resolution: {integrity: sha512-4Z0HIhPak2TabTsUqEBQaQeOqgqEt0qyskvsY0oviYvqP/nrJfJBZh4H93jIiNQF59LJCn5Ce3KJJrLExxjlzw==}
    engines: {node: ^14.15.0 || >=16.0.0}
    dependencies:
      '@lerna/collect-updates': 5.6.2
      '@lerna/filter-packages': 5.6.2
      dedent: 0.7.0
      npmlog: 6.0.2
    dev: true

  /@lerna/filter-packages/5.6.2:
    resolution: {integrity: sha512-el9V2lTEG0Bbz+Omo45hATkRVnChCTJhcTpth19cMJ6mQ4M5H4IgbWCJdFMBi/RpTnOhz9BhJxDbj95kuIvvzw==}
    engines: {node: ^14.15.0 || >=16.0.0}
    dependencies:
      '@lerna/validation-error': 5.6.2
      multimatch: 5.0.0
      npmlog: 6.0.2
    dev: true

  /@lerna/get-npm-exec-opts/5.6.2:
    resolution: {integrity: sha512-0RbSDJ+QC9D5UWZJh3DN7mBIU1NhBmdHOE289oHSkjDY+uEjdzMPkEUy+wZ8fCzMLFnnNQkAEqNaOAzZ7dmFLA==}
    engines: {node: ^14.15.0 || >=16.0.0}
    dependencies:
      npmlog: 6.0.2
    dev: true

  /@lerna/get-packed/5.6.2:
    resolution: {integrity: sha512-pp5nNDmtrtd21aKHjwwOY5CS7XNIHxINzGa+Jholn1jMDYUtdskpN++ZqYbATGpW831++NJuiuBVyqAWi9xbXg==}
    engines: {node: ^14.15.0 || >=16.0.0}
    dependencies:
      fs-extra: 9.1.0
      ssri: 9.0.1
      tar: 6.1.11
    dev: true

  /@lerna/github-client/5.6.2:
    resolution: {integrity: sha512-pjALazZoRZtKqfwLBwmW3HPptVhQm54PvA8s3qhCQ+3JkqrZiIFwkkxNZxs3jwzr+aaSOzfhSzCndg0urb0GXA==}
    engines: {node: ^14.15.0 || >=16.0.0}
    dependencies:
      '@lerna/child-process': 5.6.2
      '@octokit/plugin-enterprise-rest': 6.0.1
      '@octokit/rest': 19.0.5
      git-url-parse: 13.1.0
      npmlog: 6.0.2
    transitivePeerDependencies:
      - encoding
    dev: true

  /@lerna/gitlab-client/5.6.2:
    resolution: {integrity: sha512-TInJmbrsmYIwUyrRxytjO82KjJbRwm67F7LoZs1shAq6rMvNqi4NxSY9j+hT/939alFmEq1zssoy/caeLXHRfQ==}
    engines: {node: ^14.15.0 || >=16.0.0}
    dependencies:
      node-fetch: 2.6.7
      npmlog: 6.0.2
    transitivePeerDependencies:
      - encoding
    dev: true

  /@lerna/global-options/5.6.2:
    resolution: {integrity: sha512-kaKELURXTlczthNJskdOvh6GGMyt24qat0xMoJZ8plYMdofJfhz24h1OFcvB/EwCUwP/XV1+ohE5P+vdktbrEg==}
    engines: {node: ^14.15.0 || >=16.0.0}
    dev: true

  /@lerna/has-npm-version/5.6.2:
    resolution: {integrity: sha512-kXCnSzffmTWsaK0ol30coyCfO8WH26HFbmJjRBzKv7VGkuAIcB6gX2gqRRgNLLlvI+Yrp+JSlpVNVnu15SEH2g==}
    engines: {node: ^14.15.0 || >=16.0.0}
    dependencies:
      '@lerna/child-process': 5.6.2
      semver: 7.3.8
    dev: true

  /@lerna/import/5.6.2:
    resolution: {integrity: sha512-xQUE49mtcP0z3KUdXBsyvp8rGDz6phuYUoQbhcFRJ7WPcQKzMvtm0XYrER6c2YWEX7QOuDac6tU82P8zTrTBaA==}
    engines: {node: ^14.15.0 || >=16.0.0}
    dependencies:
      '@lerna/child-process': 5.6.2
      '@lerna/command': 5.6.2
      '@lerna/prompt': 5.6.2
      '@lerna/pulse-till-done': 5.6.2
      '@lerna/validation-error': 5.6.2
      dedent: 0.7.0
      fs-extra: 9.1.0
      p-map-series: 2.1.0
    dev: true

  /@lerna/info/5.6.2:
    resolution: {integrity: sha512-MPjY5Olj+fiZHgfEdwXUFRKamdEuLr9Ob/qut8JsB/oQSQ4ALdQfnrOcMT8lJIcC2R67EA5yav2lHPBIkezm8A==}
    engines: {node: ^14.15.0 || >=16.0.0}
    dependencies:
      '@lerna/command': 5.6.2
      '@lerna/output': 5.6.2
      envinfo: 7.8.1
    dev: true

  /@lerna/init/5.6.2:
    resolution: {integrity: sha512-ahU3/lgF+J8kdJAQysihFJROHthkIDXfHmvhw7AYnzf94HjxGNXj7nz6i3At1/dM/1nQhR+4/uNR1/OU4tTYYQ==}
    engines: {node: ^14.15.0 || >=16.0.0}
    dependencies:
      '@lerna/child-process': 5.6.2
      '@lerna/command': 5.6.2
      '@lerna/project': 5.6.2
      fs-extra: 9.1.0
      p-map: 4.0.0
      write-json-file: 4.3.0
    dev: true

  /@lerna/link/5.6.2:
    resolution: {integrity: sha512-hXxQ4R3z6rUF1v2x62oIzLyeHL96u7ZBhxqYMJrm763D1VMSDcHKF9CjJfc6J9vH5Z2ZbL6CQg50Hw5mUpJbjg==}
    engines: {node: ^14.15.0 || >=16.0.0}
    dependencies:
      '@lerna/command': 5.6.2
      '@lerna/package-graph': 5.6.2
      '@lerna/symlink-dependencies': 5.6.2
      '@lerna/validation-error': 5.6.2
      p-map: 4.0.0
      slash: 3.0.0
    dev: true

  /@lerna/list/5.6.2:
    resolution: {integrity: sha512-WjE5O2tQ3TcS+8LqXUaxi0YdldhxUhNihT5+Gg4vzGdIlrPDioO50Zjo9d8jOU7i3LMIk6EzCma0sZr2CVfEGg==}
    engines: {node: ^14.15.0 || >=16.0.0}
    dependencies:
      '@lerna/command': 5.6.2
      '@lerna/filter-options': 5.6.2
      '@lerna/listable': 5.6.2
      '@lerna/output': 5.6.2
    dev: true

  /@lerna/listable/5.6.2:
    resolution: {integrity: sha512-8Yp49BwkY/5XqVru38Zko+6Wj/sgbwzJfIGEPy3Qu575r1NA/b9eI1gX22aMsEeXUeGOybR7nWT5ewnPQHjqvA==}
    engines: {node: ^14.15.0 || >=16.0.0}
    dependencies:
      '@lerna/query-graph': 5.6.2
      chalk: 4.1.2
      columnify: 1.6.0
    dev: true

  /@lerna/log-packed/5.6.2:
    resolution: {integrity: sha512-O9GODG7tMtWk+2fufn2MOkIDBYMRoKBhYMHshO5Aw/VIsH76DIxpX1koMzWfUngM/C70R4uNAKcVWineX4qzIw==}
    engines: {node: ^14.15.0 || >=16.0.0}
    dependencies:
      byte-size: 7.0.1
      columnify: 1.6.0
      has-unicode: 2.0.1
      npmlog: 6.0.2
    dev: true

  /@lerna/npm-conf/5.6.2:
    resolution: {integrity: sha512-gWDPhw1wjXYXphk/PAghTLexO5T6abVFhXb+KOMCeem366mY0F5bM88PiorL73aErTNUoR8n+V4X29NTZzDZpQ==}
    engines: {node: ^14.15.0 || >=16.0.0}
    dependencies:
      config-chain: 1.1.13
      pify: 5.0.0
    dev: true

  /@lerna/npm-dist-tag/5.6.2:
    resolution: {integrity: sha512-t2RmxV6Eog4acXkUI+EzWuYVbeVVY139pANIWS9qtdajfgp4GVXZi1S8mAIb70yeHdNpCp1mhK0xpCrFH9LvGQ==}
    engines: {node: ^14.15.0 || >=16.0.0}
    dependencies:
      '@lerna/otplease': 5.6.2
      npm-package-arg: 8.1.1
      npm-registry-fetch: 13.3.1
      npmlog: 6.0.2
    transitivePeerDependencies:
      - bluebird
      - supports-color
    dev: true

  /@lerna/npm-install/5.6.2:
    resolution: {integrity: sha512-AT226zdEo+uGENd37jwYgdALKJAIJK4pNOfmXWZWzVb9oMOr8I2YSjPYvSYUNG7gOo2YJQU8x5Zd7OShv2924Q==}
    engines: {node: ^14.15.0 || >=16.0.0}
    dependencies:
      '@lerna/child-process': 5.6.2
      '@lerna/get-npm-exec-opts': 5.6.2
      fs-extra: 9.1.0
      npm-package-arg: 8.1.1
      npmlog: 6.0.2
      signal-exit: 3.0.7
      write-pkg: 4.0.0
    dev: true

  /@lerna/npm-publish/5.6.2:
    resolution: {integrity: sha512-ldSyewCfv9fAeC5xNjL0HKGSUxcC048EJoe/B+KRUmd+IPidvZxMEzRu08lSC/q3V9YeUv9ZvRnxATXOM8CffA==}
    engines: {node: ^14.15.0 || >=16.0.0}
    dependencies:
      '@lerna/otplease': 5.6.2
      '@lerna/run-lifecycle': 5.6.2
      fs-extra: 9.1.0
      libnpmpublish: 6.0.5
      npm-package-arg: 8.1.1
      npmlog: 6.0.2
      pify: 5.0.0
      read-package-json: 5.0.2
    transitivePeerDependencies:
      - bluebird
      - supports-color
    dev: true

  /@lerna/npm-run-script/5.6.2:
    resolution: {integrity: sha512-MOQoWNcAyJivM8SYp0zELM7vg/Dj07j4YMdxZkey+S1UO0T4/vKBxb575o16hH4WeNzC3Pd7WBlb7C8dLOfNwQ==}
    engines: {node: ^14.15.0 || >=16.0.0}
    dependencies:
      '@lerna/child-process': 5.6.2
      '@lerna/get-npm-exec-opts': 5.6.2
      npmlog: 6.0.2
    dev: true

  /@lerna/otplease/5.6.2:
    resolution: {integrity: sha512-dGS4lzkEQVTMAgji82jp8RK6UK32wlzrBAO4P4iiVHCUTuwNLsY9oeBXvVXSMrosJnl6Hbe0NOvi43mqSucGoA==}
    engines: {node: ^14.15.0 || >=16.0.0}
    dependencies:
      '@lerna/prompt': 5.6.2
    dev: true

  /@lerna/output/5.6.2:
    resolution: {integrity: sha512-++d+bfOQwY66yo7q1XuAvRcqtRHCG45e/awP5xQomTZ6R1rhWiZ3whWdc9Z6lF7+UtBB9toSYYffKU/xc3L0yQ==}
    engines: {node: ^14.15.0 || >=16.0.0}
    dependencies:
      npmlog: 6.0.2
    dev: true

  /@lerna/pack-directory/5.6.2:
    resolution: {integrity: sha512-w5Jk5fo+HkN4Le7WMOudTcmAymcf0xPd302TqAQncjXpk0cb8tZbj+5bbNHsGb58GRjOIm5icQbHXooQUxbHhA==}
    engines: {node: ^14.15.0 || >=16.0.0}
    dependencies:
      '@lerna/get-packed': 5.6.2
      '@lerna/package': 5.6.2
      '@lerna/run-lifecycle': 5.6.2
      '@lerna/temp-write': 5.6.2
      npm-packlist: 5.1.3
      npmlog: 6.0.2
      tar: 6.1.11
    transitivePeerDependencies:
      - bluebird
      - supports-color
    dev: true

  /@lerna/package-graph/5.6.2:
    resolution: {integrity: sha512-TmL61qBBvA3Tc4qICDirZzdFFwWOA6qicIXUruLiE2PblRowRmCO1bKrrP6XbDOspzwrkPef6N2F2/5gHQAnkQ==}
    engines: {node: ^14.15.0 || >=16.0.0}
    dependencies:
      '@lerna/prerelease-id-from-version': 5.6.2
      '@lerna/validation-error': 5.6.2
      npm-package-arg: 8.1.1
      npmlog: 6.0.2
      semver: 7.3.8
    dev: true

  /@lerna/package/5.6.2:
    resolution: {integrity: sha512-LaOC8moyM5J9WnRiWZkedjOninSclBOJyPqhif6mHb2kCFX6jAroNYzE8KM4cphu8CunHuhI6Ixzswtv+Dultw==}
    engines: {node: ^14.15.0 || >=16.0.0}
    dependencies:
      load-json-file: 6.2.0
      npm-package-arg: 8.1.1
      write-pkg: 4.0.0
    dev: true

  /@lerna/prerelease-id-from-version/5.6.2:
    resolution: {integrity: sha512-7gIm9fecWFVNy2kpj/KbH11bRcpyANAwpsft3X5m6J7y7A6FTUscCbEvl3ZNdpQKHNuvnHgCtkm3A5PMSCEgkA==}
    engines: {node: ^14.15.0 || >=16.0.0}
    dependencies:
      semver: 7.3.8
    dev: true

  /@lerna/profiler/5.6.2:
    resolution: {integrity: sha512-okwkagP5zyRIOYTceu/9/esW7UZFt7lyL6q6ZgpSG3TYC5Ay+FXLtS6Xiha/FQdVdumFqKULDWTGovzUlxcwaw==}
    engines: {node: ^14.15.0 || >=16.0.0}
    dependencies:
      fs-extra: 9.1.0
      npmlog: 6.0.2
      upath: 2.0.1
    dev: true

  /@lerna/project/5.6.2:
    resolution: {integrity: sha512-kPIMcIy/0DVWM91FPMMFmXyAnCuuLm3NdhnA8NusE//VuY9wC6QC/3OwuCY39b2dbko/fPZheqKeAZkkMH6sGg==}
    engines: {node: ^14.15.0 || >=16.0.0}
    dependencies:
      '@lerna/package': 5.6.2
      '@lerna/validation-error': 5.6.2
      cosmiconfig: 7.0.1
      dedent: 0.7.0
      dot-prop: 6.0.1
      glob-parent: 5.1.2
      globby: 11.1.0
      js-yaml: 4.1.0
      load-json-file: 6.2.0
      npmlog: 6.0.2
      p-map: 4.0.0
      resolve-from: 5.0.0
      write-json-file: 4.3.0
    dev: true

  /@lerna/prompt/5.6.2:
    resolution: {integrity: sha512-4hTNmVYADEr0GJTMegWV+GW6n+dzKx1vN9v2ISqyle283Myv930WxuyO0PeYGqTrkneJsyPreCMovuEGCvZ0iQ==}
    engines: {node: ^14.15.0 || >=16.0.0}
    dependencies:
      inquirer: 8.2.4
      npmlog: 6.0.2
    dev: true

  /@lerna/publish/5.6.2_nx@15.0.0+typescript@4.8.4:
    resolution: {integrity: sha512-QaW0GjMJMuWlRNjeDCjmY/vjriGSWgkLS23yu8VKNtV5U3dt5yIKA3DNGV3HgZACuu45kQxzMDsfLzgzbGNtYA==}
    engines: {node: ^14.15.0 || >=16.0.0}
    dependencies:
      '@lerna/check-working-tree': 5.6.2
      '@lerna/child-process': 5.6.2
      '@lerna/collect-updates': 5.6.2
      '@lerna/command': 5.6.2
      '@lerna/describe-ref': 5.6.2
      '@lerna/log-packed': 5.6.2
      '@lerna/npm-conf': 5.6.2
      '@lerna/npm-dist-tag': 5.6.2
      '@lerna/npm-publish': 5.6.2
      '@lerna/otplease': 5.6.2
      '@lerna/output': 5.6.2
      '@lerna/pack-directory': 5.6.2
      '@lerna/prerelease-id-from-version': 5.6.2
      '@lerna/prompt': 5.6.2
      '@lerna/pulse-till-done': 5.6.2
      '@lerna/run-lifecycle': 5.6.2
      '@lerna/run-topologically': 5.6.2
      '@lerna/validation-error': 5.6.2
      '@lerna/version': 5.6.2_nx@15.0.0+typescript@4.8.4
      fs-extra: 9.1.0
      libnpmaccess: 6.0.4
      npm-package-arg: 8.1.1
      npm-registry-fetch: 13.3.1
      npmlog: 6.0.2
      p-map: 4.0.0
      p-pipe: 3.1.0
      pacote: 13.6.2
      semver: 7.3.8
    transitivePeerDependencies:
      - bluebird
      - encoding
      - nx
      - supports-color
      - typescript
    dev: true

  /@lerna/pulse-till-done/5.6.2:
    resolution: {integrity: sha512-eA/X1RCxU5YGMNZmbgPi+Kyfx1Q3bn4P9jo/LZy+/NRRr1po3ASXP2GJZ1auBh/9A2ELDvvKTOXCVHqczKC6rA==}
    engines: {node: ^14.15.0 || >=16.0.0}
    dependencies:
      npmlog: 6.0.2
    dev: true

  /@lerna/query-graph/5.6.2:
    resolution: {integrity: sha512-KRngr96yBP8XYDi9/U62fnGO+ZXqm04Qk6a2HtoTr/ha8QvO1s7Tgm0xs/G7qWXDQHZgunWIbmK/LhxM7eFQrw==}
    engines: {node: ^14.15.0 || >=16.0.0}
    dependencies:
      '@lerna/package-graph': 5.6.2
    dev: true

  /@lerna/resolve-symlink/5.6.2:
    resolution: {integrity: sha512-PDQy+7M8JEFtwIVHJgWvSxHkxJf9zXCENkvIWDB+SsoDPhw9+caewt46bTeP5iGm9pOMu3oZukaWo/TvF7sNjg==}
    engines: {node: ^14.15.0 || >=16.0.0}
    dependencies:
      fs-extra: 9.1.0
      npmlog: 6.0.2
      read-cmd-shim: 3.0.1
    dev: true

  /@lerna/rimraf-dir/5.6.2:
    resolution: {integrity: sha512-jgEfzz7uBUiQKteq3G8MtJiA2D2VoKmZSSY3VSiW/tPOSXYxxSHxEsClQdCeNa6+sYrDNDT8fP6MJ3lPLjDeLA==}
    engines: {node: ^14.15.0 || >=16.0.0}
    dependencies:
      '@lerna/child-process': 5.6.2
      npmlog: 6.0.2
      path-exists: 4.0.0
      rimraf: 3.0.2
    dev: true

  /@lerna/run-lifecycle/5.6.2:
    resolution: {integrity: sha512-u9gGgq/50Fm8dvfcc/TSHOCAQvzLD7poVanDMhHYWOAqRDnellJEEmA1K/Yka4vZmySrzluahkry9G6jcREt+g==}
    engines: {node: ^14.15.0 || >=16.0.0}
    dependencies:
      '@lerna/npm-conf': 5.6.2
      '@npmcli/run-script': 4.2.1
      npmlog: 6.0.2
      p-queue: 6.6.2
    transitivePeerDependencies:
      - bluebird
      - supports-color
    dev: true

  /@lerna/run-topologically/5.6.2:
    resolution: {integrity: sha512-QQ/jGOIsVvUg3izShWsd67RlWYh9UOH2yw97Ol1zySX9+JspCMVQrn9eKq1Pk8twQOFhT87LpT/aaxbTBgREPw==}
    engines: {node: ^14.15.0 || >=16.0.0}
    dependencies:
      '@lerna/query-graph': 5.6.2
      p-queue: 6.6.2
    dev: true

  /@lerna/run/5.6.2:
    resolution: {integrity: sha512-c2kJxdFrNg5KOkrhmgwKKUOsfSrGNlFCe26EttufOJ3xfY0VnXlEw9rHOkTgwtu7969rfCdyaVP1qckMrF1Dgw==}
    engines: {node: ^14.15.0 || >=16.0.0}
    dependencies:
      '@lerna/command': 5.6.2
      '@lerna/filter-options': 5.6.2
      '@lerna/npm-run-script': 5.6.2
      '@lerna/output': 5.6.2
      '@lerna/profiler': 5.6.2
      '@lerna/run-topologically': 5.6.2
      '@lerna/timer': 5.6.2
      '@lerna/validation-error': 5.6.2
      fs-extra: 9.1.0
      p-map: 4.0.0
    dev: true

  /@lerna/symlink-binary/5.6.2:
    resolution: {integrity: sha512-Cth+miwYyO81WAmrQbPBrLHuF+F0UUc0el5kRXLH6j5zzaRS3kMM68r40M7MmfH8m3GPi7691UARoWFEotW5jw==}
    engines: {node: ^14.15.0 || >=16.0.0}
    dependencies:
      '@lerna/create-symlink': 5.6.2
      '@lerna/package': 5.6.2
      fs-extra: 9.1.0
      p-map: 4.0.0
    dev: true

  /@lerna/symlink-dependencies/5.6.2:
    resolution: {integrity: sha512-dUVNQLEcjVOIQiT9OlSAKt0ykjyJPy8l9i4NJDe2/0XYaUjo8PWsxJ0vrutz27jzi2aZUy07ASmowQZEmnLHAw==}
    engines: {node: ^14.15.0 || >=16.0.0}
    dependencies:
      '@lerna/create-symlink': 5.6.2
      '@lerna/resolve-symlink': 5.6.2
      '@lerna/symlink-binary': 5.6.2
      fs-extra: 9.1.0
      p-map: 4.0.0
      p-map-series: 2.1.0
    dev: true

  /@lerna/temp-write/5.6.2:
    resolution: {integrity: sha512-S5ZNVTurSwWBmc9kh5alfSjmO3+BnRT6shYtOlmVIUYqWeYVYA5C1Htj322bbU4CSNCMFK6NQl4qGKL17HMuig==}
    dependencies:
      graceful-fs: 4.2.10
      is-stream: 2.0.1
      make-dir: 3.1.0
      temp-dir: 1.0.0
      uuid: 8.3.2
    dev: true

  /@lerna/timer/5.6.2:
    resolution: {integrity: sha512-AjMOiLc2B+5Nzdd9hNORetAdZ/WK8YNGX/+2ypzM68TMAPfIT5C40hMlSva9Yg4RsBz22REopXgM5s2zQd5ZQA==}
    engines: {node: ^14.15.0 || >=16.0.0}
    dev: true

  /@lerna/validation-error/5.6.2:
    resolution: {integrity: sha512-4WlDUHaa+RSJNyJRtX3gVIAPVzjZD2tle8AJ0ZYBfdZnZmG0VlB2pD1FIbOQPK8sY2h5m0cHLRvfLoLncqHvdQ==}
    engines: {node: ^14.15.0 || >=16.0.0}
    dependencies:
      npmlog: 6.0.2
    dev: true

  /@lerna/version/5.6.2_nx@15.0.0+typescript@4.8.4:
    resolution: {integrity: sha512-odNSR2rTbHW++xMZSQKu/F6Syrd/sUvwDLPaMKktoOSPKmycHt/eWcuQQyACdtc43Iqeu4uQd7PCLsniqOVFrw==}
    engines: {node: ^14.15.0 || >=16.0.0}
    dependencies:
      '@lerna/check-working-tree': 5.6.2
      '@lerna/child-process': 5.6.2
      '@lerna/collect-updates': 5.6.2
      '@lerna/command': 5.6.2
      '@lerna/conventional-commits': 5.6.2
      '@lerna/github-client': 5.6.2
      '@lerna/gitlab-client': 5.6.2
      '@lerna/output': 5.6.2
      '@lerna/prerelease-id-from-version': 5.6.2
      '@lerna/prompt': 5.6.2
      '@lerna/run-lifecycle': 5.6.2
      '@lerna/run-topologically': 5.6.2
      '@lerna/temp-write': 5.6.2
      '@lerna/validation-error': 5.6.2
      '@nrwl/devkit': 15.0.0_nx@15.0.0+typescript@4.8.4
      chalk: 4.1.2
      dedent: 0.7.0
      load-json-file: 6.2.0
      minimatch: 3.1.2
      npmlog: 6.0.2
      p-map: 4.0.0
      p-pipe: 3.1.0
      p-reduce: 2.1.0
      p-waterfall: 2.1.1
      semver: 7.3.8
      slash: 3.0.0
      write-json-file: 4.3.0
    transitivePeerDependencies:
      - bluebird
      - encoding
      - nx
      - supports-color
      - typescript
    dev: true

  /@lerna/write-log-file/5.6.2:
    resolution: {integrity: sha512-J09l18QnWQ3sXIRwuJkjXY3+KwPR2uO5NgbZGE3GXJK1V/LzOBRMvjGAIbuQHXw25uqe7vpLUpB8drtnFrubCQ==}
    engines: {node: ^14.15.0 || >=16.0.0}
    dependencies:
      npmlog: 6.0.2
      write-file-atomic: 4.0.2
    dev: true

  /@nodelib/fs.scandir/2.1.5:
    resolution: {integrity: sha512-vq24Bq3ym5HEQm2NKCr3yXDwjc7vTsEThRDnkp2DK9p1uqLR+DHurm/NOTo0KG7HYHU7eppKZj3MyqYuMBf62g==}
    engines: {node: '>= 8'}
    dependencies:
      '@nodelib/fs.stat': 2.0.5
      run-parallel: 1.2.0
    dev: true

  /@nodelib/fs.stat/2.0.5:
    resolution: {integrity: sha512-RkhPPp2zrqDAQA/2jNhnztcPAlv64XdhIp7a7454A5ovI7Bukxgt7MX7udwAu3zg1DcpPU0rz3VV1SeaqvY4+A==}
    engines: {node: '>= 8'}
    dev: true

  /@nodelib/fs.walk/1.2.8:
    resolution: {integrity: sha512-oGB+UxlgWcgQkgwo8GcEGwemoTFt3FIO9ababBmaGwXIoBKZ+GTy0pP185beGg7Llih/NSHSV2XAs1lnznocSg==}
    engines: {node: '>= 8'}
    dependencies:
      '@nodelib/fs.scandir': 2.1.5
      fastq: 1.13.0
    dev: true

  /@npmcli/arborist/5.3.0:
    resolution: {integrity: sha512-+rZ9zgL1lnbl8Xbb1NQdMjveOMwj4lIYfcDtyJHHi5x4X8jtR6m8SXooJMZy5vmFVZ8w7A2Bnd/oX9eTuU8w5A==}
    engines: {node: ^12.13.0 || ^14.15.0 || >=16.0.0}
    dependencies:
      '@isaacs/string-locale-compare': 1.1.0
      '@npmcli/installed-package-contents': 1.0.7
      '@npmcli/map-workspaces': 2.0.4
      '@npmcli/metavuln-calculator': 3.1.1
      '@npmcli/move-file': 2.0.1
      '@npmcli/name-from-folder': 1.0.1
      '@npmcli/node-gyp': 2.0.0
      '@npmcli/package-json': 2.0.0
      '@npmcli/run-script': 4.2.1
      bin-links: 3.0.3
      cacache: 16.1.3
      common-ancestor-path: 1.0.1
      json-parse-even-better-errors: 2.3.1
      json-stringify-nice: 1.1.4
      mkdirp: 1.0.4
      mkdirp-infer-owner: 2.0.0
      nopt: 5.0.0
      npm-install-checks: 5.0.0
      npm-package-arg: 9.1.2
      npm-pick-manifest: 7.0.2
      npm-registry-fetch: 13.3.1
      npmlog: 6.0.2
      pacote: 13.6.2
      parse-conflict-json: 2.0.2
      proc-log: 2.0.1
      promise-all-reject-late: 1.0.1
      promise-call-limit: 1.0.1
      read-package-json-fast: 2.0.3
      readdir-scoped-modules: 1.1.0
      rimraf: 3.0.2
      semver: 7.3.8
      ssri: 9.0.1
      treeverse: 2.0.0
      walk-up-path: 1.0.0
    transitivePeerDependencies:
      - bluebird
      - supports-color
    dev: true

  /@npmcli/fs/2.1.2:
    resolution: {integrity: sha512-yOJKRvohFOaLqipNtwYB9WugyZKhC/DZC4VYPmpaCzDBrA8YpK3qHZ8/HGscMnE4GqbkLNuVcCnxkeQEdGt6LQ==}
    engines: {node: ^12.13.0 || ^14.15.0 || >=16.0.0}
    dependencies:
      '@gar/promisify': 1.1.3
      semver: 7.3.8
    dev: true

  /@npmcli/git/3.0.2:
    resolution: {integrity: sha512-CAcd08y3DWBJqJDpfuVL0uijlq5oaXaOJEKHKc4wqrjd00gkvTZB+nFuLn+doOOKddaQS9JfqtNoFCO2LCvA3w==}
    engines: {node: ^12.13.0 || ^14.15.0 || >=16.0.0}
    dependencies:
      '@npmcli/promise-spawn': 3.0.0
      lru-cache: 7.14.0
      mkdirp: 1.0.4
      npm-pick-manifest: 7.0.2
      proc-log: 2.0.1
      promise-inflight: 1.0.1
      promise-retry: 2.0.1
      semver: 7.3.8
      which: 2.0.2
    transitivePeerDependencies:
      - bluebird
    dev: true

  /@npmcli/installed-package-contents/1.0.7:
    resolution: {integrity: sha512-9rufe0wnJusCQoLpV9ZPKIVP55itrM5BxOXs10DmdbRfgWtHy1LDyskbwRnBghuB0PrF7pNPOqREVtpz4HqzKw==}
    engines: {node: '>= 10'}
    dependencies:
      npm-bundled: 1.1.2
      npm-normalize-package-bin: 1.0.1
    dev: true

  /@npmcli/map-workspaces/2.0.4:
    resolution: {integrity: sha512-bMo0aAfwhVwqoVM5UzX1DJnlvVvzDCHae821jv48L1EsrYwfOZChlqWYXEtto/+BkBXetPbEWgau++/brh4oVg==}
    engines: {node: ^12.13.0 || ^14.15.0 || >=16.0.0}
    dependencies:
      '@npmcli/name-from-folder': 1.0.1
      glob: 8.0.3
      minimatch: 5.1.0
      read-package-json-fast: 2.0.3
    dev: true

  /@npmcli/metavuln-calculator/3.1.1:
    resolution: {integrity: sha512-n69ygIaqAedecLeVH3KnO39M6ZHiJ2dEv5A7DGvcqCB8q17BGUgW8QaanIkbWUo2aYGZqJaOORTLAlIvKjNDKA==}
    engines: {node: ^12.13.0 || ^14.15.0 || >=16.0.0}
    dependencies:
      cacache: 16.1.3
      json-parse-even-better-errors: 2.3.1
      pacote: 13.6.2
      semver: 7.3.8
    transitivePeerDependencies:
      - bluebird
      - supports-color
    dev: true

  /@npmcli/move-file/2.0.1:
    resolution: {integrity: sha512-mJd2Z5TjYWq/ttPLLGqArdtnC74J6bOzg4rMDnN+p1xTacZ2yPRCk2y0oSWQtygLR9YVQXgOcONrwtnk3JupxQ==}
    engines: {node: ^12.13.0 || ^14.15.0 || >=16.0.0}
    dependencies:
      mkdirp: 1.0.4
      rimraf: 3.0.2
    dev: true

  /@npmcli/name-from-folder/1.0.1:
    resolution: {integrity: sha512-qq3oEfcLFwNfEYOQ8HLimRGKlD8WSeGEdtUa7hmzpR8Sa7haL1KVQrvgO6wqMjhWFFVjgtrh1gIxDz+P8sjUaA==}
    dev: true

  /@npmcli/node-gyp/2.0.0:
    resolution: {integrity: sha512-doNI35wIe3bBaEgrlPfdJPaCpUR89pJWep4Hq3aRdh6gKazIVWfs0jHttvSSoq47ZXgC7h73kDsUl8AoIQUB+A==}
    engines: {node: ^12.13.0 || ^14.15.0 || >=16.0.0}
    dev: true

  /@npmcli/package-json/2.0.0:
    resolution: {integrity: sha512-42jnZ6yl16GzjWSH7vtrmWyJDGVa/LXPdpN2rcUWolFjc9ON2N3uz0qdBbQACfmhuJZ2lbKYtmK5qx68ZPLHMA==}
    engines: {node: ^12.13.0 || ^14.15.0 || >=16.0.0}
    dependencies:
      json-parse-even-better-errors: 2.3.1
    dev: true

  /@npmcli/promise-spawn/3.0.0:
    resolution: {integrity: sha512-s9SgS+p3a9Eohe68cSI3fi+hpcZUmXq5P7w0kMlAsWVtR7XbK3ptkZqKT2cK1zLDObJ3sR+8P59sJE0w/KTL1g==}
    engines: {node: ^12.13.0 || ^14.15.0 || >=16.0.0}
    dependencies:
      infer-owner: 1.0.4
    dev: true

  /@npmcli/run-script/4.2.1:
    resolution: {integrity: sha512-7dqywvVudPSrRCW5nTHpHgeWnbBtz8cFkOuKrecm6ih+oO9ciydhWt6OF7HlqupRRmB8Q/gECVdB9LMfToJbRg==}
    engines: {node: ^12.13.0 || ^14.15.0 || >=16.0.0}
    dependencies:
      '@npmcli/node-gyp': 2.0.0
      '@npmcli/promise-spawn': 3.0.0
      node-gyp: 9.3.0
      read-package-json-fast: 2.0.3
      which: 2.0.2
    transitivePeerDependencies:
      - bluebird
      - supports-color
    dev: true

  /@nrwl/cli/15.0.0:
    resolution: {integrity: sha512-D0zAhZ375bQnoUM2HLifMzAa75A3/lC9OkkewsiVVbqaznjEIry8ezHZepgfjFRVzLr3ue7FIpDEH3iJIYzvVw==}
    dependencies:
      nx: 15.0.0
    transitivePeerDependencies:
      - '@swc-node/register'
      - '@swc/core'
      - debug
    dev: true

  /@nrwl/devkit/15.0.0_nx@15.0.0+typescript@4.8.4:
    resolution: {integrity: sha512-ALtPfILlxLDg77rV/XNdDGbhUkh0gZPj/4Ehy3ScvVqPhTrDIZNLGX13dXgUUF9xhGb7SXPmvzZkduBpqmHnfQ==}
    peerDependencies:
      nx: '>= 14 <= 16'
    dependencies:
      '@phenomnomnominal/tsquery': 4.1.1_typescript@4.8.4
      ejs: 3.1.8
      ignore: 5.2.0
      nx: 15.0.0
      semver: 7.3.4
      tslib: 2.4.0
    transitivePeerDependencies:
      - typescript
    dev: true

  /@nrwl/tao/15.0.0:
    resolution: {integrity: sha512-qup1eSWYwp/KVrw/wxeWBvYttQ9dcbQnqpXb5NQMD31SpXEZSpJB1i3GV/o6CF5qQQSNLwICXZx25rNTTQAqpg==}
    dependencies:
      nx: 15.0.0
    transitivePeerDependencies:
      - '@swc-node/register'
      - '@swc/core'
      - debug
    dev: true

  /@octokit/auth-token/3.0.2:
    resolution: {integrity: sha512-pq7CwIMV1kmzkFTimdwjAINCXKTajZErLB4wMLYapR2nuB/Jpr66+05wOTZMSCBXP6n4DdDWT2W19Bm17vU69Q==}
    engines: {node: '>= 14'}
    dependencies:
      '@octokit/types': 8.0.0
    dev: true

  /@octokit/core/4.1.0:
    resolution: {integrity: sha512-Czz/59VefU+kKDy+ZfDwtOIYIkFjExOKf+HA92aiTZJ6EfWpFzYQWw0l54ji8bVmyhc+mGaLUbSUmXazG7z5OQ==}
    engines: {node: '>= 14'}
    dependencies:
      '@octokit/auth-token': 3.0.2
      '@octokit/graphql': 5.0.4
      '@octokit/request': 6.2.2
      '@octokit/request-error': 3.0.2
      '@octokit/types': 8.0.0
      before-after-hook: 2.2.3
      universal-user-agent: 6.0.0
    transitivePeerDependencies:
      - encoding
    dev: true

  /@octokit/endpoint/7.0.3:
    resolution: {integrity: sha512-57gRlb28bwTsdNXq+O3JTQ7ERmBTuik9+LelgcLIVfYwf235VHbN9QNo4kXExtp/h8T423cR5iJThKtFYxC7Lw==}
    engines: {node: '>= 14'}
    dependencies:
      '@octokit/types': 8.0.0
      is-plain-object: 5.0.0
      universal-user-agent: 6.0.0
    dev: true

  /@octokit/graphql/5.0.4:
    resolution: {integrity: sha512-amO1M5QUQgYQo09aStR/XO7KAl13xpigcy/kI8/N1PnZYSS69fgte+xA4+c2DISKqUZfsh0wwjc2FaCt99L41A==}
    engines: {node: '>= 14'}
    dependencies:
      '@octokit/request': 6.2.2
      '@octokit/types': 8.0.0
      universal-user-agent: 6.0.0
    transitivePeerDependencies:
      - encoding
    dev: true

  /@octokit/openapi-types/14.0.0:
    resolution: {integrity: sha512-HNWisMYlR8VCnNurDU6os2ikx0s0VyEjDYHNS/h4cgb8DeOxQ0n72HyinUtdDVxJhFy3FWLGl0DJhfEWk3P5Iw==}
    dev: true

  /@octokit/plugin-enterprise-rest/6.0.1:
    resolution: {integrity: sha512-93uGjlhUD+iNg1iWhUENAtJata6w5nE+V4urXOAlIXdco6xNZtUSfYY8dzp3Udy74aqO/B5UZL80x/YMa5PKRw==}
    dev: true

  /@octokit/plugin-paginate-rest/5.0.1_@octokit+core@4.1.0:
    resolution: {integrity: sha512-7A+rEkS70pH36Z6JivSlR7Zqepz3KVucEFVDnSrgHXzG7WLAzYwcHZbKdfTXHwuTHbkT1vKvz7dHl1+HNf6Qyw==}
    engines: {node: '>= 14'}
    peerDependencies:
      '@octokit/core': '>=4'
    dependencies:
      '@octokit/core': 4.1.0
      '@octokit/types': 8.0.0
    dev: true

  /@octokit/plugin-request-log/1.0.4_@octokit+core@4.1.0:
    resolution: {integrity: sha512-mLUsMkgP7K/cnFEw07kWqXGF5LKrOkD+lhCrKvPHXWDywAwuDUeDwWBpc69XK3pNX0uKiVt8g5z96PJ6z9xCFA==}
    peerDependencies:
      '@octokit/core': '>=3'
    dependencies:
      '@octokit/core': 4.1.0
    dev: true

  /@octokit/plugin-rest-endpoint-methods/6.7.0_@octokit+core@4.1.0:
    resolution: {integrity: sha512-orxQ0fAHA7IpYhG2flD2AygztPlGYNAdlzYz8yrD8NDgelPfOYoRPROfEyIe035PlxvbYrgkfUZIhSBKju/Cvw==}
    engines: {node: '>= 14'}
    peerDependencies:
      '@octokit/core': '>=3'
    dependencies:
      '@octokit/core': 4.1.0
      '@octokit/types': 8.0.0
      deprecation: 2.3.1
    dev: true

  /@octokit/request-error/3.0.2:
    resolution: {integrity: sha512-WMNOFYrSaX8zXWoJg9u/pKgWPo94JXilMLb2VManNOby9EZxrQaBe/QSC4a1TzpAlpxofg2X/jMnCyZgL6y7eg==}
    engines: {node: '>= 14'}
    dependencies:
      '@octokit/types': 8.0.0
      deprecation: 2.3.1
      once: 1.4.0
    dev: true

  /@octokit/request/6.2.2:
    resolution: {integrity: sha512-6VDqgj0HMc2FUX2awIs+sM6OwLgwHvAi4KCK3mT2H2IKRt6oH9d0fej5LluF5mck1lRR/rFWN0YIDSYXYSylbw==}
    engines: {node: '>= 14'}
    dependencies:
      '@octokit/endpoint': 7.0.3
      '@octokit/request-error': 3.0.2
      '@octokit/types': 8.0.0
      is-plain-object: 5.0.0
      node-fetch: 2.6.7
      universal-user-agent: 6.0.0
    transitivePeerDependencies:
      - encoding
    dev: true

  /@octokit/rest/19.0.5:
    resolution: {integrity: sha512-+4qdrUFq2lk7Va+Qff3ofREQWGBeoTKNqlJO+FGjFP35ZahP+nBenhZiGdu8USSgmq4Ky3IJ/i4u0xbLqHaeow==}
    engines: {node: '>= 14'}
    dependencies:
      '@octokit/core': 4.1.0
      '@octokit/plugin-paginate-rest': 5.0.1_@octokit+core@4.1.0
      '@octokit/plugin-request-log': 1.0.4_@octokit+core@4.1.0
      '@octokit/plugin-rest-endpoint-methods': 6.7.0_@octokit+core@4.1.0
    transitivePeerDependencies:
      - encoding
    dev: true

  /@octokit/types/8.0.0:
    resolution: {integrity: sha512-65/TPpOJP1i3K4lBJMnWqPUJ6zuOtzhtagDvydAWbEXpbFYA0oMKKyLb95NFZZP0lSh/4b6K+DQlzvYQJQQePg==}
    dependencies:
      '@octokit/openapi-types': 14.0.0
    dev: true

  /@parcel/watcher/2.0.4:
    resolution: {integrity: sha512-cTDi+FUDBIUOBKEtj+nhiJ71AZVlkAsQFuGQTun5tV9mwQBQgZvhCzG+URPQc8myeN32yRVZEfVAPCs1RW+Jvg==}
    engines: {node: '>= 10.0.0'}
    requiresBuild: true
    dependencies:
      node-addon-api: 3.2.1
      node-gyp-build: 4.5.0
    dev: true

  /@phenomnomnominal/tsquery/4.1.1_typescript@4.8.4:
    resolution: {integrity: sha512-jjMmK1tnZbm1Jq5a7fBliM4gQwjxMU7TFoRNwIyzwlO+eHPRCFv/Nv+H/Gi1jc3WR7QURG8D5d0Tn12YGrUqBQ==}
    peerDependencies:
      typescript: ^3 || ^4
    dependencies:
      esquery: 1.4.0
      typescript: 4.8.4
    dev: true

  /@sinclair/typebox/0.24.51:
    resolution: {integrity: sha512-1P1OROm/rdubP5aFDSZQILU0vrLCJ4fvHt6EoqHEM+2D/G5MK3bIaymUKLit8Js9gbns5UyJnkP/TZROLw4tUA==}
    dev: true

  /@sinonjs/commons/1.8.3:
    resolution: {integrity: sha512-xkNcLAn/wZaX14RPlwizcKicDk9G3F8m2nU3L7Ukm5zBgTwiT0wsoFAHx9Jq56fJA1z/7uKGtCRu16sOUCLIHQ==}
    dependencies:
      type-detect: 4.0.8
    dev: true

  /@sinonjs/fake-timers/9.1.2:
    resolution: {integrity: sha512-BPS4ynJW/o92PUR4wgriz2Ud5gpST5vz6GQfMixEDK0Z8ZCUv2M7SkBLykH56T++Xs+8ln9zTGbOvNGIe02/jw==}
    dependencies:
      '@sinonjs/commons': 1.8.3
    dev: true

  /@tootallnate/once/2.0.0:
    resolution: {integrity: sha512-XCuKFP5PS55gnMVu3dty8KPatLqUoy/ZYzDzAGCQ8JNFCkLXzmI7vNHCR+XpbZaMWQK/vQubr7PkYq8g470J/A==}
    engines: {node: '>= 10'}
    dev: true

  /@tsconfig/node10/1.0.9:
    resolution: {integrity: sha512-jNsYVVxU8v5g43Erja32laIDHXeoNvFEpX33OK4d6hljo3jDhCBDhx5dhCCTMWUojscpAagGiRkBKxpdl9fxqA==}
    dev: true

  /@tsconfig/node12/1.0.11:
    resolution: {integrity: sha512-cqefuRsh12pWyGsIoBKJA9luFu3mRxCA+ORZvA4ktLSzIuCUtWVxGIuXigEwO5/ywWFMZ2QEGKWvkZG1zDMTag==}
    dev: true

  /@tsconfig/node14/1.0.3:
    resolution: {integrity: sha512-ysT8mhdixWK6Hw3i1V2AeRqZ5WfXg1G43mqoYlM2nc6388Fq5jcXyr5mRsqViLx/GJYdoL0bfXD8nmF+Zn/Iow==}
    dev: true

  /@tsconfig/node16/1.0.3:
    resolution: {integrity: sha512-yOlFc+7UtL/89t2ZhjPvvB/DeAr3r+Dq58IgzsFkOAvVC6NMJXmCGjbptdXdR9qsX7pKcTL+s87FtYREi2dEEQ==}
    dev: true

  /@types/aws-lambda/8.10.108:
    resolution: {integrity: sha512-1yh1W1WoqK3lGHy+V/Fi55zobxrDHUUsluCWdMlOXkCvtsCmHPXOG+CQ2STIL4B1g6xi6I6XzxaF8V9+zeIFLA==}
    dev: true

  /@types/babel__core/7.1.19:
    resolution: {integrity: sha512-WEOTgRsbYkvA/KCsDwVEGkd7WAr1e3g31VHQ8zy5gul/V1qKullU/BU5I68X5v7V3GnB9eotmom4v5a5gjxorw==}
    dependencies:
      '@babel/parser': 7.19.6
      '@babel/types': 7.19.4
      '@types/babel__generator': 7.6.4
      '@types/babel__template': 7.4.1
      '@types/babel__traverse': 7.18.2
    dev: true

  /@types/babel__generator/7.6.4:
    resolution: {integrity: sha512-tFkciB9j2K755yrTALxD44McOrk+gfpIpvC3sxHjRawj6PfnQxrse4Clq5y/Rq+G3mrBurMax/lG8Qn2t9mSsg==}
    dependencies:
      '@babel/types': 7.19.4
    dev: true

  /@types/babel__template/7.4.1:
    resolution: {integrity: sha512-azBFKemX6kMg5Io+/rdGT0dkGreboUVR0Cdm3fz9QJWpaQGJRQXl7C+6hOTCZcMll7KFyEQpgbYI2lHdsS4U7g==}
    dependencies:
      '@babel/parser': 7.19.6
      '@babel/types': 7.19.4
    dev: true

  /@types/babel__traverse/7.18.2:
    resolution: {integrity: sha512-FcFaxOr2V5KZCviw1TnutEMVUVsGt4D2hP1TAfXZAMKuHYW3xQhe3jTxNPWutgCJ3/X1c5yX8ZoGVEItxKbwBg==}
    dependencies:
      '@babel/types': 7.19.4
    dev: true

  /@types/graceful-fs/4.1.5:
    resolution: {integrity: sha512-anKkLmZZ+xm4p8JWBf4hElkM4XR+EZeA2M9BAkkTldmcyDY4mbdIJnRghDJH3Ov5ooY7/UAoENtmdMSkaAd7Cw==}
    dependencies:
      '@types/node': 18.11.7
    dev: true

  /@types/istanbul-lib-coverage/2.0.4:
    resolution: {integrity: sha512-z/QT1XN4K4KYuslS23k62yDIDLwLFkzxOuMplDtObz0+y7VqJCaO2o+SPwHCvLFZh7xazvvoor2tA/hPz9ee7g==}
    dev: true

  /@types/istanbul-lib-report/3.0.0:
    resolution: {integrity: sha512-plGgXAPfVKFoYfa9NpYDAkseG+g6Jr294RqeqcqDixSbU34MZVJRi/P+7Y8GDpzkEwLaGZZOpKIEmeVZNtKsrg==}
    dependencies:
      '@types/istanbul-lib-coverage': 2.0.4
    dev: true

  /@types/istanbul-reports/3.0.1:
    resolution: {integrity: sha512-c3mAZEuK0lvBp8tmuL74XRKn1+y2dcwOUpH7x4WrF6gk1GIgiluDRgMYQtw2OFcBvAJWlt6ASU3tSqxp0Uu0Aw==}
    dependencies:
      '@types/istanbul-lib-report': 3.0.0
    dev: true

  /@types/jest/29.2.2:
    resolution: {integrity: sha512-og1wAmdxKoS71K2ZwSVqWPX6OVn3ihZ6ZT2qvZvZQm90lJVDyXIjYcu4Khx2CNIeaFv12rOU/YObOsI3VOkzog==}
    dependencies:
      expect: 29.2.1
      pretty-format: 29.2.1
    dev: true

  /@types/json5/0.0.29:
    resolution: {integrity: sha512-dRLjCWHYg4oaA77cxO64oO+7JwCwnIzkZPdrrC71jQmQtlhM556pwKo5bUzqvZndkVbeFLIIi+9TC40JNF5hNQ==}
    dev: true

  /@types/minimatch/3.0.5:
    resolution: {integrity: sha512-Klz949h02Gz2uZCMGwDUSDS1YBlTdDDgbWHi+81l29tQALUtvz4rAYi5uoVhE5Lagoq6DeqAUlbrHvW/mXDgdQ==}
    dev: true

  /@types/minimist/1.2.2:
    resolution: {integrity: sha512-jhuKLIRrhvCPLqwPcx6INqmKeiA5EWrsCOPhrlFSrbrmU4ZMPjj5Ul/oLCMDO98XRUIwVm78xICz4EPCektzeQ==}
    dev: true

  /@types/node/16.18.3:
    resolution: {integrity: sha512-jh6m0QUhIRcZpNv7Z/rpN+ZWXOicUUQbSoWks7Htkbb9IjFQj4kzcX/xFCkjstCj5flMsN8FiSvt+q+Tcs4Llg==}
    dev: true

  /@types/node/18.11.7:
    resolution: {integrity: sha512-LhFTglglr63mNXUSRYD8A+ZAIu5sFqNJ4Y2fPuY7UlrySJH87rRRlhtVmMHplmfk5WkoJGmDjE9oiTfyX94CpQ==}
    dev: true

  /@types/normalize-package-data/2.4.1:
    resolution: {integrity: sha512-Gj7cI7z+98M282Tqmp2K5EIsoouUEzbBJhQQzDE3jSIRk6r9gsz0oUokqIUR4u1R3dMHo0pDHM7sNOHyhulypw==}
    dev: true

  /@types/parse-json/4.0.0:
    resolution: {integrity: sha512-//oorEZjL6sbPcKUaCdIGlIUeH26mgzimjBB77G6XRgnDl/L5wOnpyBGRe/Mmf5CVW3PwEBE1NjiMZ/ssFh4wA==}
    dev: true

  /@types/prettier/2.7.1:
    resolution: {integrity: sha512-ri0UmynRRvZiiUJdiz38MmIblKK+oH30MztdBVR95dv/Ubw6neWSb8u1XpRb72L4qsZOhz+L+z9JD40SJmfWow==}
    dev: true

  /@types/stack-utils/2.0.1:
    resolution: {integrity: sha512-Hl219/BT5fLAaz6NDkSuhzasy49dwQS/DSdu4MdggFB8zcXv7vflBI3xp7FEmkmdDkBUI2bPUNeMttp2knYdxw==}
    dev: true

  /@types/yargs-parser/21.0.0:
    resolution: {integrity: sha512-iO9ZQHkZxHn4mSakYV0vFHAVDyEOIJQrV2uZ06HxEPcx+mt8swXoZHIbaaJ2crJYFfErySgktuTZ3BeLz+XmFA==}
    dev: true

  /@types/yargs/17.0.13:
    resolution: {integrity: sha512-9sWaruZk2JGxIQU+IhI1fhPYRcQ0UuTNuKuCW9bR5fp7qi2Llf7WDzNa17Cy7TKnh3cdxDOiyTu6gaLS0eDatg==}
    dependencies:
      '@types/yargs-parser': 21.0.0
    dev: true

  /@yarnpkg/lockfile/1.1.0:
    resolution: {integrity: sha512-GpSwvyXOcOOlV70vbnzjj4fW5xW/FdUF6nQEt1ENy7m4ZCczi1+/buVUPAqmGfqznsORNFzUMjctTIp8a9tuCQ==}
    dev: true

  /@yarnpkg/parsers/3.0.0-rc.26:
    resolution: {integrity: sha512-F52Zryoi6uSHi43A/htykDD7l1707TQjHeAHTKxNWJBTwvrEKWYvuu1w8bzSHpFVc06ig2KyrpHPfmeiuOip8Q==}
    engines: {node: '>=14.15.0'}
    dependencies:
      js-yaml: 3.14.1
      tslib: 2.4.0
    dev: true

  /@zkochan/js-yaml/0.0.6:
    resolution: {integrity: sha512-nzvgl3VfhcELQ8LyVrYOru+UtAy1nrygk2+AGbTm8a5YcO6o8lSjAT+pfg3vJWxIoZKOUhrK6UU7xW/+00kQrg==}
    dependencies:
      argparse: 2.0.1
    dev: true

  /JSONStream/1.3.5:
    resolution: {integrity: sha512-E+iruNOY8VV9s4JEbe1aNEm6MiszPRr/UfcHMz0TQh1BXSxHK+ASV1R6W4HpjBhSeS+54PIsAMCBmwD06LLsqQ==}
    dependencies:
      jsonparse: 1.3.1
      through: 2.3.8
    dev: true

  /abbrev/1.1.1:
    resolution: {integrity: sha512-nne9/IiQ/hzIhY6pdDnbBtz7DjPTKrY00P/zvPSm5pOFkl6xuGrGnXn/VtTNNfNtAfZ9/1RtehkszU9qcTii0Q==}
    dev: true

  /acorn-walk/8.2.0:
    resolution: {integrity: sha512-k+iyHEuPgSw6SbuDpGQM+06HQUa04DZ3o+F6CSzXMvvI5KMvnaEqXe+YVe555R9nn6GPt404fos4wcgpw12SDA==}
    engines: {node: '>=0.4.0'}
    dev: true

  /acorn/8.8.1:
    resolution: {integrity: sha512-7zFpHzhnqYKrkYdUjF1HI1bzd0VygEGX8lFk4k5zVMqHEoES+P+7TKI+EvLO9WVMJ8eekdO0aDEK044xTXwPPA==}
    engines: {node: '>=0.4.0'}
    hasBin: true
    dev: true

  /add-stream/1.0.0:
    resolution: {integrity: sha512-qQLMr+8o0WC4FZGQTcJiKBVC59JylcPSrTtk6usvmIDFUOCKegapy1VHQwRbFMOFyb/inzUVqHs+eMYKDM1YeQ==}
    dev: true

  /agent-base/6.0.2:
    resolution: {integrity: sha512-RZNwNclF7+MS/8bDg70amg32dyeZGZxiDuQmZxKLAlQjr3jGyLx+4Kkk58UO7D2QdgFIQCovuSuZESne6RG6XQ==}
    engines: {node: '>= 6.0.0'}
    dependencies:
      debug: 4.3.4
    transitivePeerDependencies:
      - supports-color
    dev: true

  /agentkeepalive/4.2.1:
    resolution: {integrity: sha512-Zn4cw2NEqd+9fiSVWMscnjyQ1a8Yfoc5oBajLeo5w+YBHgDUcEBY2hS4YpTz6iN5f/2zQiktcuM6tS8x1p9dpA==}
    engines: {node: '>= 8.0.0'}
    dependencies:
      debug: 4.3.4
      depd: 1.1.2
      humanize-ms: 1.2.1
    transitivePeerDependencies:
      - supports-color
    dev: true

  /aggregate-error/3.1.0:
    resolution: {integrity: sha512-4I7Td01quW/RpocfNayFdFVk1qSuoh0E7JrbRJ16nH01HhKFQ88INq9Sd+nd72zqRySlr9BmDA8xlEJ6vJMrYA==}
    engines: {node: '>=8'}
    dependencies:
      clean-stack: 2.2.0
      indent-string: 4.0.0
    dev: true

  /ansi-colors/4.1.3:
    resolution: {integrity: sha512-/6w/C21Pm1A7aZitlI5Ni/2J6FFQN8i1Cvz3kHABAAbw93v/NlvKdVOqz7CCWz/3iv/JplRSEEZ83XION15ovw==}
    engines: {node: '>=6'}
    dev: true

  /ansi-escapes/4.3.2:
    resolution: {integrity: sha512-gKXj5ALrKWQLsYG9jlTRmR/xKluxHV+Z9QEwNIgCfM1/uwPMCuzVVnh5mwTd+OuBZcwSIMbqssNWRm1lE51QaQ==}
    engines: {node: '>=8'}
    dependencies:
      type-fest: 0.21.3
    dev: true

  /ansi-regex/5.0.1:
    resolution: {integrity: sha512-quJQXlTSUGL2LH9SUXo8VwsY4soanhgo6LNSm84E1LBcE8s3O0wpdiRzyR9z/ZZJMlMWv37qOOb9pdJlMUEKFQ==}
    engines: {node: '>=8'}
    dev: true

  /ansi-regex/6.0.1:
    resolution: {integrity: sha512-n5M855fKb2SsfMIiFFoVrABHJC8QtHwVx+mHWP3QcEqBHYienj5dHSgjbxtC0WEZXYt4wcD6zrQElDPhFuZgfA==}
    engines: {node: '>=12'}
    dev: true

  /ansi-styles/3.2.1:
    resolution: {integrity: sha512-VT0ZI6kZRdTh8YyJw3SMbYm/u+NqfsAxEpWO0Pf9sq8/e94WxxOpPKx9FR1FlyCtOVDNOQ+8ntlqFxiRc+r5qA==}
    engines: {node: '>=4'}
    dependencies:
      color-convert: 1.9.3
    dev: true

  /ansi-styles/4.3.0:
    resolution: {integrity: sha512-zbB9rCJAT1rbjiVDb2hqKFHNYLxgtk8NURxZ3IZwD3F6NtxbXZQCnnSi1Lkx+IDohdPlFp222wVALIheZJQSEg==}
    engines: {node: '>=8'}
    dependencies:
      color-convert: 2.0.1
    dev: true

  /ansi-styles/5.2.0:
    resolution: {integrity: sha512-Cxwpt2SfTzTtXcfOlzGEee8O+c+MmUgGrNiBcXnuWxuFJHe6a5Hz7qwhwe5OgaSYI0IJvkLqWX1ASG+cJOkEiA==}
    engines: {node: '>=10'}
    dev: true

  /ansi-styles/6.2.1:
    resolution: {integrity: sha512-bN798gFfQX+viw3R7yrGWRqnrN2oRkEkUjjl4JNn4E8GxxbjtG3FbrEIIY3l8/hrwUwIeCZvi4QuOTP4MErVug==}
    engines: {node: '>=12'}
    dev: true

  /anymatch/3.1.2:
    resolution: {integrity: sha512-P43ePfOAIupkguHUycrc4qJ9kz8ZiuOUijaETwX7THt0Y/GNK7v0aa8rY816xWjZ7rJdA5XdMcpVFTKMq+RvWg==}
    engines: {node: '>= 8'}
    dependencies:
      normalize-path: 3.0.0
      picomatch: 2.3.1
    dev: true

  /aproba/2.0.0:
    resolution: {integrity: sha512-lYe4Gx7QT+MKGbDsA+Z+he/Wtef0BiwDOlK/XkBrdfsh9J/jPPXbX0tE9x9cl27Tmu5gg3QUbUrQYa/y+KOHPQ==}
    dev: true

  /are-we-there-yet/3.0.1:
    resolution: {integrity: sha512-QZW4EDmGwlYur0Yyf/b2uGucHQMa8aFUP7eu9ddR73vvhFyt4V0Vl3QHPcTNJ8l6qYOBdxgXdnBXQrHilfRQBg==}
    engines: {node: ^12.13.0 || ^14.15.0 || >=16.0.0}
    dependencies:
      delegates: 1.0.0
      readable-stream: 3.6.0
    dev: true

  /arg/4.1.3:
    resolution: {integrity: sha512-58S9QDqG0Xx27YwPSt9fJxivjYl432YCwfDMfZ+71RAqUrZef7LrKQZ3LHLOwCS4FLNBplP533Zx895SeOCHvA==}
    dev: true

  /argparse/1.0.10:
    resolution: {integrity: sha512-o5Roy6tNG4SL/FOkCAN6RzjiakZS25RLYFrcMttJqbdd8BWrnA+fGz57iN5Pb06pvBGvl5gQ0B48dJlslXvoTg==}
    dependencies:
      sprintf-js: 1.0.3
    dev: true

  /argparse/2.0.1:
    resolution: {integrity: sha512-8+9WqebbFzpX9OR+Wa6O29asIogeRMzcGtAINdpMHHyAg10f05aSFVBbcEqGf/PXw1EjAZ+q2/bEBg3DvurK3Q==}
    dev: true

  /array-differ/3.0.0:
    resolution: {integrity: sha512-THtfYS6KtME/yIAhKjZ2ul7XI96lQGHRputJQHO80LAWQnuGP4iCIN8vdMRboGbIEYBwU33q8Tch1os2+X0kMg==}
    engines: {node: '>=8'}
    dev: true

  /array-ify/1.0.0:
    resolution: {integrity: sha512-c5AMf34bKdvPhQ7tBGhqkgKNUzMr4WUs+WDtC2ZUGOUncbxKMTvqxYctiseW3+L4bA8ec+GcZ6/A/FW4m8ukng==}
    dev: true

  /array-union/2.1.0:
    resolution: {integrity: sha512-HGyxoOTYUyCM6stUe6EJgnd4EoewAI7zMdfqO+kGjnlZmBDz/cR5pf8r/cR4Wq60sL/p0IkcjUEEPwS3GFrIyw==}
    engines: {node: '>=8'}
    dev: true

  /arrify/1.0.1:
    resolution: {integrity: sha512-3CYzex9M9FGQjCGMGyi6/31c8GJbgb0qGyrx5HWxPd0aCwh4cB2YjMb2Xf9UuoogrMrlO9cTqnB5rI5GHZTcUA==}
    engines: {node: '>=0.10.0'}
    dev: true

  /arrify/2.0.1:
    resolution: {integrity: sha512-3duEwti880xqi4eAMN8AyR4a0ByT90zoYdLlevfrvU43vb0YZwZVfxOgxWrLXXXpyugL0hNZc9G6BiB5B3nUug==}
    engines: {node: '>=8'}
    dev: true

  /asap/2.0.6:
    resolution: {integrity: sha512-BSHWgDSAiKs50o2Re8ppvp3seVHXSRM44cdSsT9FfNEUUZLOGWVCsiWaRPWM1Znn+mqZ1OfVZ3z3DWEzSp7hRA==}
    dev: true

  /astral-regex/2.0.0:
    resolution: {integrity: sha512-Z7tMw1ytTXt5jqMcOP+OQteU1VuNK9Y02uuJtKQ1Sv69jXQKKg5cibLwGJow8yzZP+eAc18EmLGPal0bp36rvQ==}
    engines: {node: '>=8'}
    dev: true

  /async/3.2.4:
    resolution: {integrity: sha512-iAB+JbDEGXhyIUavoDl9WP/Jj106Kz9DEn1DPgYw5ruDn0e3Wgi3sKFm55sASdGBNOQB8F59d9qQ7deqrHA8wQ==}
    dev: true

  /asynckit/0.4.0:
    resolution: {integrity: sha512-Oei9OH4tRh0YqU3GxhX79dM/mwVgvbZJaSNaRk+bshkj0S5cfHcgYakreBjrHwatXKbz+IoIdYLxrKim2MjW0Q==}
    dev: true

  /at-least-node/1.0.0:
    resolution: {integrity: sha512-+q/t7Ekv1EDY2l6Gda6LLiX14rU9TV20Wa3ofeQmwPFZbOMo9DXrLbOjFaaclkXKWidIaopwAObQDqwWtGUjqg==}
    engines: {node: '>= 4.0.0'}

<<<<<<< HEAD
  /aws-cdk-lib/2.50.0_constructs@10.0.0:
    resolution: {integrity: sha512-deDbZTI7oyu3rqUyqjwhP6tnUO8MD70lE98yR65xiYty4yXBpsWKbeH3s1wNLpLAWS3hWJYyMtjZ4ZfC35NtVg==}
    engines: {node: '>= 14.15.0'}
    peerDependencies:
      constructs: ^10.0.0
    dependencies:
      '@balena/dockerignore': 1.0.2
      case: 1.6.3
      constructs: 10.0.0
      fs-extra: 9.1.0
      ignore: 5.2.0
      jsonschema: 1.4.1
      minimatch: 3.1.2
      punycode: 2.1.1
      semver: 7.3.8
      yaml: 1.10.2
    dev: true
    bundledDependencies:
      - '@balena/dockerignore'
      - case
      - fs-extra
      - ignore
      - jsonschema
      - minimatch
      - punycode
      - semver
      - yaml

  /aws-cdk-lib/2.50.0_constructs@10.1.153:
=======
  /aws-cdk-lib/2.50.0_constructs@10.1.154:
>>>>>>> 698befa1
    resolution: {integrity: sha512-deDbZTI7oyu3rqUyqjwhP6tnUO8MD70lE98yR65xiYty4yXBpsWKbeH3s1wNLpLAWS3hWJYyMtjZ4ZfC35NtVg==}
    engines: {node: '>= 14.15.0'}
    peerDependencies:
      constructs: ^10.0.0
    dependencies:
      '@balena/dockerignore': 1.0.2
      case: 1.6.3
      constructs: 10.1.154
      fs-extra: 9.1.0
      ignore: 5.2.0
      jsonschema: 1.4.1
      minimatch: 3.1.2
      punycode: 2.1.1
      semver: 7.3.8
      yaml: 1.10.2
    bundledDependencies:
      - '@balena/dockerignore'
      - case
      - fs-extra
      - ignore
      - jsonschema
      - minimatch
      - punycode
      - semver
      - yaml

  /aws-cdk/2.50.0:
    resolution: {integrity: sha512-55vmKTf2DZRqioumVfXn+S0H9oAbpRK3HFHY8EjZ5ykR5tq2+XiMWEZkYduX2HJhVAeHJJIS6h+Okk3smZjeqw==}
    engines: {node: '>= 14.15.0'}
    hasBin: true
    optionalDependencies:
      fsevents: 2.3.2
    dev: true

  /axios/1.1.3:
    resolution: {integrity: sha512-00tXVRwKx/FZr/IDVFt4C+f9FYairX517WoGCL6dpOntqLkZofjhu43F/Xl44UOpqa+9sLFDrG/XAnFsUYgkDA==}
    dependencies:
      follow-redirects: 1.15.2
      form-data: 4.0.0
      proxy-from-env: 1.1.0
    transitivePeerDependencies:
      - debug
    dev: true

  /babel-jest/29.2.1_@babel+core@7.19.3:
    resolution: {integrity: sha512-gQJwArok0mqoREiCYhXKWOgUhElJj9DpnssW6GL8dG7ARYqHEhrM9fmPHTjdqEGRVXZAd6+imo3/Vwa8TjLcsw==}
    engines: {node: ^14.15.0 || ^16.10.0 || >=18.0.0}
    peerDependencies:
      '@babel/core': ^7.8.0
    dependencies:
      '@babel/core': 7.19.3
      '@jest/transform': 29.2.1
      '@types/babel__core': 7.1.19
      babel-plugin-istanbul: 6.1.1
      babel-preset-jest: 29.2.0_@babel+core@7.19.3
      chalk: 4.1.2
      graceful-fs: 4.2.10
      slash: 3.0.0
    transitivePeerDependencies:
      - supports-color
    dev: true

  /babel-plugin-istanbul/6.1.1:
    resolution: {integrity: sha512-Y1IQok9821cC9onCx5otgFfRm7Lm+I+wwxOx738M/WLPZ9Q42m4IG5W0FNX8WLL2gYMZo3JkuXIH2DOpWM+qwA==}
    engines: {node: '>=8'}
    dependencies:
      '@babel/helper-plugin-utils': 7.19.0
      '@istanbuljs/load-nyc-config': 1.1.0
      '@istanbuljs/schema': 0.1.3
      istanbul-lib-instrument: 5.2.1
      test-exclude: 6.0.0
    transitivePeerDependencies:
      - supports-color
    dev: true

  /babel-plugin-jest-hoist/29.2.0:
    resolution: {integrity: sha512-TnspP2WNiR3GLfCsUNHqeXw0RoQ2f9U5hQ5L3XFpwuO8htQmSrhh8qsB6vi5Yi8+kuynN1yjDjQsPfkebmB6ZA==}
    engines: {node: ^14.15.0 || ^16.10.0 || >=18.0.0}
    dependencies:
      '@babel/template': 7.18.10
      '@babel/types': 7.19.4
      '@types/babel__core': 7.1.19
      '@types/babel__traverse': 7.18.2
    dev: true

  /babel-preset-current-node-syntax/1.0.1_@babel+core@7.19.3:
    resolution: {integrity: sha512-M7LQ0bxarkxQoN+vz5aJPsLBn77n8QgTFmo8WK0/44auK2xlCXrYcUxHFxgU7qW5Yzw/CjmLRK2uJzaCd7LvqQ==}
    peerDependencies:
      '@babel/core': ^7.0.0
    dependencies:
      '@babel/core': 7.19.3
      '@babel/plugin-syntax-async-generators': 7.8.4_@babel+core@7.19.3
      '@babel/plugin-syntax-bigint': 7.8.3_@babel+core@7.19.3
      '@babel/plugin-syntax-class-properties': 7.12.13_@babel+core@7.19.3
      '@babel/plugin-syntax-import-meta': 7.10.4_@babel+core@7.19.3
      '@babel/plugin-syntax-json-strings': 7.8.3_@babel+core@7.19.3
      '@babel/plugin-syntax-logical-assignment-operators': 7.10.4_@babel+core@7.19.3
      '@babel/plugin-syntax-nullish-coalescing-operator': 7.8.3_@babel+core@7.19.3
      '@babel/plugin-syntax-numeric-separator': 7.10.4_@babel+core@7.19.3
      '@babel/plugin-syntax-object-rest-spread': 7.8.3_@babel+core@7.19.3
      '@babel/plugin-syntax-optional-catch-binding': 7.8.3_@babel+core@7.19.3
      '@babel/plugin-syntax-optional-chaining': 7.8.3_@babel+core@7.19.3
      '@babel/plugin-syntax-top-level-await': 7.14.5_@babel+core@7.19.3
    dev: true

  /babel-preset-jest/29.2.0_@babel+core@7.19.3:
    resolution: {integrity: sha512-z9JmMJppMxNv8N7fNRHvhMg9cvIkMxQBXgFkane3yKVEvEOP+kB50lk8DFRvF9PGqbyXxlmebKWhuDORO8RgdA==}
    engines: {node: ^14.15.0 || ^16.10.0 || >=18.0.0}
    peerDependencies:
      '@babel/core': ^7.0.0
    dependencies:
      '@babel/core': 7.19.3
      babel-plugin-jest-hoist: 29.2.0
      babel-preset-current-node-syntax: 1.0.1_@babel+core@7.19.3
    dev: true

  /balanced-match/1.0.2:
    resolution: {integrity: sha512-3oSeUO0TMV67hN1AmbXsK4yaqU7tjiHlbxRDZOpH0KW9+CeX4bRAaX0Anxt0tx2MrpRpWwQaPwIlISEJhYU5Pw==}

  /base64-js/1.5.1:
    resolution: {integrity: sha512-AKpaYlHn8t4SVbOHCy+b5+KKgvR4vrsD8vbvrbiQJps7fKDTkjkDry6ji0rUJjC0kzbNePLwzxq8iypo41qeWA==}
    dev: true

  /before-after-hook/2.2.3:
    resolution: {integrity: sha512-NzUnlZexiaH/46WDhANlyR2bXRopNg4F/zuSA3OpZnllCUgRaOF2znDioDWrmbNVsuZk6l9pMquQB38cfBZwkQ==}
    dev: true

  /bin-links/3.0.3:
    resolution: {integrity: sha512-zKdnMPWEdh4F5INR07/eBrodC7QrF5JKvqskjz/ZZRXg5YSAZIbn8zGhbhUrElzHBZ2fvEQdOU59RHcTG3GiwA==}
    engines: {node: ^12.13.0 || ^14.15.0 || >=16.0.0}
    dependencies:
      cmd-shim: 5.0.0
      mkdirp-infer-owner: 2.0.0
      npm-normalize-package-bin: 2.0.0
      read-cmd-shim: 3.0.1
      rimraf: 3.0.2
      write-file-atomic: 4.0.2
    dev: true

  /binary-extensions/2.2.0:
    resolution: {integrity: sha512-jDctJ/IVQbZoJykoeHbhXpOlNBqGNcwXJKJog42E5HDPUwQTSdjCHdihjj0DlnheQ7blbT6dHOafNAiS8ooQKA==}
    engines: {node: '>=8'}
    dev: true

  /bl/4.1.0:
    resolution: {integrity: sha512-1W07cM9gS6DcLperZfFSj+bWLtaPGSOHWhPiGzXmvVJbRLdG82sH/Kn8EtW1VqWVA54AKf2h5k5BbnIbwF3h6w==}
    dependencies:
      buffer: 5.7.1
      inherits: 2.0.4
      readable-stream: 3.6.0
    dev: true

  /bowser/2.11.0:
    resolution: {integrity: sha512-AlcaJBi/pqqJBIQ8U9Mcpc9i8Aqxn88Skv5d+xBX006BY5u8N3mGLHa5Lgppa7L/HfwgwLgZ6NYs+Ag6uUmJRA==}
    dev: false

  /brace-expansion/1.1.11:
    resolution: {integrity: sha512-iCuPHDFgrHX7H2vEI/5xpz07zSHB00TpugqhmYtVmMO6518mCuRMoOYFldEBl0g187ufozdaHgWKcYFb61qGiA==}
    dependencies:
      balanced-match: 1.0.2
      concat-map: 0.0.1

  /brace-expansion/2.0.1:
    resolution: {integrity: sha512-XnAIvQ8eM+kC6aULx6wuQiwVsnzsi9d3WxzV3FpWTGA19F621kwdbsAcFKXgKUHZWsy+mY6iL1sHTxWEFCytDA==}
    dependencies:
      balanced-match: 1.0.2
    dev: true

  /braces/3.0.2:
    resolution: {integrity: sha512-b8um+L1RzM3WDSzvhm6gIz1yfTbBt6YTlcEKAvsmqCZZFw46z626lVj9j1yEPW33H5H+lBQpZMP1k8l+78Ha0A==}
    engines: {node: '>=8'}
    dependencies:
      fill-range: 7.0.1
    dev: true

  /browserslist/4.21.4:
    resolution: {integrity: sha512-CBHJJdDmgjl3daYjN5Cp5kbTf1mUhZoS+beLklHIvkOWscs83YAhLlF3Wsh/lciQYAcbBJgTOD44VtG31ZM4Hw==}
    engines: {node: ^6 || ^7 || ^8 || ^9 || ^10 || ^11 || ^12 || >=13.7}
    hasBin: true
    dependencies:
      caniuse-lite: 1.0.30001426
      electron-to-chromium: 1.4.284
      node-releases: 2.0.6
      update-browserslist-db: 1.0.10_browserslist@4.21.4
    dev: true

  /bs-logger/0.2.6:
    resolution: {integrity: sha512-pd8DCoxmbgc7hyPKOvxtqNcjYoOsABPQdcCUjGp3d42VR2CX1ORhk2A87oqqu5R1kk+76nsxZupkmyd+MVtCog==}
    engines: {node: '>= 6'}
    dependencies:
      fast-json-stable-stringify: 2.1.0
    dev: true

  /bser/2.1.1:
    resolution: {integrity: sha512-gQxTNE/GAfIIrmHLUE3oJyp5FO6HRBfhjnw4/wMmA63ZGDJnWBmgY/lyQBpnDUkGmAhbSe39tx2d/iTOAfglwQ==}
    dependencies:
      node-int64: 0.4.0
    dev: true

  /buffer-from/1.1.2:
    resolution: {integrity: sha512-E+XQCRwSbaaiChtv6k6Dwgc+bx+Bs6vuKJHHl5kox/BaKbhiXzqQOwK4cO22yElGp2OCmjwVhT3HmxgyPGnJfQ==}
    dev: true

  /buffer/5.7.1:
    resolution: {integrity: sha512-EHcyIPBQ4BSGlvjB16k5KgAJ27CIsHY/2JBmCRReo48y9rQ3MaUzWX3KVlBa4U7MyX02HdVj0K7C3WaB3ju7FQ==}
    dependencies:
      base64-js: 1.5.1
      ieee754: 1.2.1
    dev: true

  /builtins/1.0.3:
    resolution: {integrity: sha512-uYBjakWipfaO/bXI7E8rq6kpwHRZK5cNYrUv2OzZSI/FvmdMyXJ2tG9dKcjEC5YHmHpUAwsargWIZNWdxb/bnQ==}
    dev: true

  /builtins/5.0.1:
    resolution: {integrity: sha512-qwVpFEHNfhYJIzNRBvd2C1kyo6jz3ZSMPyyuR47OPdiKWlbYnZNyDWuyR175qDnAJLiCo5fBBqPb3RiXgWlkOQ==}
    dependencies:
      semver: 7.3.8
    dev: true

  /byte-size/7.0.1:
    resolution: {integrity: sha512-crQdqyCwhokxwV1UyDzLZanhkugAgft7vt0qbbdt60C6Zf3CAiGmtUCylbtYwrU6loOUw3euGrNtW1J651ot1A==}
    engines: {node: '>=10'}
    dev: true

  /cacache/16.1.3:
    resolution: {integrity: sha512-/+Emcj9DAXxX4cwlLmRI9c166RuL3w30zp4R7Joiv2cQTtTtA+jeuCAjH3ZlGnYS3tKENSrKhAzVVP9GVyzeYQ==}
    engines: {node: ^12.13.0 || ^14.15.0 || >=16.0.0}
    dependencies:
      '@npmcli/fs': 2.1.2
      '@npmcli/move-file': 2.0.1
      chownr: 2.0.0
      fs-minipass: 2.1.0
      glob: 8.0.3
      infer-owner: 1.0.4
      lru-cache: 7.14.0
      minipass: 3.3.4
      minipass-collect: 1.0.2
      minipass-flush: 1.0.5
      minipass-pipeline: 1.2.4
      mkdirp: 1.0.4
      p-map: 4.0.0
      promise-inflight: 1.0.1
      rimraf: 3.0.2
      ssri: 9.0.1
      tar: 6.1.11
      unique-filename: 2.0.1
    transitivePeerDependencies:
      - bluebird
    dev: true

  /callsites/3.1.0:
    resolution: {integrity: sha512-P8BjAsXvZS+VIDUI11hHCQEv74YT67YUi5JJFNWIqL235sBmjX4+qx9Muvls5ivyNENctx46xQLQ3aTuE7ssaQ==}
    engines: {node: '>=6'}
    dev: true

  /camelcase-keys/6.2.2:
    resolution: {integrity: sha512-YrwaA0vEKazPBkn0ipTiMpSajYDSe+KjQfrjhcBMxJt/znbvlHd8Pw/Vamaz5EB4Wfhs3SUR3Z9mwRu/P3s3Yg==}
    engines: {node: '>=8'}
    dependencies:
      camelcase: 5.3.1
      map-obj: 4.3.0
      quick-lru: 4.0.1
    dev: true

  /camelcase/5.3.1:
    resolution: {integrity: sha512-L28STB170nwWS63UjtlEOE3dldQApaJXZkOI1uMFfzf3rRuPegHaHesyee+YxQ+W6SvRDQV6UrdOdRiR153wJg==}
    engines: {node: '>=6'}
    dev: true

  /camelcase/6.3.0:
    resolution: {integrity: sha512-Gmy6FhYlCY7uOElZUSbxo2UCDH8owEk996gkbrpsgGtrJLM3J7jGxl9Ic7Qwwj4ivOE5AWZWRMecDdF7hqGjFA==}
    engines: {node: '>=10'}
    dev: true

  /caniuse-lite/1.0.30001426:
    resolution: {integrity: sha512-n7cosrHLl8AWt0wwZw/PJZgUg3lV0gk9LMI7ikGJwhyhgsd2Nb65vKvmSexCqq/J7rbH3mFG6yZZiPR5dLPW5A==}
    dev: true

  /case/1.6.3:
    resolution: {integrity: sha512-mzDSXIPaFwVDvZAHqZ9VlbyF4yyXRuX6IvB06WvPYkqJVO24kX1PPhv9bfpKNFZyxYFmmgo03HUiD8iklmJYRQ==}
    engines: {node: '>= 0.8.0'}

  /chalk/2.4.2:
    resolution: {integrity: sha512-Mti+f9lpJNcwF4tWV8/OrTTtF1gZi+f8FqlyAdouralcFWFQWF2+NgCHShjkCb+IFBLq9buZwE1xckQU4peSuQ==}
    engines: {node: '>=4'}
    dependencies:
      ansi-styles: 3.2.1
      escape-string-regexp: 1.0.5
      supports-color: 5.5.0
    dev: true

  /chalk/4.1.0:
    resolution: {integrity: sha512-qwx12AxXe2Q5xQ43Ac//I6v5aXTipYrSESdOgzrN+9XjgEpyjpKuvSGaN4qE93f7TQTlerQQ8S+EQ0EyDoVL1A==}
    engines: {node: '>=10'}
    dependencies:
      ansi-styles: 4.3.0
      supports-color: 7.2.0
    dev: true

  /chalk/4.1.2:
    resolution: {integrity: sha512-oKnbhFyRIXpUuez8iBMmyEa4nbj4IOQyuhc/wy9kY7/WVPcwIO9VA668Pu8RkO7+0G76SLROeyw9CpQ061i4mA==}
    engines: {node: '>=10'}
    dependencies:
      ansi-styles: 4.3.0
      supports-color: 7.2.0
    dev: true

  /char-regex/1.0.2:
    resolution: {integrity: sha512-kWWXztvZ5SBQV+eRgKFeh8q5sLuZY2+8WUIzlxWVTg+oGwY14qylx1KbKzHd8P6ZYkAg0xyIDU9JMHhyJMZ1jw==}
    engines: {node: '>=10'}
    dev: true

  /chardet/0.7.0:
    resolution: {integrity: sha512-mT8iDcrh03qDGRRmoA2hmBJnxpllMR+0/0qlzjqZES6NdiWDcZkCNAk4rPFZ9Q85r27unkiNNg8ZOiwZXBHwcA==}
    dev: true

  /chokidar/3.5.3:
    resolution: {integrity: sha512-Dr3sfKRP6oTcjf2JmUmFJfeVMvXBdegxB0iVQ5eb2V10uFJUCAS8OByZdVAyVb8xXNz3GjjTgj9kLWsZTqE6kw==}
    engines: {node: '>= 8.10.0'}
    dependencies:
      anymatch: 3.1.2
      braces: 3.0.2
      glob-parent: 5.1.2
      is-binary-path: 2.1.0
      is-glob: 4.0.3
      normalize-path: 3.0.0
      readdirp: 3.6.0
    optionalDependencies:
      fsevents: 2.3.2
    dev: true

  /chownr/2.0.0:
    resolution: {integrity: sha512-bIomtDF5KGpdogkLd9VspvFzk9KfpyyGlS8YFVZl7TGPBHL5snIOnxeshwVgPteQ9b4Eydl+pVbIyE1DcvCWgQ==}
    engines: {node: '>=10'}
    dev: true

  /ci-info/2.0.0:
    resolution: {integrity: sha512-5tK7EtrZ0N+OLFMthtqOj4fI2Jeb88C4CAZPu25LDVUgXJ0A3Js4PMGqrn0JU1W0Mh1/Z8wZzYPxqUrXeBboCQ==}
    dev: true

  /ci-info/3.5.0:
    resolution: {integrity: sha512-yH4RezKOGlOhxkmhbeNuC4eYZKAUsEaGtBuBzDDP1eFUKiccDWzBABxBfOx31IDwDIXMTxWuwAxUGModvkbuVw==}
    dev: true

  /cjs-module-lexer/1.2.2:
    resolution: {integrity: sha512-cOU9usZw8/dXIXKtwa8pM0OTJQuJkxMN6w30csNRUerHfeQ5R6U3kkU/FtJeIf3M202OHfY2U8ccInBG7/xogA==}
    dev: true

  /clean-stack/2.2.0:
    resolution: {integrity: sha512-4diC9HaTE+KRAMWhDhrGOECgWZxoevMc5TlkObMqNSsVU62PYzXZ/SMTjzyGAFF1YusgxGcSWTEXBhp0CPwQ1A==}
    engines: {node: '>=6'}
    dev: true

  /cli-cursor/3.1.0:
    resolution: {integrity: sha512-I/zHAwsKf9FqGoXM4WWRACob9+SNukZTd94DWF57E4toouRulbCxcUh6RKUEOQlYTHJnzkPMySvPNaaSLNfLZw==}
    engines: {node: '>=8'}
    dependencies:
      restore-cursor: 3.1.0
    dev: true

  /cli-spinners/2.6.1:
    resolution: {integrity: sha512-x/5fWmGMnbKQAaNwN+UZlV79qBLM9JFnJuJ03gIi5whrob0xV0ofNVHy9DhwGdsMJQc2OKv0oGmLzvaqvAVv+g==}
    engines: {node: '>=6'}
    dev: true

  /cli-spinners/2.7.0:
    resolution: {integrity: sha512-qu3pN8Y3qHNgE2AFweciB1IfMnmZ/fsNTEE+NOFjmGB2F/7rLhnhzppvpCnN4FovtP26k8lHyy9ptEbNwWFLzw==}
    engines: {node: '>=6'}
    dev: true

  /cli-truncate/2.1.0:
    resolution: {integrity: sha512-n8fOixwDD6b/ObinzTrp1ZKFzbgvKZvuz/TvejnLn1aQfC6r52XEx85FmuC+3HI+JM7coBRXUvNqEU2PHVrHpg==}
    engines: {node: '>=8'}
    dependencies:
      slice-ansi: 3.0.0
      string-width: 4.2.3
    dev: true

  /cli-truncate/3.1.0:
    resolution: {integrity: sha512-wfOBkjXteqSnI59oPcJkcPl/ZmwvMMOj340qUIY1SKZCv0B9Cf4D4fAucRkIKQmsIuYK3x1rrgU7MeGRruiuiA==}
    engines: {node: ^12.20.0 || ^14.13.1 || >=16.0.0}
    dependencies:
      slice-ansi: 5.0.0
      string-width: 5.1.2
    dev: true

  /cli-width/3.0.0:
    resolution: {integrity: sha512-FxqpkPPwu1HjuN93Omfm4h8uIanXofW0RxVEW3k5RKx+mJJYSthzNhp32Kzxxy3YAEZ/Dc/EWN1vZRY0+kOhbw==}
    engines: {node: '>= 10'}
    dev: true

  /cliui/7.0.4:
    resolution: {integrity: sha512-OcRE68cOsVMXp1Yvonl/fzkQOyjLSu/8bhPDfQt0e0/Eb283TKP20Fs2MqoPsr9SwA595rRCA+QMzYc9nBP+JQ==}
    dependencies:
      string-width: 4.2.3
      strip-ansi: 6.0.1
      wrap-ansi: 7.0.0
    dev: true

  /cliui/8.0.1:
    resolution: {integrity: sha512-BSeNnyus75C4//NQ9gQt1/csTXyo/8Sb+afLAkzAptFuMsod9HFokGNudZpi/oQV73hnVK+sR+5PVRMd+Dr7YQ==}
    engines: {node: '>=12'}
    dependencies:
      string-width: 4.2.3
      strip-ansi: 6.0.1
      wrap-ansi: 7.0.0
    dev: true

  /clone-deep/4.0.1:
    resolution: {integrity: sha512-neHB9xuzh/wk0dIHweyAXv2aPGZIVk3pLMe+/RNzINf17fe0OG96QroktYAUm7SM1PBnzTabaLboqqxDyMU+SQ==}
    engines: {node: '>=6'}
    dependencies:
      is-plain-object: 2.0.4
      kind-of: 6.0.3
      shallow-clone: 3.0.1
    dev: true

  /clone/1.0.4:
    resolution: {integrity: sha512-JQHZ2QMW6l3aH/j6xCqQThY/9OH4D/9ls34cgkUBiEeocRTU04tHfKPBsUK1PqZCUQM7GiA0IIXJSuXHI64Kbg==}
    engines: {node: '>=0.8'}
    dev: true

  /cmd-shim/5.0.0:
    resolution: {integrity: sha512-qkCtZ59BidfEwHltnJwkyVZn+XQojdAySM1D1gSeh11Z4pW1Kpolkyo53L5noc0nrxmIvyFwTmJRo4xs7FFLPw==}
    engines: {node: ^12.13.0 || ^14.15.0 || >=16.0.0}
    dependencies:
      mkdirp-infer-owner: 2.0.0
    dev: true

  /co/4.6.0:
    resolution: {integrity: sha512-QVb0dM5HvG+uaxitm8wONl7jltx8dqhfU33DcqtOZcLSVIKSDDLDi7+0LbAKiyI8hD9u42m2YxXSkMGWThaecQ==}
    engines: {iojs: '>= 1.0.0', node: '>= 0.12.0'}
    dev: true

  /collect-v8-coverage/1.0.1:
    resolution: {integrity: sha512-iBPtljfCNcTKNAto0KEtDfZ3qzjJvqE3aTGZsbhjSBlorqpXJlaWWtPO35D+ZImoC3KWejX64o+yPGxhWSTzfg==}
    dev: true

  /color-convert/1.9.3:
    resolution: {integrity: sha512-QfAUtd+vFdAtFQcC8CCyYt1fYWxSqAiK2cSD6zDB8N3cpsEBAvRxp9zOGg6G/SHHJYAT88/az/IuDGALsNVbGg==}
    dependencies:
      color-name: 1.1.3
    dev: true

  /color-convert/2.0.1:
    resolution: {integrity: sha512-RRECPsj7iu/xb5oKYcsFHSppFNnsj/52OVTRKb4zP5onXwVF3zVmmToNcOfGC+CRDpfK/U584fMg38ZHCaElKQ==}
    engines: {node: '>=7.0.0'}
    dependencies:
      color-name: 1.1.4
    dev: true

  /color-name/1.1.3:
    resolution: {integrity: sha512-72fSenhMw2HZMTVHeCA9KCmpEIbzWiQsjN+BHcBbS9vr1mtt+vJjPdksIBNUmKAW8TFUDPJK5SUU3QhE9NEXDw==}
    dev: true

  /color-name/1.1.4:
    resolution: {integrity: sha512-dOy+3AuW3a2wNbZHIuMZpTcgjGuLU/uBL/ubcZF9OXbDo8ff4O8yVp5Bf0efS8uEoYo5q4Fx7dY9OgQGXgAsQA==}
    dev: true

  /color-support/1.1.3:
    resolution: {integrity: sha512-qiBjkpbMLO/HL68y+lh4q0/O1MZFj2RX6X/KmMa3+gJD3z+WwI1ZzDHysvqHGS3mP6mznPckpXmw1nI9cJjyRg==}
    dev: true

  /colorette/2.0.19:
    resolution: {integrity: sha512-3tlv/dIP7FWvj3BsbHrGLJ6l/oKh1O3TcgBqMn+yyCagOxc23fyzDS6HypQbgxWbkpDnf52p1LuR4eWDQ/K9WQ==}
    dev: true

  /columnify/1.6.0:
    resolution: {integrity: sha512-lomjuFZKfM6MSAnV9aCZC9sc0qGbmZdfygNv+nCpqVkSKdCxCklLtd16O0EILGkImHw9ZpHkAnHaB+8Zxq5W6Q==}
    engines: {node: '>=8.0.0'}
    dependencies:
      strip-ansi: 6.0.1
      wcwidth: 1.0.1
    dev: true

  /combined-stream/1.0.8:
    resolution: {integrity: sha512-FQN4MRfuJeHf7cBbBMJFXhKSDq+2kAArBlmRBvcvFE5BB1HZKXtSFASDhdlz9zOYwxh8lDdnvmMOe/+5cdoEdg==}
    engines: {node: '>= 0.8'}
    dependencies:
      delayed-stream: 1.0.0
    dev: true

  /commander/9.4.1:
    resolution: {integrity: sha512-5EEkTNyHNGFPD2H+c/dXXfQZYa/scCKasxWcXJaWnNJ99pnQN9Vnmqow+p+PlFPE63Q6mThaZws1T+HxfpgtPw==}
    engines: {node: ^12.20.0 || >=14}
    dev: true

  /common-ancestor-path/1.0.1:
    resolution: {integrity: sha512-L3sHRo1pXXEqX8VU28kfgUY+YGsk09hPqZiZmLacNib6XNTCM8ubYeT7ryXQw8asB1sKgcU5lkB7ONug08aB8w==}
    dev: true

  /compare-func/2.0.0:
    resolution: {integrity: sha512-zHig5N+tPWARooBnb0Zx1MFcdfpyJrfTJ3Y5L+IFvUm8rM74hHz66z0gw0x4tijh5CorKkKUCnW82R2vmpeCRA==}
    dependencies:
      array-ify: 1.0.0
      dot-prop: 5.3.0
    dev: true

  /concat-map/0.0.1:
    resolution: {integrity: sha512-/Srv4dswyQNBfohGpz9o6Yb3Gz3SrUDqBH5rTuhGR7ahtlbYKnVxw2bCFMRljaA7EXHaXZ8wsHdodFvbkhKmqg==}

  /concat-stream/2.0.0:
    resolution: {integrity: sha512-MWufYdFw53ccGjCA+Ol7XJYpAlW6/prSMzuPOTRnJGcGzuhLn4Scrz7qf6o8bROZ514ltazcIFJZevcfbo0x7A==}
    engines: {'0': node >= 6.0}
    dependencies:
      buffer-from: 1.1.2
      inherits: 2.0.4
      readable-stream: 3.6.0
      typedarray: 0.0.6
    dev: true

  /config-chain/1.1.13:
    resolution: {integrity: sha512-qj+f8APARXHrM0hraqXYb2/bOVSV4PvJQlNZ/DVj0QrmNM2q2euizkeuVckQ57J+W0mRH6Hvi+k50M4Jul2VRQ==}
    dependencies:
      ini: 1.3.8
      proto-list: 1.2.4
    dev: true

  /console-control-strings/1.1.0:
    resolution: {integrity: sha512-ty/fTekppD2fIwRvnZAVdeOiGd1c7YXEixbgJTNzqcxJWKQnjJ/V1bNEEE6hygpM3WjwHFUVK6HTjWSzV4a8sQ==}
    dev: true

<<<<<<< HEAD
  /constructs/10.0.0:
    resolution: {integrity: sha512-MIwjmrXZpM9RtwyrSD4HotDIQl8HTdIefQhU+MU1asvtSyVN3kK8kjeUOWMFb+fdyT4RX3QvvcaaPBluLEX1SA==}
    engines: {node: '>= 10.17.0'}
    dev: true
    bundledDependencies: []

  /constructs/10.1.153:
    resolution: {integrity: sha512-FWgBuYWlBlzZWO3uXNBWrA9YuRzG7CkDWcte/BWAQ9zO1wFq71YfgfOYq3PV3J5WtbyJ6jkzRQa877/XXyq/fg==}
=======
  /constructs/10.1.154:
    resolution: {integrity: sha512-JStQT84+NhsfamESRExZoGzpq/f/gpq9xpzgtQNOzungs42Gy8kxjfU378MnVoRqwCHwk0vLN37HZjgH5tJo2A==}
>>>>>>> 698befa1
    engines: {node: '>= 14.17.0'}

  /conventional-changelog-angular/5.0.13:
    resolution: {integrity: sha512-i/gipMxs7s8L/QeuavPF2hLnJgH6pEZAttySB6aiQLWcX3puWDL3ACVmvBhJGxnAy52Qc15ua26BufY6KpmrVA==}
    engines: {node: '>=10'}
    dependencies:
      compare-func: 2.0.0
      q: 1.5.1
    dev: true

  /conventional-changelog-core/4.2.4:
    resolution: {integrity: sha512-gDVS+zVJHE2v4SLc6B0sLsPiloR0ygU7HaDW14aNJE1v4SlqJPILPl/aJC7YdtRE4CybBf8gDwObBvKha8Xlyg==}
    engines: {node: '>=10'}
    dependencies:
      add-stream: 1.0.0
      conventional-changelog-writer: 5.0.1
      conventional-commits-parser: 3.2.4
      dateformat: 3.0.3
      get-pkg-repo: 4.2.1
      git-raw-commits: 2.0.11
      git-remote-origin-url: 2.0.0
      git-semver-tags: 4.1.1
      lodash: 4.17.21
      normalize-package-data: 3.0.3
      q: 1.5.1
      read-pkg: 3.0.0
      read-pkg-up: 3.0.0
      through2: 4.0.2
    dev: true

  /conventional-changelog-preset-loader/2.3.4:
    resolution: {integrity: sha512-GEKRWkrSAZeTq5+YjUZOYxdHq+ci4dNwHvpaBC3+ENalzFWuCWa9EZXSuZBpkr72sMdKB+1fyDV4takK1Lf58g==}
    engines: {node: '>=10'}
    dev: true

  /conventional-changelog-writer/5.0.1:
    resolution: {integrity: sha512-5WsuKUfxW7suLblAbFnxAcrvf6r+0b7GvNaWUwUIk0bXMnENP/PEieGKVUQrjPqwPT4o3EPAASBXiY6iHooLOQ==}
    engines: {node: '>=10'}
    dependencies:
      conventional-commits-filter: 2.0.7
      dateformat: 3.0.3
      handlebars: 4.7.7
      json-stringify-safe: 5.0.1
      lodash: 4.17.21
      meow: 8.1.2
      semver: 6.3.0
      split: 1.0.1
      through2: 4.0.2
    dev: true

  /conventional-commits-filter/2.0.7:
    resolution: {integrity: sha512-ASS9SamOP4TbCClsRHxIHXRfcGCnIoQqkvAzCSbZzTFLfcTqJVugB0agRgsEELsqaeWgsXv513eS116wnlSSPA==}
    engines: {node: '>=10'}
    dependencies:
      lodash.ismatch: 4.4.0
      modify-values: 1.0.1
    dev: true

  /conventional-commits-parser/3.2.4:
    resolution: {integrity: sha512-nK7sAtfi+QXbxHCYfhpZsfRtaitZLIA6889kFIouLvz6repszQDgxBu7wf2WbU+Dco7sAnNCJYERCwt54WPC2Q==}
    engines: {node: '>=10'}
    dependencies:
      JSONStream: 1.3.5
      is-text-path: 1.0.1
      lodash: 4.17.21
      meow: 8.1.2
      split2: 3.2.2
      through2: 4.0.2
    dev: true

  /conventional-recommended-bump/6.1.0:
    resolution: {integrity: sha512-uiApbSiNGM/kkdL9GTOLAqC4hbptObFo4wW2QRyHsKciGAfQuLU1ShZ1BIVI/+K2BE/W1AWYQMCXAsv4dyKPaw==}
    engines: {node: '>=10'}
    dependencies:
      concat-stream: 2.0.0
      conventional-changelog-preset-loader: 2.3.4
      conventional-commits-filter: 2.0.7
      conventional-commits-parser: 3.2.4
      git-raw-commits: 2.0.11
      git-semver-tags: 4.1.1
      meow: 8.1.2
      q: 1.5.1
    dev: true

  /convert-source-map/1.9.0:
    resolution: {integrity: sha512-ASFBup0Mz1uyiIjANan1jzLQami9z1PoYSZCiiYW2FczPbenXc45FZdBZLzOT+r6+iciuEModtmCti+hjaAk0A==}
    dev: true

  /core-util-is/1.0.3:
    resolution: {integrity: sha512-ZQBvi1DcpJ4GDqanjucZ2Hj3wEO5pZDS89BWbkcrvdxksJorwUDDZamX9ldFkp9aw2lmBDLgkObEA4DWNJ9FYQ==}
    dev: true

  /cosmiconfig/7.0.1:
    resolution: {integrity: sha512-a1YWNUV2HwGimB7dU2s1wUMurNKjpx60HxBB6xUM8Re+2s1g1IIfJvFR0/iCF+XHdE0GMTKTuLR32UQff4TEyQ==}
    engines: {node: '>=10'}
    dependencies:
      '@types/parse-json': 4.0.0
      import-fresh: 3.3.0
      parse-json: 5.2.0
      path-type: 4.0.0
      yaml: 1.10.2
    dev: true

  /create-require/1.1.1:
    resolution: {integrity: sha512-dcKFX3jn0MpIaXjisoRvexIJVEKzaq7z2rZKxf+MSr9TkdmHmsU4m2lcLojrj/FHl8mk5VxMmYA+ftRkP/3oKQ==}
    dev: true

  /cross-spawn/7.0.3:
    resolution: {integrity: sha512-iRDPJKUPVEND7dHPO8rkbOnPpyDygcDFtWjpeWNCgy8WP2rXcxXL8TskReQl6OrB2G7+UJrags1q15Fudc7G6w==}
    engines: {node: '>= 8'}
    dependencies:
      path-key: 3.1.1
      shebang-command: 2.0.0
      which: 2.0.2
    dev: true

  /dargs/7.0.0:
    resolution: {integrity: sha512-2iy1EkLdlBzQGvbweYRFxmFath8+K7+AKB0TlhHWkNuH+TmovaMH/Wp7V7R4u7f4SnX3OgLsU9t1NI9ioDnUpg==}
    engines: {node: '>=8'}
    dev: true

  /dateformat/3.0.3:
    resolution: {integrity: sha512-jyCETtSl3VMZMWeRo7iY1FL19ges1t55hMo5yaam4Jrsm5EPL89UQkoQRyiI+Yf4k8r2ZpdngkV8hr1lIdjb3Q==}
    dev: true

  /debug/4.3.4:
    resolution: {integrity: sha512-PRWFHuSU3eDtQJPvnNY7Jcket1j0t5OuOsFzPPzsekD52Zl8qUfFIPEiswXqIvHWGVHOgX+7G/vCNNhehwxfkQ==}
    engines: {node: '>=6.0'}
    peerDependencies:
      supports-color: '*'
    peerDependenciesMeta:
      supports-color:
        optional: true
    dependencies:
      ms: 2.1.2
    dev: true

  /debuglog/1.0.1:
    resolution: {integrity: sha512-syBZ+rnAK3EgMsH2aYEOLUW7mZSY9Gb+0wUMCFsZvcmiz+HigA0LOcq/HoQqVuGG+EKykunc7QG2bzrponfaSw==}
    dev: true

  /decamelize-keys/1.1.0:
    resolution: {integrity: sha512-ocLWuYzRPoS9bfiSdDd3cxvrzovVMZnRDVEzAs+hWIVXGDbHxWMECij2OBuyB/An0FFW/nLuq6Kv1i/YC5Qfzg==}
    engines: {node: '>=0.10.0'}
    dependencies:
      decamelize: 1.2.0
      map-obj: 1.0.1
    dev: true

  /decamelize/1.2.0:
    resolution: {integrity: sha512-z2S+W9X73hAUUki+N+9Za2lBlun89zigOyGrsax+KUQ6wKW4ZoWpEYBkGhQjwAjjDCkWxhY0VKEhk8wzY7F5cA==}
    engines: {node: '>=0.10.0'}
    dev: true

  /dedent/0.7.0:
    resolution: {integrity: sha512-Q6fKUPqnAHAyhiUgFU7BUzLiv0kd8saH9al7tnu5Q/okj6dnupxyTgFIBjVzJATdfIAm9NAsvXNzjaKa+bxVyA==}
    dev: true

  /deepmerge/4.2.2:
    resolution: {integrity: sha512-FJ3UgI4gIl+PHZm53knsuSFpE+nESMr7M4v9QcgB7S63Kj/6WqMiFQJpBBYz1Pt+66bZpP3Q7Lye0Oo9MPKEdg==}
    engines: {node: '>=0.10.0'}
    dev: true

  /defaults/1.0.4:
    resolution: {integrity: sha512-eFuaLoy/Rxalv2kr+lqMlUnrDWV+3j4pljOIJgLIhI058IQfWJ7vXhyEIHu+HtC738klGALYxOKDO0bQP3tg8A==}
    dependencies:
      clone: 1.0.4
    dev: true

  /define-lazy-prop/2.0.0:
    resolution: {integrity: sha512-Ds09qNh8yw3khSjiJjiUInaGX9xlqZDY7JVryGxdxV7NPeuqQfplOpQ66yJFZut3jLa5zOwkXw1g9EI2uKh4Og==}
    engines: {node: '>=8'}
    dev: true

  /delayed-stream/1.0.0:
    resolution: {integrity: sha512-ZySD7Nf91aLB0RxL4KGrKHBXl7Eds1DAmEdcoVawXnLD7SDhpNgtuII2aAkg7a7QS41jxPSZ17p4VdGnMHk3MQ==}
    engines: {node: '>=0.4.0'}
    dev: true

  /delegates/1.0.0:
    resolution: {integrity: sha512-bd2L678uiWATM6m5Z1VzNCErI3jiGzt6HGY8OVICs40JQq/HALfbyNJmp0UDakEY4pMMaN0Ly5om/B1VI/+xfQ==}
    dev: true

  /depd/1.1.2:
    resolution: {integrity: sha512-7emPTl6Dpo6JRXOXjLRxck+FlLRX5847cLKEn00PLAgc3g2hTZZgr+e4c2v6QpSmLeFP3n5yUo7ft6avBK/5jQ==}
    engines: {node: '>= 0.6'}
    dev: true

  /deprecation/2.3.1:
    resolution: {integrity: sha512-xmHIy4F3scKVwMsQ4WnVaS8bHOx0DmVwRywosKhaILI0ywMDWPtBSku2HNxRvF7jtwDRsoEwYQSfbxj8b7RlJQ==}
    dev: true

  /detect-indent/5.0.0:
    resolution: {integrity: sha512-rlpvsxUtM0PQvy9iZe640/IWwWYyBsTApREbA1pHOpmOUIl9MkP/U4z7vTtg4Oaojvqhxt7sdufnT0EzGaR31g==}
    engines: {node: '>=4'}
    dev: true

  /detect-indent/6.1.0:
    resolution: {integrity: sha512-reYkTUJAZb9gUuZ2RvVCNhVHdg62RHnJ7WJl8ftMi4diZ6NWlciOzQN88pUhSELEwflJht4oQDv0F0BMlwaYtA==}
    engines: {node: '>=8'}
    dev: true

  /detect-newline/3.1.0:
    resolution: {integrity: sha512-TLz+x/vEXm/Y7P7wn1EJFNLxYpUD4TgMosxY6fAVJUnJMbupHBOncxyWUG9OpTaH9EBD7uFI5LfEgmMOc54DsA==}
    engines: {node: '>=8'}
    dev: true

  /dezalgo/1.0.4:
    resolution: {integrity: sha512-rXSP0bf+5n0Qonsb+SVVfNfIsimO4HEtmnIpPHY8Q1UCzKlQrDMfdobr8nJOOsRgWCyMRqeSBQzmWUMq7zvVig==}
    dependencies:
      asap: 2.0.6
      wrappy: 1.0.2
    dev: true

  /diff-sequences/29.2.0:
    resolution: {integrity: sha512-413SY5JpYeSBZxmenGEmCVQ8mCgtFJF0w9PROdaS6z987XC2Pd2GOKqOITLtMftmyFZqgtCOb/QA7/Z3ZXfzIw==}
    engines: {node: ^14.15.0 || ^16.10.0 || >=18.0.0}
    dev: true

  /diff/4.0.2:
    resolution: {integrity: sha512-58lmxKSA4BNyLz+HHMUzlOEpg09FV+ev6ZMe3vJihgdxzgcwZ8VoEEPmALCZG9LmqfVoNMMKpttIYTVG6uDY7A==}
    engines: {node: '>=0.3.1'}
    dev: true

  /dir-glob/3.0.1:
    resolution: {integrity: sha512-WkrWp9GR4KXfKGYzOLmTuGVi1UWFfws377n9cc55/tb6DuqyF6pcQ5AbiHEshaDpY9v6oaSr2XCDidGmMwdzIA==}
    engines: {node: '>=8'}
    dependencies:
      path-type: 4.0.0
    dev: true

  /dot-prop/5.3.0:
    resolution: {integrity: sha512-QM8q3zDe58hqUqjraQOmzZ1LIH9SWQJTlEKCH4kJ2oQvLZk7RbQXvtDM2XEq3fwkV9CCvvH4LA0AV+ogFsBM2Q==}
    engines: {node: '>=8'}
    dependencies:
      is-obj: 2.0.0
    dev: true

  /dot-prop/6.0.1:
    resolution: {integrity: sha512-tE7ztYzXHIeyvc7N+hR3oi7FIbf/NIjVP9hmAt3yMXzrQ072/fpjGLx2GxNxGxUl5V73MEqYzioOMoVhGMJ5cA==}
    engines: {node: '>=10'}
    dependencies:
      is-obj: 2.0.0
    dev: true

  /dotenv/10.0.0:
    resolution: {integrity: sha512-rlBi9d8jpv9Sf1klPjNfFAuWDjKLwTIJJ/VxtoTwIR6hnZxcEOQCZg2oIL3MWBYw5GpUDKOEnND7LXTbIpQ03Q==}
    engines: {node: '>=10'}
    dev: true

  /duplexer/0.1.2:
    resolution: {integrity: sha512-jtD6YG370ZCIi/9GTaJKQxWTZD045+4R4hTk/x1UyoqadyJ9x9CgSi1RlVDQF8U2sxLLSnFkCaMihqljHIWgMg==}
    dev: true

  /eastasianwidth/0.2.0:
    resolution: {integrity: sha512-I88TYZWc9XiYHRQ4/3c5rjjfgkjhLyW2luGIheGERbNQ6OY7yTybanSpDXZa8y7VUP9YmDcYa+eyq4ca7iLqWA==}
    dev: true

  /ejs/3.1.8:
    resolution: {integrity: sha512-/sXZeMlhS0ArkfX2Aw780gJzXSMPnKjtspYZv+f3NiKLlubezAHDU5+9xz6gd3/NhG3txQCo6xlglmTS+oTGEQ==}
    engines: {node: '>=0.10.0'}
    dependencies:
      jake: 10.8.5
    dev: true

  /electron-to-chromium/1.4.284:
    resolution: {integrity: sha512-M8WEXFuKXMYMVr45fo8mq0wUrrJHheiKZf6BArTKk9ZBYCKJEOU5H8cdWgDT+qCVZf7Na4lVUaZsA+h6uA9+PA==}
    dev: true

  /emittery/0.10.2:
    resolution: {integrity: sha512-aITqOwnLanpHLNXZJENbOgjUBeHocD+xsSJmNrjovKBW5HbSpW3d1pEls7GFQPUWXiwG9+0P4GtHfEqC/4M0Iw==}
    engines: {node: '>=12'}
    dev: true

  /emoji-regex/8.0.0:
    resolution: {integrity: sha512-MSjYzcWNOA0ewAHpz0MxpYFvwg6yjy1NG3xteoqz644VCo/RPgnr1/GGt+ic3iJTzQ8Eu3TdM14SawnVUmGE6A==}
    dev: true

  /emoji-regex/9.2.2:
    resolution: {integrity: sha512-L18DaJsXSUk2+42pv8mLs5jJT2hqFkFE4j21wOmgbUqsZ2hL72NsUU785g9RXgo3s0ZNgVl42TiHp3ZtOv/Vyg==}
    dev: true

  /encoding/0.1.13:
    resolution: {integrity: sha512-ETBauow1T35Y/WZMkio9jiM0Z5xjHHmJ4XmjZOq1l/dXz3lr2sRn87nJy20RupqSh1F2m3HHPSp8ShIPQJrJ3A==}
    requiresBuild: true
    dependencies:
      iconv-lite: 0.6.3
    dev: true
    optional: true

  /end-of-stream/1.4.4:
    resolution: {integrity: sha512-+uw1inIHVPQoaVuHzRyXd21icM+cnt4CzD5rW+NC1wjOUSTOs+Te7FOv7AhN7vS9x/oIyhLP5PR1H+phQAHu5Q==}
    dependencies:
      once: 1.4.0
    dev: true

  /enquirer/2.3.6:
    resolution: {integrity: sha512-yjNnPr315/FjS4zIsUxYguYUPP2e1NK4d7E7ZOLiyYCcbFBiTMyID+2wvm2w6+pZ/odMA7cRkjhsPbltwBOrLg==}
    engines: {node: '>=8.6'}
    dependencies:
      ansi-colors: 4.1.3
    dev: true

  /env-paths/2.2.1:
    resolution: {integrity: sha512-+h1lkLKhZMTYjog1VEpJNG7NZJWcuc2DDk/qsqSTRRCOXiLjeQ1d1/udrUGhqMxUgAlwKNZ0cf2uqan5GLuS2A==}
    engines: {node: '>=6'}
    dev: true

  /envinfo/7.8.1:
    resolution: {integrity: sha512-/o+BXHmB7ocbHEAs6F2EnG0ogybVVUdkRunTT2glZU9XAaGmhqskrvKwqXuDfNjEO0LZKWdejEEpnq8aM0tOaw==}
    engines: {node: '>=4'}
    hasBin: true
    dev: true

  /err-code/2.0.3:
    resolution: {integrity: sha512-2bmlRpNKBxT/CRmPOlyISQpNj+qSeYvcym/uT0Jx2bMOlKLtSy1ZmLuVxSEKKyor/N5yhvp/ZiG1oE3DEYMSFA==}
    dev: true

  /error-ex/1.3.2:
    resolution: {integrity: sha512-7dFHNmqeFSEt2ZBsCriorKnn3Z2pj+fd9kmI6QoWw4//DL+icEBfc0U7qJCisqrTsKTjw4fNFy2pW9OqStD84g==}
    dependencies:
      is-arrayish: 0.2.1
    dev: true

  /esbuild-android-64/0.15.13:
    resolution: {integrity: sha512-yRorukXBlokwTip+Sy4MYskLhJsO0Kn0/Fj43s1krVblfwP+hMD37a4Wmg139GEsMLl+vh8WXp2mq/cTA9J97g==}
    engines: {node: '>=12'}
    cpu: [x64]
    os: [android]
    requiresBuild: true
    optional: true

  /esbuild-android-arm64/0.15.13:
    resolution: {integrity: sha512-TKzyymLD6PiVeyYa4c5wdPw87BeAiTXNtK6amWUcXZxkV51gOk5u5qzmDaYSwiWeecSNHamFsaFjLoi32QR5/w==}
    engines: {node: '>=12'}
    cpu: [arm64]
    os: [android]
    requiresBuild: true
    optional: true

  /esbuild-darwin-64/0.15.13:
    resolution: {integrity: sha512-WAx7c2DaOS6CrRcoYCgXgkXDliLnFv3pQLV6GeW1YcGEZq2Gnl8s9Pg7ahValZkpOa0iE/ojRVQ87sbUhF1Cbg==}
    engines: {node: '>=12'}
    cpu: [x64]
    os: [darwin]
    requiresBuild: true
    optional: true

  /esbuild-darwin-arm64/0.15.13:
    resolution: {integrity: sha512-U6jFsPfSSxC3V1CLiQqwvDuj3GGrtQNB3P3nNC3+q99EKf94UGpsG9l4CQ83zBs1NHrk1rtCSYT0+KfK5LsD8A==}
    engines: {node: '>=12'}
    cpu: [arm64]
    os: [darwin]
    requiresBuild: true
    optional: true

  /esbuild-freebsd-64/0.15.13:
    resolution: {integrity: sha512-whItJgDiOXaDG/idy75qqevIpZjnReZkMGCgQaBWZuKHoElDJC1rh7MpoUgupMcdfOd+PgdEwNQW9DAE6i8wyA==}
    engines: {node: '>=12'}
    cpu: [x64]
    os: [freebsd]
    requiresBuild: true
    optional: true

  /esbuild-freebsd-arm64/0.15.13:
    resolution: {integrity: sha512-6pCSWt8mLUbPtygv7cufV0sZLeylaMwS5Fznj6Rsx9G2AJJsAjQ9ifA+0rQEIg7DwJmi9it+WjzNTEAzzdoM3Q==}
    engines: {node: '>=12'}
    cpu: [arm64]
    os: [freebsd]
    requiresBuild: true
    optional: true

  /esbuild-linux-32/0.15.13:
    resolution: {integrity: sha512-VbZdWOEdrJiYApm2kkxoTOgsoCO1krBZ3quHdYk3g3ivWaMwNIVPIfEE0f0XQQ0u5pJtBsnk2/7OPiCFIPOe/w==}
    engines: {node: '>=12'}
    cpu: [ia32]
    os: [linux]
    requiresBuild: true
    optional: true

  /esbuild-linux-64/0.15.13:
    resolution: {integrity: sha512-rXmnArVNio6yANSqDQlIO4WiP+Cv7+9EuAHNnag7rByAqFVuRusLbGi2697A5dFPNXoO//IiogVwi3AdcfPC6A==}
    engines: {node: '>=12'}
    cpu: [x64]
    os: [linux]
    requiresBuild: true
    optional: true

  /esbuild-linux-arm/0.15.13:
    resolution: {integrity: sha512-Ac6LpfmJO8WhCMQmO253xX2IU2B3wPDbl4IvR0hnqcPrdfCaUa2j/lLMGTjmQ4W5JsJIdHEdW12dG8lFS0MbxQ==}
    engines: {node: '>=12'}
    cpu: [arm]
    os: [linux]
    requiresBuild: true
    optional: true

  /esbuild-linux-arm64/0.15.13:
    resolution: {integrity: sha512-alEMGU4Z+d17U7KQQw2IV8tQycO6T+rOrgW8OS22Ua25x6kHxoG6Ngry6Aq6uranC+pNWNMB6aHFPh7aTQdORQ==}
    engines: {node: '>=12'}
    cpu: [arm64]
    os: [linux]
    requiresBuild: true
    optional: true

  /esbuild-linux-mips64le/0.15.13:
    resolution: {integrity: sha512-47PgmyYEu+yN5rD/MbwS6DxP2FSGPo4Uxg5LwIdxTiyGC2XKwHhHyW7YYEDlSuXLQXEdTO7mYe8zQ74czP7W8A==}
    engines: {node: '>=12'}
    cpu: [mips64el]
    os: [linux]
    requiresBuild: true
    optional: true

  /esbuild-linux-ppc64le/0.15.13:
    resolution: {integrity: sha512-z6n28h2+PC1Ayle9DjKoBRcx/4cxHoOa2e689e2aDJSaKug3jXcQw7mM+GLg+9ydYoNzj8QxNL8ihOv/OnezhA==}
    engines: {node: '>=12'}
    cpu: [ppc64]
    os: [linux]
    requiresBuild: true
    optional: true

  /esbuild-linux-riscv64/0.15.13:
    resolution: {integrity: sha512-+Lu4zuuXuQhgLUGyZloWCqTslcCAjMZH1k3Xc9MSEJEpEFdpsSU0sRDXAnk18FKOfEjhu4YMGaykx9xjtpA6ow==}
    engines: {node: '>=12'}
    cpu: [riscv64]
    os: [linux]
    requiresBuild: true
    optional: true

  /esbuild-linux-s390x/0.15.13:
    resolution: {integrity: sha512-BMeXRljruf7J0TMxD5CIXS65y7puiZkAh+s4XFV9qy16SxOuMhxhVIXYLnbdfLrsYGFzx7U9mcdpFWkkvy/Uag==}
    engines: {node: '>=12'}
    cpu: [s390x]
    os: [linux]
    requiresBuild: true
    optional: true

  /esbuild-netbsd-64/0.15.13:
    resolution: {integrity: sha512-EHj9QZOTel581JPj7UO3xYbltFTYnHy+SIqJVq6yd3KkCrsHRbapiPb0Lx3EOOtybBEE9EyqbmfW1NlSDsSzvQ==}
    engines: {node: '>=12'}
    cpu: [x64]
    os: [netbsd]
    requiresBuild: true
    optional: true

  /esbuild-openbsd-64/0.15.13:
    resolution: {integrity: sha512-nkuDlIjF/sfUhfx8SKq0+U+Fgx5K9JcPq1mUodnxI0x4kBdCv46rOGWbuJ6eof2n3wdoCLccOoJAbg9ba/bT2w==}
    engines: {node: '>=12'}
    cpu: [x64]
    os: [openbsd]
    requiresBuild: true
    optional: true

  /esbuild-sunos-64/0.15.13:
    resolution: {integrity: sha512-jVeu2GfxZQ++6lRdY43CS0Tm/r4WuQQ0Pdsrxbw+aOrHQPHV0+LNOLnvbN28M7BSUGnJnHkHm2HozGgNGyeIRw==}
    engines: {node: '>=12'}
    cpu: [x64]
    os: [sunos]
    requiresBuild: true
    optional: true

  /esbuild-windows-32/0.15.13:
    resolution: {integrity: sha512-XoF2iBf0wnqo16SDq+aDGi/+QbaLFpkiRarPVssMh9KYbFNCqPLlGAWwDvxEVz+ywX6Si37J2AKm+AXq1kC0JA==}
    engines: {node: '>=12'}
    cpu: [ia32]
    os: [win32]
    requiresBuild: true
    optional: true

  /esbuild-windows-64/0.15.13:
    resolution: {integrity: sha512-Et6htEfGycjDrtqb2ng6nT+baesZPYQIW+HUEHK4D1ncggNrDNk3yoboYQ5KtiVrw/JaDMNttz8rrPubV/fvPQ==}
    engines: {node: '>=12'}
    cpu: [x64]
    os: [win32]
    requiresBuild: true
    optional: true

  /esbuild-windows-arm64/0.15.13:
    resolution: {integrity: sha512-3bv7tqntThQC9SWLRouMDmZnlOukBhOCTlkzNqzGCmrkCJI7io5LLjwJBOVY6kOUlIvdxbooNZwjtBvj+7uuVg==}
    engines: {node: '>=12'}
    cpu: [arm64]
    os: [win32]
    requiresBuild: true
    optional: true

  /esbuild/0.15.13:
    resolution: {integrity: sha512-Cu3SC84oyzzhrK/YyN4iEVy2jZu5t2fz66HEOShHURcjSkOSAVL8C/gfUT+lDJxkVHpg8GZ10DD0rMHRPqMFaQ==}
    engines: {node: '>=12'}
    hasBin: true
    requiresBuild: true
    optionalDependencies:
      '@esbuild/android-arm': 0.15.13
      '@esbuild/linux-loong64': 0.15.13
      esbuild-android-64: 0.15.13
      esbuild-android-arm64: 0.15.13
      esbuild-darwin-64: 0.15.13
      esbuild-darwin-arm64: 0.15.13
      esbuild-freebsd-64: 0.15.13
      esbuild-freebsd-arm64: 0.15.13
      esbuild-linux-32: 0.15.13
      esbuild-linux-64: 0.15.13
      esbuild-linux-arm: 0.15.13
      esbuild-linux-arm64: 0.15.13
      esbuild-linux-mips64le: 0.15.13
      esbuild-linux-ppc64le: 0.15.13
      esbuild-linux-riscv64: 0.15.13
      esbuild-linux-s390x: 0.15.13
      esbuild-netbsd-64: 0.15.13
      esbuild-openbsd-64: 0.15.13
      esbuild-sunos-64: 0.15.13
      esbuild-windows-32: 0.15.13
      esbuild-windows-64: 0.15.13
      esbuild-windows-arm64: 0.15.13

  /escalade/3.1.1:
    resolution: {integrity: sha512-k0er2gUkLf8O0zKJiAhmkTnJlTvINGv7ygDNPbeIsX/TJjGJZHuh9B2UxbsaEkmlEo9MfhrSzmhIlhRlI2GXnw==}
    engines: {node: '>=6'}
    dev: true

  /escape-string-regexp/1.0.5:
    resolution: {integrity: sha512-vbRorB5FUQWvla16U8R/qgaFIya2qGzwDrNmCZuYKrbdSUMG6I1ZCGQRefkRVhuOkIGVne7BQ35DSfo1qvJqFg==}
    engines: {node: '>=0.8.0'}
    dev: true

  /escape-string-regexp/2.0.0:
    resolution: {integrity: sha512-UpzcLCXolUWcNu5HtVMHYdXJjArjsF9C0aNnquZYY4uW/Vu0miy5YoWvbV345HauVvcAUnpRuhMMcqTcGOY2+w==}
    engines: {node: '>=8'}
    dev: true

  /esprima/4.0.1:
    resolution: {integrity: sha512-eGuFFw7Upda+g4p+QHvnW0RyTX/SVeJBDM/gCtMARO0cLuT2HcEKnTPvhjV6aGeqrCB/sbNop0Kszm0jsaWU4A==}
    engines: {node: '>=4'}
    hasBin: true
    dev: true

  /esquery/1.4.0:
    resolution: {integrity: sha512-cCDispWt5vHHtwMY2YrAQ4ibFkAL8RbH5YGBnZBc90MolvvfkkQcJro/aZiAQUlQ3qgrYS6D6v8Gc5G5CQsc9w==}
    engines: {node: '>=0.10'}
    dependencies:
      estraverse: 5.3.0
    dev: true

  /estraverse/5.3.0:
    resolution: {integrity: sha512-MMdARuVEQziNTeJD8DgMqmhwR11BRQ/cBP+pLtYdSTnf3MIO8fFeiINEbX36ZdNlfU/7A9f3gUw49B3oQsvwBA==}
    engines: {node: '>=4.0'}
    dev: true

  /eventemitter3/4.0.7:
    resolution: {integrity: sha512-8guHBZCwKnFhYdHr2ysuRWErTwhoN2X8XELRlrRwpmfeY2jjuUN4taQMsULKUVo1K4DvZl+0pgfyoysHxvmvEw==}
    dev: true

  /execa/5.1.1:
    resolution: {integrity: sha512-8uSpZZocAZRBAPIEINJj3Lo9HyGitllczc27Eh5YYojjMFMn8yHMDMaUHE2Jqfq05D/wucwI4JGURyXt1vchyg==}
    engines: {node: '>=10'}
    dependencies:
      cross-spawn: 7.0.3
      get-stream: 6.0.1
      human-signals: 2.1.0
      is-stream: 2.0.1
      merge-stream: 2.0.0
      npm-run-path: 4.0.1
      onetime: 5.1.2
      signal-exit: 3.0.7
      strip-final-newline: 2.0.0
    dev: true

  /execa/6.1.0:
    resolution: {integrity: sha512-QVWlX2e50heYJcCPG0iWtf8r0xjEYfz/OYLGDYH+IyjWezzPNxz63qNFOu0l4YftGWuizFVZHHs8PrLU5p2IDA==}
    engines: {node: ^12.20.0 || ^14.13.1 || >=16.0.0}
    dependencies:
      cross-spawn: 7.0.3
      get-stream: 6.0.1
      human-signals: 3.0.1
      is-stream: 3.0.0
      merge-stream: 2.0.0
      npm-run-path: 5.1.0
      onetime: 6.0.0
      signal-exit: 3.0.7
      strip-final-newline: 3.0.0
    dev: true

  /exit/0.1.2:
    resolution: {integrity: sha512-Zk/eNKV2zbjpKzrsQ+n1G6poVbErQxJ0LBOJXaKZ1EViLzH+hrLu9cdXI4zw9dBQJslwBEpbQ2P1oS7nDxs6jQ==}
    engines: {node: '>= 0.8.0'}
    dev: true

  /expect/29.2.1:
    resolution: {integrity: sha512-BJtA754Fba0YWRWHgjKUMTA3ltWarKgITXHQnbZ2mTxTXC4yMQlR0FI7HkB3fJYkhWBf4qjNiqvg3LDtXCcVRQ==}
    engines: {node: ^14.15.0 || ^16.10.0 || >=18.0.0}
    dependencies:
      '@jest/expect-utils': 29.2.1
      jest-get-type: 29.2.0
      jest-matcher-utils: 29.2.1
      jest-message-util: 29.2.1
      jest-util: 29.2.1
    dev: true

  /external-editor/3.1.0:
    resolution: {integrity: sha512-hMQ4CX1p1izmuLYyZqLMO/qGNw10wSv9QDCPfzXfyFrOaCSSoRfqE1Kf1s5an66J5JZC62NewG+mK49jOCtQew==}
    engines: {node: '>=4'}
    dependencies:
      chardet: 0.7.0
      iconv-lite: 0.4.24
      tmp: 0.0.33
    dev: true

  /fast-glob/3.2.12:
    resolution: {integrity: sha512-DVj4CQIYYow0BlaelwK1pHl5n5cRSJfM60UA0zK891sVInoPri2Ekj7+e1CT3/3qxXenpI+nBBmQAcJPJgaj4w==}
    engines: {node: '>=8.6.0'}
    dependencies:
      '@nodelib/fs.stat': 2.0.5
      '@nodelib/fs.walk': 1.2.8
      glob-parent: 5.1.2
      merge2: 1.4.1
      micromatch: 4.0.5
    dev: true

  /fast-glob/3.2.7:
    resolution: {integrity: sha512-rYGMRwip6lUMvYD3BTScMwT1HtAs2d71SMv66Vrxs0IekGZEjhM0pcMfjQPnknBt2zeCwQMEupiN02ZP4DiT1Q==}
    engines: {node: '>=8'}
    dependencies:
      '@nodelib/fs.stat': 2.0.5
      '@nodelib/fs.walk': 1.2.8
      glob-parent: 5.1.2
      merge2: 1.4.1
      micromatch: 4.0.5
    dev: true

  /fast-json-stable-stringify/2.1.0:
    resolution: {integrity: sha512-lhd/wF+Lk98HZoTCtlVraHtfh5XYijIjalXck7saUtuanSDyLMxnHhSXEDJqHxD7msR8D0uCmqlkwjCV8xvwHw==}
    dev: true

  /fast-xml-parser/4.0.11:
    resolution: {integrity: sha512-4aUg3aNRR/WjQAcpceODG1C3x3lFANXRo8+1biqfieHmg9pyMt7qB4lQV/Ta6sJCTbA5vfD8fnA8S54JATiFUA==}
    hasBin: true
    dependencies:
      strnum: 1.0.5
    dev: false

  /fastq/1.13.0:
    resolution: {integrity: sha512-YpkpUnK8od0o1hmeSc7UUs/eB/vIPWJYjKck2QKIzAf71Vm1AAQ3EbuZB3g2JIy+pg+ERD0vqI79KyZiB2e2Nw==}
    dependencies:
      reusify: 1.0.4
    dev: true

  /fb-watchman/2.0.2:
    resolution: {integrity: sha512-p5161BqbuCaSnB8jIbzQHOlpgsPmK5rJVDfDKO91Axs5NC1uu3HRQm6wt9cd9/+GtQQIO53JdGXXoyDpTAsgYA==}
    dependencies:
      bser: 2.1.1
    dev: true

  /figures/3.2.0:
    resolution: {integrity: sha512-yaduQFRKLXYOGgEn6AZau90j3ggSOyiqXU0F9JZfeXYhNa+Jk4X+s45A2zg5jns87GAFa34BBm2kXw4XpNcbdg==}
    engines: {node: '>=8'}
    dependencies:
      escape-string-regexp: 1.0.5
    dev: true

  /filelist/1.0.4:
    resolution: {integrity: sha512-w1cEuf3S+DrLCQL7ET6kz+gmlJdbq9J7yXCSjK/OZCPA+qEN1WyF4ZAf0YYJa4/shHJra2t/d/r8SV4Ji+x+8Q==}
    dependencies:
      minimatch: 5.1.0
    dev: true

  /fill-range/7.0.1:
    resolution: {integrity: sha512-qOo9F+dMUmC2Lcb4BbVvnKJxTPjCm+RRpe4gDuGrzkL7mEVl/djYSu2OdQ2Pa302N4oqkSg9ir6jaLWJ2USVpQ==}
    engines: {node: '>=8'}
    dependencies:
      to-regex-range: 5.0.1
    dev: true

  /find-up/2.1.0:
    resolution: {integrity: sha512-NWzkk0jSJtTt08+FBFMvXoeZnOJD+jTtsRmBYbAIzJdX6l7dLgR7CTubCM5/eDdPUBvLCeVasP1brfVR/9/EZQ==}
    engines: {node: '>=4'}
    dependencies:
      locate-path: 2.0.0
    dev: true

  /find-up/4.1.0:
    resolution: {integrity: sha512-PpOwAdQ/YlXQ2vj8a3h8IipDuYRi3wceVQQGYWxNINccq40Anw7BlsEXCMbt1Zt+OLA6Fq9suIpIWD0OsnISlw==}
    engines: {node: '>=8'}
    dependencies:
      locate-path: 5.0.0
      path-exists: 4.0.0
    dev: true

  /flat/5.0.2:
    resolution: {integrity: sha512-b6suED+5/3rTpUBdG1gupIl8MPFCAMA0QXwmljLhvCUKcUvdE4gWky9zpuGCcXHOsz4J9wPGNWq6OKpmIzz3hQ==}
    dev: true

  /follow-redirects/1.15.2:
    resolution: {integrity: sha512-VQLG33o04KaQ8uYi2tVNbdrWp1QWxNNea+nmIB4EVM28v0hmP17z7aG1+wAkNzVq4KeXTq3221ye5qTJP91JwA==}
    engines: {node: '>=4.0'}
    peerDependencies:
      debug: '*'
    peerDependenciesMeta:
      debug:
        optional: true
    dev: true

  /form-data/4.0.0:
    resolution: {integrity: sha512-ETEklSGi5t0QMZuiXoA/Q6vcnxcLQP5vdugSpuAyi6SVGi2clPPp+xgEhuMaHC+zGgn31Kd235W35f7Hykkaww==}
    engines: {node: '>= 6'}
    dependencies:
      asynckit: 0.4.0
      combined-stream: 1.0.8
      mime-types: 2.1.35
    dev: true

  /fs-constants/1.0.0:
    resolution: {integrity: sha512-y6OAwoSIf7FyjMIv94u+b5rdheZEjzR63GTyZJm5qh4Bi+2YgwLCcI/fPFZkL5PSixOt6ZNKm+w+Hfp/Bciwow==}
    dev: true

  /fs-extra/10.1.0:
    resolution: {integrity: sha512-oRXApq54ETRj4eMiFzGnHWGy+zo5raudjuxN0b8H7s/RU2oW0Wvsx9O0ACRN/kRq9E8Vu/ReskGB5o3ji+FzHQ==}
    engines: {node: '>=12'}
    dependencies:
      graceful-fs: 4.2.10
      jsonfile: 6.1.0
      universalify: 2.0.0
    dev: true

  /fs-extra/9.1.0:
    resolution: {integrity: sha512-hcg3ZmepS30/7BSFqRvoo3DOMQu7IjqxO5nCDt+zM9XWjb33Wg7ziNT+Qvqbuc3+gWpzO02JubVyk2G4Zvo1OQ==}
    engines: {node: '>=10'}
    dependencies:
      at-least-node: 1.0.0
      graceful-fs: 4.2.10
      jsonfile: 6.1.0
      universalify: 2.0.0

  /fs-minipass/2.1.0:
    resolution: {integrity: sha512-V/JgOLFCS+R6Vcq0slCuaeWEdNC3ouDlJMNIsacH2VtALiu9mV4LPrHc5cDl8k5aw6J8jwgWWpiTo5RYhmIzvg==}
    engines: {node: '>= 8'}
    dependencies:
      minipass: 3.3.4
    dev: true

  /fs.realpath/1.0.0:
    resolution: {integrity: sha512-OO0pH2lK6a0hZnAdau5ItzHPI6pUlvI7jMVnxUQRtw4owF2wk8lOSabtGDCTP4Ggrg2MbGnWO9X8K1t4+fGMDw==}
    dev: true

  /fsevents/2.3.2:
    resolution: {integrity: sha512-xiqMQR4xAeHTuB9uWm+fFRcIOgKBMiOBP+eXiyT7jsgVCq1bkVygt00oASowB7EdtpOHaaPgKt812P9ab+DDKA==}
    engines: {node: ^8.16.0 || ^10.6.0 || >=11.0.0}
    os: [darwin]
    requiresBuild: true
    dev: true
    optional: true

  /function-bind/1.1.1:
    resolution: {integrity: sha512-yIovAzMX49sF8Yl58fSCWJ5svSLuaibPxXQJFLmBObTuCr0Mf1KiPopGM9NiFjiYBCbfaa2Fh6breQ6ANVTI0A==}
    dev: true

  /gauge/4.0.4:
    resolution: {integrity: sha512-f9m+BEN5jkg6a0fZjleidjN51VE1X+mPFQ2DJ0uv1V39oCLCbsGe6yjbBnp7eK7z/+GAon99a3nHuqbuuthyPg==}
    engines: {node: ^12.13.0 || ^14.15.0 || >=16.0.0}
    dependencies:
      aproba: 2.0.0
      color-support: 1.1.3
      console-control-strings: 1.1.0
      has-unicode: 2.0.1
      signal-exit: 3.0.7
      string-width: 4.2.3
      strip-ansi: 6.0.1
      wide-align: 1.1.5
    dev: true

  /gensync/1.0.0-beta.2:
    resolution: {integrity: sha512-3hN7NaskYvMDLQY55gnW3NQ+mesEAepTqlg+VEbj7zzqEMBVNhzcGYYeqFo/TlYz6eQiFcp1HcsCZO+nGgS8zg==}
    engines: {node: '>=6.9.0'}
    dev: true

  /get-caller-file/2.0.5:
    resolution: {integrity: sha512-DyFP3BM/3YHTQOCUL/w0OZHR0lpKeGrxotcHWcqNEdnltqFwXVfhEBQ94eIo34AfQpo0rGki4cyIiftY06h2Fg==}
    engines: {node: 6.* || 8.* || >= 10.*}
    dev: true

  /get-package-type/0.1.0:
    resolution: {integrity: sha512-pjzuKtY64GYfWizNAJ0fr9VqttZkNiK2iS430LtIHzjBEr6bX8Am2zm4sW4Ro5wjWW5cAlRL1qAMTcXbjNAO2Q==}
    engines: {node: '>=8.0.0'}
    dev: true

  /get-pkg-repo/4.2.1:
    resolution: {integrity: sha512-2+QbHjFRfGB74v/pYWjd5OhU3TDIC2Gv/YKUTk/tCvAz0pkn/Mz6P3uByuBimLOcPvN2jYdScl3xGFSrx0jEcA==}
    engines: {node: '>=6.9.0'}
    dependencies:
      '@hutson/parse-repository-url': 3.0.2
      hosted-git-info: 4.1.0
      through2: 2.0.5
      yargs: 16.2.0
    dev: true

  /get-port/5.1.1:
    resolution: {integrity: sha512-g/Q1aTSDOxFpchXC4i8ZWvxA1lnPqx/JHqcpIw0/LX9T8x/GBbi6YnlN5nhaKIFkT8oFsscUKgDJYxfwfS6QsQ==}
    engines: {node: '>=8'}
    dev: true

  /get-stream/6.0.1:
    resolution: {integrity: sha512-ts6Wi+2j3jQjqi70w5AlN8DFnkSwC+MqmxEzdEALB2qXZYV3X/b1CTfgPLGJNMeAWxdPfU8FO1ms3NUfaHCPYg==}
    engines: {node: '>=10'}
    dev: true

  /git-raw-commits/2.0.11:
    resolution: {integrity: sha512-VnctFhw+xfj8Va1xtfEqCUD2XDrbAPSJx+hSrE5K7fGdjZruW7XV+QOrN7LF/RJyvspRiD2I0asWsxFp0ya26A==}
    engines: {node: '>=10'}
    dependencies:
      dargs: 7.0.0
      lodash: 4.17.21
      meow: 8.1.2
      split2: 3.2.2
      through2: 4.0.2
    dev: true

  /git-remote-origin-url/2.0.0:
    resolution: {integrity: sha512-eU+GGrZgccNJcsDH5LkXR3PB9M958hxc7sbA8DFJjrv9j4L2P/eZfKhM+QD6wyzpiv+b1BpK0XrYCxkovtjSLw==}
    engines: {node: '>=4'}
    dependencies:
      gitconfiglocal: 1.0.0
      pify: 2.3.0
    dev: true

  /git-semver-tags/4.1.1:
    resolution: {integrity: sha512-OWyMt5zBe7xFs8vglMmhM9lRQzCWL3WjHtxNNfJTMngGym7pC1kh8sP6jevfydJ6LP3ZvGxfb6ABYgPUM0mtsA==}
    engines: {node: '>=10'}
    dependencies:
      meow: 8.1.2
      semver: 6.3.0
    dev: true

  /git-up/7.0.0:
    resolution: {integrity: sha512-ONdIrbBCFusq1Oy0sC71F5azx8bVkvtZtMJAsv+a6lz5YAmbNnLD6HAB4gptHZVLPR8S2/kVN6Gab7lryq5+lQ==}
    dependencies:
      is-ssh: 1.4.0
      parse-url: 8.1.0
    dev: true

  /git-url-parse/13.1.0:
    resolution: {integrity: sha512-5FvPJP/70WkIprlUZ33bm4UAaFdjcLkJLpWft1BeZKqwR0uhhNGoKwlUaPtVb4LxCSQ++erHapRak9kWGj+FCA==}
    dependencies:
      git-up: 7.0.0
    dev: true

  /gitconfiglocal/1.0.0:
    resolution: {integrity: sha512-spLUXeTAVHxDtKsJc8FkFVgFtMdEN9qPGpL23VfSHx4fP4+Ds097IXLvymbnDH8FnmxX5Nr9bPw3A+AQ6mWEaQ==}
    dependencies:
      ini: 1.3.8
    dev: true

  /glob-parent/5.1.2:
    resolution: {integrity: sha512-AOIgSQCepiJYwP3ARnGx+5VnTu2HBYdzbGP45eLw1vr3zB3vZLeyed1sC9hnbcOc9/SrMyM5RPQrkGz4aS9Zow==}
    engines: {node: '>= 6'}
    dependencies:
      is-glob: 4.0.3
    dev: true

  /glob/7.1.4:
    resolution: {integrity: sha512-hkLPepehmnKk41pUGm3sYxoFs/umurYfYJCerbXEyFIWcAzvpipAgVkBqqT9RBKMGjnq6kMuyYwha6csxbiM1A==}
    dependencies:
      fs.realpath: 1.0.0
      inflight: 1.0.6
      inherits: 2.0.4
      minimatch: 3.1.2
      once: 1.4.0
      path-is-absolute: 1.0.1
    dev: true

  /glob/7.2.3:
    resolution: {integrity: sha512-nFR0zLpU2YCaRxwoCJvL6UvCH2JFyFVIvwTLsIf21AuHlMskA1hhTdk+LlYJtOlYt9v6dvszD2BGRqBL+iQK9Q==}
    dependencies:
      fs.realpath: 1.0.0
      inflight: 1.0.6
      inherits: 2.0.4
      minimatch: 3.1.2
      once: 1.4.0
      path-is-absolute: 1.0.1
    dev: true

  /glob/8.0.3:
    resolution: {integrity: sha512-ull455NHSHI/Y1FqGaaYFaLGkNMMJbavMrEGFXG/PGrg6y7sutWHUHrz6gy6WEBH6akM1M414dWKCNs+IhKdiQ==}
    engines: {node: '>=12'}
    dependencies:
      fs.realpath: 1.0.0
      inflight: 1.0.6
      inherits: 2.0.4
      minimatch: 5.1.0
      once: 1.4.0
    dev: true

  /globals/11.12.0:
    resolution: {integrity: sha512-WOBp/EEGUiIsJSp7wcv/y6MO+lV9UoncWqxuFfm8eBwzWNgyfBd6Gz+IeKQ9jCmyhoH99g15M3T+QaVHFjizVA==}
    engines: {node: '>=4'}
    dev: true

  /globby/11.1.0:
    resolution: {integrity: sha512-jhIXaOzy1sb8IyocaruWSn1TjmnBVs8Ayhcy83rmxNJ8q2uWKCAj3CnJY+KpGSXCueAPc0i05kVvVKtP1t9S3g==}
    engines: {node: '>=10'}
    dependencies:
      array-union: 2.1.0
      dir-glob: 3.0.1
      fast-glob: 3.2.12
      ignore: 5.2.0
      merge2: 1.4.1
      slash: 3.0.0
    dev: true

  /graceful-fs/4.2.10:
    resolution: {integrity: sha512-9ByhssR2fPVsNZj478qUUbKfmL0+t5BDVyjShtyZZLiK7ZDAArFFfopyOTj0M05wE2tJPisA4iTnnXl2YoPvOA==}

  /handlebars/4.7.7:
    resolution: {integrity: sha512-aAcXm5OAfE/8IXkcZvCepKU3VzW1/39Fb5ZuqMtgI/hT8X2YgoMvBY5dLhq/cpOvw7Lk1nK/UF71aLG/ZnVYRA==}
    engines: {node: '>=0.4.7'}
    dependencies:
      minimist: 1.2.7
      neo-async: 2.6.2
      source-map: 0.6.1
      wordwrap: 1.0.0
    optionalDependencies:
      uglify-js: 3.17.3
    dev: true

  /hard-rejection/2.1.0:
    resolution: {integrity: sha512-VIZB+ibDhx7ObhAe7OVtoEbuP4h/MuOTHJ+J8h/eBXotJYl0fBgR72xDFCKgIh22OJZIOVNxBMWuhAr10r8HdA==}
    engines: {node: '>=6'}
    dev: true

  /has-flag/3.0.0:
    resolution: {integrity: sha512-sKJf1+ceQBr4SMkvQnBDNDtf4TXpVhVGateu0t918bl30FnbE2m4vNLX+VWe/dpjlb+HugGYzW7uQXH98HPEYw==}
    engines: {node: '>=4'}
    dev: true

  /has-flag/4.0.0:
    resolution: {integrity: sha512-EykJT/Q1KjTWctppgIAgfSO0tKVuZUjhgMr17kqTumMl6Afv3EISleU7qZUzoXDFTAHTDC4NOoG/ZxU3EvlMPQ==}
    engines: {node: '>=8'}
    dev: true

  /has-unicode/2.0.1:
    resolution: {integrity: sha512-8Rf9Y83NBReMnx0gFzA8JImQACstCYWUplepDa9xprwwtmgEZUF0h/i5xSA625zB/I37EtrswSST6OXxwaaIJQ==}
    dev: true

  /has/1.0.3:
    resolution: {integrity: sha512-f2dvO0VU6Oej7RkWJGrehjbzMAjFp5/VKPp5tTpWIV4JHHZK1/BxbFRtf/siA2SWTe09caDmVtYYzWEIbBS4zw==}
    engines: {node: '>= 0.4.0'}
    dependencies:
      function-bind: 1.1.1
    dev: true

  /hosted-git-info/2.8.9:
    resolution: {integrity: sha512-mxIDAb9Lsm6DoOJ7xH+5+X4y1LU/4Hi50L9C5sIswK3JzULS4bwk1FvjdBgvYR4bzT4tuUQiC15FE2f5HbLvYw==}
    dev: true

  /hosted-git-info/3.0.8:
    resolution: {integrity: sha512-aXpmwoOhRBrw6X3j0h5RloK4x1OzsxMPyxqIHyNfSe2pypkVTZFpEiRoSipPEPlMrh0HW/XsjkJ5WgnCirpNUw==}
    engines: {node: '>=10'}
    dependencies:
      lru-cache: 6.0.0
    dev: true

  /hosted-git-info/4.1.0:
    resolution: {integrity: sha512-kyCuEOWjJqZuDbRHzL8V93NzQhwIB71oFWSyzVo+KPZI+pnQPPxucdkrOZvkLRnrf5URsQM+IJ09Dw29cRALIA==}
    engines: {node: '>=10'}
    dependencies:
      lru-cache: 6.0.0
    dev: true

  /hosted-git-info/5.1.0:
    resolution: {integrity: sha512-Ek+QmMEqZF8XrbFdwoDjSbm7rT23pCgEMOJmz6GPk/s4yH//RQfNPArhIxbguNxROq/+5lNBwCDHMhA903Kx1Q==}
    engines: {node: ^12.13.0 || ^14.15.0 || >=16.0.0}
    dependencies:
      lru-cache: 7.14.0
    dev: true

  /html-escaper/2.0.2:
    resolution: {integrity: sha512-H2iMtd0I4Mt5eYiapRdIDjp+XzelXQ0tFE4JS7YFwFevXXMmOp9myNrUvCg0D6ws8iqkRPBfKHgbwig1SmlLfg==}
    dev: true

  /http-cache-semantics/4.1.0:
    resolution: {integrity: sha512-carPklcUh7ROWRK7Cv27RPtdhYhUsela/ue5/jKzjegVvXDqM2ILE9Q2BGn9JZJh1g87cp56su/FgQSzcWS8cQ==}
    dev: true

  /http-proxy-agent/5.0.0:
    resolution: {integrity: sha512-n2hY8YdoRE1i7r6M0w9DIw5GgZN0G25P8zLCRQ8rjXtTU3vsNFBI/vWK/UIeE6g5MUUz6avwAPXmL6Fy9D/90w==}
    engines: {node: '>= 6'}
    dependencies:
      '@tootallnate/once': 2.0.0
      agent-base: 6.0.2
      debug: 4.3.4
    transitivePeerDependencies:
      - supports-color
    dev: true

  /https-proxy-agent/5.0.1:
    resolution: {integrity: sha512-dFcAjpTQFgoLMzC2VwU+C/CbS7uRL0lWmxDITmqm7C+7F0Odmj6s9l6alZc6AELXhrnggM2CeWSXHGOdX2YtwA==}
    engines: {node: '>= 6'}
    dependencies:
      agent-base: 6.0.2
      debug: 4.3.4
    transitivePeerDependencies:
      - supports-color
    dev: true

  /human-signals/2.1.0:
    resolution: {integrity: sha512-B4FFZ6q/T2jhhksgkbEW3HBvWIfDW85snkQgawt07S7J5QXTk6BkNV+0yAeZrM5QpMAdYlocGoljn0sJ/WQkFw==}
    engines: {node: '>=10.17.0'}
    dev: true

  /human-signals/3.0.1:
    resolution: {integrity: sha512-rQLskxnM/5OCldHo+wNXbpVgDn5A17CUoKX+7Sokwaknlq7CdSnphy0W39GU8dw59XiCXmFXDg4fRuckQRKewQ==}
    engines: {node: '>=12.20.0'}
    dev: true

  /humanize-ms/1.2.1:
    resolution: {integrity: sha512-Fl70vYtsAFb/C06PTS9dZBo7ihau+Tu/DNCk/OyHhea07S+aeMWpFFkUaXRa8fI+ScZbEI8dfSxwY7gxZ9SAVQ==}
    dependencies:
      ms: 2.1.3
    dev: true

  /husky/8.0.1:
    resolution: {integrity: sha512-xs7/chUH/CKdOCs7Zy0Aev9e/dKOMZf3K1Az1nar3tzlv0jfqnYtu235bstsWTmXOR0EfINrPa97yy4Lz6RiKw==}
    engines: {node: '>=14'}
    dev: true

  /iconv-lite/0.4.24:
    resolution: {integrity: sha512-v3MXnZAcvnywkTUEZomIActle7RXXeedOR31wwl7VlyoXO4Qi9arvSenNQWne1TcRwhCL1HwLI21bEqdpj8/rA==}
    engines: {node: '>=0.10.0'}
    dependencies:
      safer-buffer: 2.1.2
    dev: true

  /iconv-lite/0.6.3:
    resolution: {integrity: sha512-4fCk79wshMdzMp2rH06qWrJE4iolqLhCUH+OiuIgU++RB0+94NlDL81atO7GX55uUKueo0txHNtvEyI6D7WdMw==}
    engines: {node: '>=0.10.0'}
    dependencies:
      safer-buffer: 2.1.2
    dev: true
    optional: true

  /ieee754/1.2.1:
    resolution: {integrity: sha512-dcyqhDvX1C46lXZcVqCpK+FtMRQVdIMN6/Df5js2zouUsqG7I6sFxitIC+7KYK29KdXOLHdu9zL4sFnoVQnqaA==}
    dev: true

  /ignore-walk/5.0.1:
    resolution: {integrity: sha512-yemi4pMf51WKT7khInJqAvsIGzoqYXblnsz0ql8tM+yi1EKYTY1evX4NAbJrLL/Aanr2HyZeluqU+Oi7MGHokw==}
    engines: {node: ^12.13.0 || ^14.15.0 || >=16.0.0}
    dependencies:
      minimatch: 5.1.0
    dev: true

  /ignore/5.2.0:
    resolution: {integrity: sha512-CmxgYGiEPCLhfLnpPp1MoRmifwEIOgjcHXxOBjv7mY96c+eWScsOP9c112ZyLdWHi0FxHjI+4uVhKYp/gcdRmQ==}
    engines: {node: '>= 4'}

  /import-fresh/3.3.0:
    resolution: {integrity: sha512-veYYhQa+D1QBKznvhUHxb8faxlrwUnxseDAbAp457E0wLNio2bOSKnjYDhMj+YiAq61xrMGhQk9iXVk5FzgQMw==}
    engines: {node: '>=6'}
    dependencies:
      parent-module: 1.0.1
      resolve-from: 4.0.0
    dev: true

  /import-local/3.1.0:
    resolution: {integrity: sha512-ASB07uLtnDs1o6EHjKpX34BKYDSqnFerfTOJL2HvMqF70LnxpjkzDB8J44oT9pu4AMPkQwf8jl6szgvNd2tRIg==}
    engines: {node: '>=8'}
    hasBin: true
    dependencies:
      pkg-dir: 4.2.0
      resolve-cwd: 3.0.0
    dev: true

  /imurmurhash/0.1.4:
    resolution: {integrity: sha512-JmXMZ6wuvDmLiHEml9ykzqO6lwFbof0GG4IkcGaENdCRDDmMVnny7s5HsIgHCbaq0w2MyPhDqkhTUgS2LU2PHA==}
    engines: {node: '>=0.8.19'}
    dev: true

  /indent-string/4.0.0:
    resolution: {integrity: sha512-EdDDZu4A2OyIK7Lr/2zG+w5jmbuk1DVBnEwREQvBzspBJkCEbRa8GxU1lghYcaGJCnRWibjDXlq779X1/y5xwg==}
    engines: {node: '>=8'}
    dev: true

  /infer-owner/1.0.4:
    resolution: {integrity: sha512-IClj+Xz94+d7irH5qRyfJonOdfTzuDaifE6ZPWfx0N0+/ATZCbuTPq2prFl526urkQd90WyUKIh1DfBQ2hMz9A==}
    dev: true

  /inflight/1.0.6:
    resolution: {integrity: sha512-k92I/b08q4wvFscXCLvqfsHCrjrF7yiXsQuIVvVE7N82W3+aqpzuUdBbfhWcy/FZR3/4IgflMgKLOsvPDrGCJA==}
    dependencies:
      once: 1.4.0
      wrappy: 1.0.2
    dev: true

  /inherits/2.0.4:
    resolution: {integrity: sha512-k/vGaX4/Yla3WzyMCvTQOXYeIHvqOKtnqBduzTHpzpQZzAskKMhZ2K+EnBiSM9zGSoIFeMpXKxa4dYeZIQqewQ==}
    dev: true

  /ini/1.3.8:
    resolution: {integrity: sha512-JV/yugV2uzW5iMRSiZAyDtQd+nxtUnjeLt0acNdw98kKLrvuRVyB80tsREOE7yvGVgalhZ6RNXCmEHkUKBKxew==}
    dev: true

  /init-package-json/3.0.2:
    resolution: {integrity: sha512-YhlQPEjNFqlGdzrBfDNRLhvoSgX7iQRgSxgsNknRQ9ITXFT7UMfVMWhBTOh2Y+25lRnGrv5Xz8yZwQ3ACR6T3A==}
    engines: {node: ^12.13.0 || ^14.15.0 || >=16.0.0}
    dependencies:
      npm-package-arg: 9.1.2
      promzard: 0.3.0
      read: 1.0.7
      read-package-json: 5.0.2
      semver: 7.3.8
      validate-npm-package-license: 3.0.4
      validate-npm-package-name: 4.0.0
    dev: true

  /inquirer/8.2.4:
    resolution: {integrity: sha512-nn4F01dxU8VeKfq192IjLsxu0/OmMZ4Lg3xKAns148rCaXP6ntAoEkVYZThWjwON8AlzdZZi6oqnhNbxUG9hVg==}
    engines: {node: '>=12.0.0'}
    dependencies:
      ansi-escapes: 4.3.2
      chalk: 4.1.2
      cli-cursor: 3.1.0
      cli-width: 3.0.0
      external-editor: 3.1.0
      figures: 3.2.0
      lodash: 4.17.21
      mute-stream: 0.0.8
      ora: 5.4.1
      run-async: 2.4.1
      rxjs: 7.5.7
      string-width: 4.2.3
      strip-ansi: 6.0.1
      through: 2.3.8
      wrap-ansi: 7.0.0
    dev: true

  /ip/2.0.0:
    resolution: {integrity: sha512-WKa+XuLG1A1R0UWhl2+1XQSi+fZWMsYKffMZTTYsiZaUD8k2yDAj5atimTUD2TZkyCkNEeYE5NhFZmupOGtjYQ==}
    dev: true

  /is-arrayish/0.2.1:
    resolution: {integrity: sha512-zz06S8t0ozoDXMG+ube26zeCTNXcKIPJZJi8hBrF4idCLms4CG9QtK7qBl1boi5ODzFpjswb5JPmHCbMpjaYzg==}
    dev: true

  /is-binary-path/2.1.0:
    resolution: {integrity: sha512-ZMERYes6pDydyuGidse7OsHxtbI7WVeUEozgR/g7rd0xUimYNlvZRE/K2MgZTjWy725IfelLeVcEM97mmtRGXw==}
    engines: {node: '>=8'}
    dependencies:
      binary-extensions: 2.2.0
    dev: true

  /is-ci/2.0.0:
    resolution: {integrity: sha512-YfJT7rkpQB0updsdHLGWrvhBJfcfzNNawYDNIyQXJz0IViGf75O8EBPKSdvw2rF+LGCsX4FZ8tcr3b19LcZq4w==}
    dependencies:
      ci-info: 2.0.0
    dev: true

  /is-core-module/2.11.0:
    resolution: {integrity: sha512-RRjxlvLDkD1YJwDbroBHMb+cukurkDWNyHx7D3oNB5x9rb5ogcksMC5wHCadcXoo67gVr/+3GFySh3134zi6rw==}
    dependencies:
      has: 1.0.3
    dev: true

  /is-docker/2.2.1:
    resolution: {integrity: sha512-F+i2BKsFrH66iaUFc0woD8sLy8getkwTwtOBjvs56Cx4CgJDeKQeqfz8wAYiSb8JOprWhHH5p77PbmYCvvUuXQ==}
    engines: {node: '>=8'}
    dev: true

  /is-extglob/2.1.1:
    resolution: {integrity: sha512-SbKbANkN603Vi4jEZv49LeVJMn4yGwsbzZworEoyEiutsN3nJYdbO36zfhGJ6QEDpOZIFkDtnq5JRxmvl3jsoQ==}
    engines: {node: '>=0.10.0'}
    dev: true

  /is-fullwidth-code-point/3.0.0:
    resolution: {integrity: sha512-zymm5+u+sCsSWyD9qNaejV3DFvhCKclKdizYaJUuHA83RLjb7nSuGnddCHGv0hk+KY7BMAlsWeK4Ueg6EV6XQg==}
    engines: {node: '>=8'}
    dev: true

  /is-fullwidth-code-point/4.0.0:
    resolution: {integrity: sha512-O4L094N2/dZ7xqVdrXhh9r1KODPJpFms8B5sGdJLPy664AgvXsreZUyCQQNItZRDlYug4xStLjNp/sz3HvBowQ==}
    engines: {node: '>=12'}
    dev: true

  /is-generator-fn/2.1.0:
    resolution: {integrity: sha512-cTIB4yPYL/Grw0EaSzASzg6bBy9gqCofvWN8okThAYIxKJZC+udlRAmGbM0XLeniEJSs8uEgHPGuHSe1XsOLSQ==}
    engines: {node: '>=6'}
    dev: true

  /is-glob/4.0.3:
    resolution: {integrity: sha512-xelSayHH36ZgE7ZWhli7pW34hNbNl8Ojv5KVmkJD4hBdD3th8Tfk9vYasLM+mXWOZhFkgZfxhLSnrwRr4elSSg==}
    engines: {node: '>=0.10.0'}
    dependencies:
      is-extglob: 2.1.1
    dev: true

  /is-interactive/1.0.0:
    resolution: {integrity: sha512-2HvIEKRoqS62guEC+qBjpvRubdX910WCMuJTZ+I9yvqKU2/12eSL549HMwtabb4oupdj2sMP50k+XJfB/8JE6w==}
    engines: {node: '>=8'}
    dev: true

  /is-lambda/1.0.1:
    resolution: {integrity: sha512-z7CMFGNrENq5iFB9Bqo64Xk6Y9sg+epq1myIcdHaGnbMTYOxvzsEtdYqQUylB7LxfkvgrrjP32T6Ywciio9UIQ==}
    dev: true

  /is-number/7.0.0:
    resolution: {integrity: sha512-41Cifkg6e8TylSpdtTpeLVMqvSBEVzTttHvERD741+pnZ8ANv0004MRL43QKPDlK9cGvNp6NZWZUBlbGXYxxng==}
    engines: {node: '>=0.12.0'}
    dev: true

  /is-obj/2.0.0:
    resolution: {integrity: sha512-drqDG3cbczxxEJRoOXcOjtdp1J/lyp1mNn0xaznRs8+muBhgQcrnbspox5X5fOw0HnMnbfDzvnEMEtqDEJEo8w==}
    engines: {node: '>=8'}
    dev: true

  /is-plain-obj/1.1.0:
    resolution: {integrity: sha512-yvkRyxmFKEOQ4pNXCmJG5AEQNlXJS5LaONXo5/cLdTZdWvsZ1ioJEonLGAosKlMWE8lwUy/bJzMjcw8az73+Fg==}
    engines: {node: '>=0.10.0'}
    dev: true

  /is-plain-obj/2.1.0:
    resolution: {integrity: sha512-YWnfyRwxL/+SsrWYfOpUtz5b3YD+nyfkHvjbcanzk8zgyO4ASD67uVMRt8k5bM4lLMDnXfriRhOpemw+NfT1eA==}
    engines: {node: '>=8'}
    dev: true

  /is-plain-object/2.0.4:
    resolution: {integrity: sha512-h5PpgXkWitc38BBMYawTYMWJHFZJVnBquFE57xFpjB8pJFiF6gZ+bU+WyI/yqXiFR5mdLsgYNaPe8uao6Uv9Og==}
    engines: {node: '>=0.10.0'}
    dependencies:
      isobject: 3.0.1
    dev: true

  /is-plain-object/5.0.0:
    resolution: {integrity: sha512-VRSzKkbMm5jMDoKLbltAkFQ5Qr7VDiTFGXxYFXXowVj387GeGNOCsOH6Msy00SGZ3Fp84b1Naa1psqgcCIEP5Q==}
    engines: {node: '>=0.10.0'}
    dev: true

  /is-ssh/1.4.0:
    resolution: {integrity: sha512-x7+VxdxOdlV3CYpjvRLBv5Lo9OJerlYanjwFrPR9fuGPjCiNiCzFgAWpiLAohSbsnH4ZAys3SBh+hq5rJosxUQ==}
    dependencies:
      protocols: 2.0.1
    dev: true

  /is-stream/2.0.1:
    resolution: {integrity: sha512-hFoiJiTl63nn+kstHGBtewWSKnQLpyb155KHheA1l39uvtO9nWIop1p3udqPcUd/xbF1VLMO4n7OI6p7RbngDg==}
    engines: {node: '>=8'}
    dev: true

  /is-stream/3.0.0:
    resolution: {integrity: sha512-LnQR4bZ9IADDRSkvpqMGvt/tEJWclzklNgSw48V5EAaAeDd6qGvN8ei6k5p0tvxSR171VmGyHuTiAOfxAbr8kA==}
    engines: {node: ^12.20.0 || ^14.13.1 || >=16.0.0}
    dev: true

  /is-text-path/1.0.1:
    resolution: {integrity: sha512-xFuJpne9oFz5qDaodwmmG08e3CawH/2ZV8Qqza1Ko7Sk8POWbkRdwIoAWVhqvq0XeUzANEhKo2n0IXUGBm7A/w==}
    engines: {node: '>=0.10.0'}
    dependencies:
      text-extensions: 1.9.0
    dev: true

  /is-typedarray/1.0.0:
    resolution: {integrity: sha512-cyA56iCMHAh5CdzjJIa4aohJyeO1YbwLi3Jc35MmRU6poroFjIGZzUzupGiRPOjgHg9TLu43xbpwXk523fMxKA==}
    dev: true

  /is-unicode-supported/0.1.0:
    resolution: {integrity: sha512-knxG2q4UC3u8stRGyAVJCOdxFmv5DZiRcdlIaAQXAbSfJya+OhopNotLQrstBhququ4ZpuKbDc/8S6mgXgPFPw==}
    engines: {node: '>=10'}
    dev: true

  /is-wsl/2.2.0:
    resolution: {integrity: sha512-fKzAra0rGJUUBwGBgNkHZuToZcn+TtXHpeCgmkMJMMYx1sQDYaCSyjJBSCa2nH1DGm7s3n1oBnohoVTBaN7Lww==}
    engines: {node: '>=8'}
    dependencies:
      is-docker: 2.2.1
    dev: true

  /isarray/1.0.0:
    resolution: {integrity: sha512-VLghIWNM6ELQzo7zwmcg0NmTVyWKYjvIeM83yjp0wRDTmUnrM678fQbcKBo6n2CJEF0szoG//ytg+TKla89ALQ==}
    dev: true

  /isexe/2.0.0:
    resolution: {integrity: sha512-RHxMLp9lnKHGHRng9QFhRCMbYAcVpn69smSGcq3f36xjgVVWThj4qqLbTLlq7Ssj8B+fIQ1EuCEGI2lKsyQeIw==}
    dev: true

  /isobject/3.0.1:
    resolution: {integrity: sha512-WhB9zCku7EGTj/HQQRz5aUQEUeoQZH2bWcltRErOpymJ4boYE6wL9Tbr23krRPSZ+C5zqNSrSw+Cc7sZZ4b7vg==}
    engines: {node: '>=0.10.0'}
    dev: true

  /istanbul-lib-coverage/3.2.0:
    resolution: {integrity: sha512-eOeJ5BHCmHYvQK7xt9GkdHuzuCGS1Y6g9Gvnx3Ym33fz/HpLRYxiS0wHNr+m/MBC8B647Xt608vCDEvhl9c6Mw==}
    engines: {node: '>=8'}
    dev: true

  /istanbul-lib-instrument/5.2.1:
    resolution: {integrity: sha512-pzqtp31nLv/XFOzXGuvhCb8qhjmTVo5vjVk19XE4CRlSWz0KoeJ3bw9XsA7nOp9YBf4qHjwBxkDzKcME/J29Yg==}
    engines: {node: '>=8'}
    dependencies:
      '@babel/core': 7.19.3
      '@babel/parser': 7.19.6
      '@istanbuljs/schema': 0.1.3
      istanbul-lib-coverage: 3.2.0
      semver: 6.3.0
    transitivePeerDependencies:
      - supports-color
    dev: true

  /istanbul-lib-report/3.0.0:
    resolution: {integrity: sha512-wcdi+uAKzfiGT2abPpKZ0hSU1rGQjUQnLvtY5MpQ7QCTahD3VODhcu4wcfY1YtkGaDD5yuydOLINXsfbus9ROw==}
    engines: {node: '>=8'}
    dependencies:
      istanbul-lib-coverage: 3.2.0
      make-dir: 3.1.0
      supports-color: 7.2.0
    dev: true

  /istanbul-lib-source-maps/4.0.1:
    resolution: {integrity: sha512-n3s8EwkdFIJCG3BPKBYvskgXGoy88ARzvegkitk60NxRdwltLOTaH7CUiMRXvwYorl0Q712iEjcWB+fK/MrWVw==}
    engines: {node: '>=10'}
    dependencies:
      debug: 4.3.4
      istanbul-lib-coverage: 3.2.0
      source-map: 0.6.1
    transitivePeerDependencies:
      - supports-color
    dev: true

  /istanbul-reports/3.1.5:
    resolution: {integrity: sha512-nUsEMa9pBt/NOHqbcbeJEgqIlY/K7rVWUX6Lql2orY5e9roQOthbR3vtY4zzf2orPELg80fnxxk9zUyPlgwD1w==}
    engines: {node: '>=8'}
    dependencies:
      html-escaper: 2.0.2
      istanbul-lib-report: 3.0.0
    dev: true

  /jake/10.8.5:
    resolution: {integrity: sha512-sVpxYeuAhWt0OTWITwT98oyV0GsXyMlXCF+3L1SuafBVUIr/uILGRB+NqwkzhgXKvoJpDIpQvqkUALgdmQsQxw==}
    engines: {node: '>=10'}
    dependencies:
      async: 3.2.4
      chalk: 4.1.2
      filelist: 1.0.4
      minimatch: 3.1.2
    dev: true

  /jest-changed-files/29.2.0:
    resolution: {integrity: sha512-qPVmLLyBmvF5HJrY7krDisx6Voi8DmlV3GZYX0aFNbaQsZeoz1hfxcCMbqDGuQCxU1dJy9eYc2xscE8QrCCYaA==}
    engines: {node: ^14.15.0 || ^16.10.0 || >=18.0.0}
    dependencies:
      execa: 5.1.1
      p-limit: 3.1.0
    dev: true

  /jest-circus/29.2.1:
    resolution: {integrity: sha512-W+ZQQ5ln4Db2UZNM4NJIeasnhCdDhSuYW4eLgNAUi0XiSSpF634Kc5wiPvGiHvTgXMFVn1ZgWIijqhi9+kLNLg==}
    engines: {node: ^14.15.0 || ^16.10.0 || >=18.0.0}
    dependencies:
      '@jest/environment': 29.2.1
      '@jest/expect': 29.2.1
      '@jest/test-result': 29.2.1
      '@jest/types': 29.2.1
      '@types/node': 18.11.7
      chalk: 4.1.2
      co: 4.6.0
      dedent: 0.7.0
      is-generator-fn: 2.1.0
      jest-each: 29.2.1
      jest-matcher-utils: 29.2.1
      jest-message-util: 29.2.1
      jest-runtime: 29.2.1
      jest-snapshot: 29.2.1
      jest-util: 29.2.1
      p-limit: 3.1.0
      pretty-format: 29.2.1
      slash: 3.0.0
      stack-utils: 2.0.5
    transitivePeerDependencies:
      - supports-color
    dev: true

  /jest-cli/29.2.1:
    resolution: {integrity: sha512-UIMD5aNqvPKpdlJSaeUAoLfxsh9TZvOkaMETx5qXnkboc317bcbb0eLHbIj8sFBHdcJAIAM+IRKnIU7Wi61MBw==}
    engines: {node: ^14.15.0 || ^16.10.0 || >=18.0.0}
    hasBin: true
    peerDependencies:
      node-notifier: ^8.0.1 || ^9.0.0 || ^10.0.0
    peerDependenciesMeta:
      node-notifier:
        optional: true
    dependencies:
      '@jest/core': 29.2.1
      '@jest/test-result': 29.2.1
      '@jest/types': 29.2.1
      chalk: 4.1.2
      exit: 0.1.2
      graceful-fs: 4.2.10
      import-local: 3.1.0
      jest-config: 29.2.1
      jest-util: 29.2.1
      jest-validate: 29.2.1
      prompts: 2.4.2
      yargs: 17.6.0
    transitivePeerDependencies:
      - '@types/node'
      - supports-color
      - ts-node
    dev: true

  /jest-cli/29.2.1_dnlfjp7n5lpfgnj4digwzn5fhe:
    resolution: {integrity: sha512-UIMD5aNqvPKpdlJSaeUAoLfxsh9TZvOkaMETx5qXnkboc317bcbb0eLHbIj8sFBHdcJAIAM+IRKnIU7Wi61MBw==}
    engines: {node: ^14.15.0 || ^16.10.0 || >=18.0.0}
    hasBin: true
    peerDependencies:
      node-notifier: ^8.0.1 || ^9.0.0 || ^10.0.0
    peerDependenciesMeta:
      node-notifier:
        optional: true
    dependencies:
      '@jest/core': 29.2.1_ts-node@10.9.1
      '@jest/test-result': 29.2.1
      '@jest/types': 29.2.1
      chalk: 4.1.2
      exit: 0.1.2
      graceful-fs: 4.2.10
      import-local: 3.1.0
      jest-config: 29.2.1_dnlfjp7n5lpfgnj4digwzn5fhe
      jest-util: 29.2.1
      jest-validate: 29.2.1
      prompts: 2.4.2
      yargs: 17.6.0
    transitivePeerDependencies:
      - '@types/node'
      - supports-color
      - ts-node
    dev: true

  /jest-config/29.2.1:
    resolution: {integrity: sha512-EV5F1tQYW/quZV2br2o88hnYEeRzG53Dfi6rSG3TZBuzGQ6luhQBux/RLlU5QrJjCdq3LXxRRM8F1LP6DN1ycA==}
    engines: {node: ^14.15.0 || ^16.10.0 || >=18.0.0}
    peerDependencies:
      '@types/node': '*'
      ts-node: '>=9.0.0'
    peerDependenciesMeta:
      '@types/node':
        optional: true
      ts-node:
        optional: true
    dependencies:
      '@babel/core': 7.19.3
      '@jest/test-sequencer': 29.2.1
      '@jest/types': 29.2.1
      babel-jest: 29.2.1_@babel+core@7.19.3
      chalk: 4.1.2
      ci-info: 3.5.0
      deepmerge: 4.2.2
      glob: 7.2.3
      graceful-fs: 4.2.10
      jest-circus: 29.2.1
      jest-environment-node: 29.2.1
      jest-get-type: 29.2.0
      jest-regex-util: 29.2.0
      jest-resolve: 29.2.1
      jest-runner: 29.2.1
      jest-util: 29.2.1
      jest-validate: 29.2.1
      micromatch: 4.0.5
      parse-json: 5.2.0
      pretty-format: 29.2.1
      slash: 3.0.0
      strip-json-comments: 3.1.1
    transitivePeerDependencies:
      - supports-color
    dev: true

  /jest-config/29.2.1_4pb6an67rakrle6rtido6z2a34:
    resolution: {integrity: sha512-EV5F1tQYW/quZV2br2o88hnYEeRzG53Dfi6rSG3TZBuzGQ6luhQBux/RLlU5QrJjCdq3LXxRRM8F1LP6DN1ycA==}
    engines: {node: ^14.15.0 || ^16.10.0 || >=18.0.0}
    peerDependencies:
      '@types/node': '*'
      ts-node: '>=9.0.0'
    peerDependenciesMeta:
      '@types/node':
        optional: true
      ts-node:
        optional: true
    dependencies:
      '@babel/core': 7.19.3
      '@jest/test-sequencer': 29.2.1
      '@jest/types': 29.2.1
      '@types/node': 18.11.7
      babel-jest: 29.2.1_@babel+core@7.19.3
      chalk: 4.1.2
      ci-info: 3.5.0
      deepmerge: 4.2.2
      glob: 7.2.3
      graceful-fs: 4.2.10
      jest-circus: 29.2.1
      jest-environment-node: 29.2.1
      jest-get-type: 29.2.0
      jest-regex-util: 29.2.0
      jest-resolve: 29.2.1
      jest-runner: 29.2.1
      jest-util: 29.2.1
      jest-validate: 29.2.1
      micromatch: 4.0.5
      parse-json: 5.2.0
      pretty-format: 29.2.1
      slash: 3.0.0
      strip-json-comments: 3.1.1
      ts-node: 10.9.1_e7yvbkxpwwqnzxz2s2bfjt7zx4
    transitivePeerDependencies:
      - supports-color
    dev: true

  /jest-config/29.2.1_@types+node@18.11.7:
    resolution: {integrity: sha512-EV5F1tQYW/quZV2br2o88hnYEeRzG53Dfi6rSG3TZBuzGQ6luhQBux/RLlU5QrJjCdq3LXxRRM8F1LP6DN1ycA==}
    engines: {node: ^14.15.0 || ^16.10.0 || >=18.0.0}
    peerDependencies:
      '@types/node': '*'
      ts-node: '>=9.0.0'
    peerDependenciesMeta:
      '@types/node':
        optional: true
      ts-node:
        optional: true
    dependencies:
      '@babel/core': 7.19.3
      '@jest/test-sequencer': 29.2.1
      '@jest/types': 29.2.1
      '@types/node': 18.11.7
      babel-jest: 29.2.1_@babel+core@7.19.3
      chalk: 4.1.2
      ci-info: 3.5.0
      deepmerge: 4.2.2
      glob: 7.2.3
      graceful-fs: 4.2.10
      jest-circus: 29.2.1
      jest-environment-node: 29.2.1
      jest-get-type: 29.2.0
      jest-regex-util: 29.2.0
      jest-resolve: 29.2.1
      jest-runner: 29.2.1
      jest-util: 29.2.1
      jest-validate: 29.2.1
      micromatch: 4.0.5
      parse-json: 5.2.0
      pretty-format: 29.2.1
      slash: 3.0.0
      strip-json-comments: 3.1.1
    transitivePeerDependencies:
      - supports-color
    dev: true

  /jest-config/29.2.1_dnlfjp7n5lpfgnj4digwzn5fhe:
    resolution: {integrity: sha512-EV5F1tQYW/quZV2br2o88hnYEeRzG53Dfi6rSG3TZBuzGQ6luhQBux/RLlU5QrJjCdq3LXxRRM8F1LP6DN1ycA==}
    engines: {node: ^14.15.0 || ^16.10.0 || >=18.0.0}
    peerDependencies:
      '@types/node': '*'
      ts-node: '>=9.0.0'
    peerDependenciesMeta:
      '@types/node':
        optional: true
      ts-node:
        optional: true
    dependencies:
      '@babel/core': 7.19.3
      '@jest/test-sequencer': 29.2.1
      '@jest/types': 29.2.1
      '@types/node': 16.18.3
      babel-jest: 29.2.1_@babel+core@7.19.3
      chalk: 4.1.2
      ci-info: 3.5.0
      deepmerge: 4.2.2
      glob: 7.2.3
      graceful-fs: 4.2.10
      jest-circus: 29.2.1
      jest-environment-node: 29.2.1
      jest-get-type: 29.2.0
      jest-regex-util: 29.2.0
      jest-resolve: 29.2.1
      jest-runner: 29.2.1
      jest-util: 29.2.1
      jest-validate: 29.2.1
      micromatch: 4.0.5
      parse-json: 5.2.0
      pretty-format: 29.2.1
      slash: 3.0.0
      strip-json-comments: 3.1.1
      ts-node: 10.9.1_e7yvbkxpwwqnzxz2s2bfjt7zx4
    transitivePeerDependencies:
      - supports-color
    dev: true

  /jest-diff/29.2.1:
    resolution: {integrity: sha512-gfh/SMNlQmP3MOUgdzxPOd4XETDJifADpT937fN1iUGz+9DgOu2eUPHH25JDkLVcLwwqxv3GzVyK4VBUr9fjfA==}
    engines: {node: ^14.15.0 || ^16.10.0 || >=18.0.0}
    dependencies:
      chalk: 4.1.2
      diff-sequences: 29.2.0
      jest-get-type: 29.2.0
      pretty-format: 29.2.1
    dev: true

  /jest-docblock/29.2.0:
    resolution: {integrity: sha512-bkxUsxTgWQGbXV5IENmfiIuqZhJcyvF7tU4zJ/7ioTutdz4ToB5Yx6JOFBpgI+TphRY4lhOyCWGNH/QFQh5T6A==}
    engines: {node: ^14.15.0 || ^16.10.0 || >=18.0.0}
    dependencies:
      detect-newline: 3.1.0
    dev: true

  /jest-each/29.2.1:
    resolution: {integrity: sha512-sGP86H/CpWHMyK3qGIGFCgP6mt+o5tu9qG4+tobl0LNdgny0aitLXs9/EBacLy3Bwqy+v4uXClqJgASJWcruYw==}
    engines: {node: ^14.15.0 || ^16.10.0 || >=18.0.0}
    dependencies:
      '@jest/types': 29.2.1
      chalk: 4.1.2
      jest-get-type: 29.2.0
      jest-util: 29.2.1
      pretty-format: 29.2.1
    dev: true

  /jest-environment-node/29.2.1:
    resolution: {integrity: sha512-PulFKwEMz6nTAdLUwglFKei3b/LixwlRiqTN6nvPE1JtrLtlnpd6LXnFI1NFHYJGlTmIWilMP2n9jEtPPKX50g==}
    engines: {node: ^14.15.0 || ^16.10.0 || >=18.0.0}
    dependencies:
      '@jest/environment': 29.2.1
      '@jest/fake-timers': 29.2.1
      '@jest/types': 29.2.1
      '@types/node': 18.11.7
      jest-mock: 29.2.1
      jest-util: 29.2.1
    dev: true

  /jest-get-type/29.2.0:
    resolution: {integrity: sha512-uXNJlg8hKFEnDgFsrCjznB+sTxdkuqiCL6zMgA75qEbAJjJYTs9XPrvDctrEig2GDow22T/LvHgO57iJhXB/UA==}
    engines: {node: ^14.15.0 || ^16.10.0 || >=18.0.0}
    dev: true

  /jest-haste-map/29.2.1:
    resolution: {integrity: sha512-wF460rAFmYc6ARcCFNw4MbGYQjYkvjovb9GBT+W10Um8q5nHq98jD6fHZMDMO3tA56S8XnmNkM8GcA8diSZfnA==}
    engines: {node: ^14.15.0 || ^16.10.0 || >=18.0.0}
    dependencies:
      '@jest/types': 29.2.1
      '@types/graceful-fs': 4.1.5
      '@types/node': 18.11.7
      anymatch: 3.1.2
      fb-watchman: 2.0.2
      graceful-fs: 4.2.10
      jest-regex-util: 29.2.0
      jest-util: 29.2.1
      jest-worker: 29.2.1
      micromatch: 4.0.5
      walker: 1.0.8
    optionalDependencies:
      fsevents: 2.3.2
    dev: true

  /jest-leak-detector/29.2.1:
    resolution: {integrity: sha512-1YvSqYoiurxKOJtySc+CGVmw/e1v4yNY27BjWTVzp0aTduQeA7pdieLiW05wTYG/twlKOp2xS/pWuikQEmklug==}
    engines: {node: ^14.15.0 || ^16.10.0 || >=18.0.0}
    dependencies:
      jest-get-type: 29.2.0
      pretty-format: 29.2.1
    dev: true

  /jest-matcher-utils/29.2.1:
    resolution: {integrity: sha512-hUTBh7H/Mnb6GTpihbLh8uF5rjAMdekfW/oZNXUMAXi7bbmym2HiRpzgqf/zzkjgejMrVAkPdVSQj+32enlUww==}
    engines: {node: ^14.15.0 || ^16.10.0 || >=18.0.0}
    dependencies:
      chalk: 4.1.2
      jest-diff: 29.2.1
      jest-get-type: 29.2.0
      pretty-format: 29.2.1
    dev: true

  /jest-message-util/29.2.1:
    resolution: {integrity: sha512-Dx5nEjw9V8C1/Yj10S/8ivA8F439VS8vTq1L7hEgwHFn9ovSKNpYW/kwNh7UglaEgXO42XxzKJB+2x0nSglFVw==}
    engines: {node: ^14.15.0 || ^16.10.0 || >=18.0.0}
    dependencies:
      '@babel/code-frame': 7.18.6
      '@jest/types': 29.2.1
      '@types/stack-utils': 2.0.1
      chalk: 4.1.2
      graceful-fs: 4.2.10
      micromatch: 4.0.5
      pretty-format: 29.2.1
      slash: 3.0.0
      stack-utils: 2.0.5
    dev: true

  /jest-mock/29.2.1:
    resolution: {integrity: sha512-NDphaY/GqyQpTfnTZiTqqpMaw4Z0I7XnB7yBgrT6IwYrLGxpOhrejYr4ANY4YvO2sEGdd8Tx/6D0+WLQy7/qDA==}
    engines: {node: ^14.15.0 || ^16.10.0 || >=18.0.0}
    dependencies:
      '@jest/types': 29.2.1
      '@types/node': 18.11.7
      jest-util: 29.2.1
    dev: true

  /jest-pnp-resolver/1.2.2_jest-resolve@29.2.1:
    resolution: {integrity: sha512-olV41bKSMm8BdnuMsewT4jqlZ8+3TCARAXjZGT9jcoSnrfUnRCqnMoF9XEeoWjbzObpqF9dRhHQj0Xb9QdF6/w==}
    engines: {node: '>=6'}
    peerDependencies:
      jest-resolve: '*'
    peerDependenciesMeta:
      jest-resolve:
        optional: true
    dependencies:
      jest-resolve: 29.2.1
    dev: true

  /jest-regex-util/29.2.0:
    resolution: {integrity: sha512-6yXn0kg2JXzH30cr2NlThF+70iuO/3irbaB4mh5WyqNIvLLP+B6sFdluO1/1RJmslyh/f9osnefECflHvTbwVA==}
    engines: {node: ^14.15.0 || ^16.10.0 || >=18.0.0}
    dev: true

  /jest-resolve-dependencies/29.2.1:
    resolution: {integrity: sha512-o3mUGX2j08usj1jIAIE8KmUVpqVAn54k80kI27ldbZf2oJn6eghhB6DvJxjrcH40va9CQgWTfU5f2Ag/MoUqgQ==}
    engines: {node: ^14.15.0 || ^16.10.0 || >=18.0.0}
    dependencies:
      jest-regex-util: 29.2.0
      jest-snapshot: 29.2.1
    transitivePeerDependencies:
      - supports-color
    dev: true

  /jest-resolve/29.2.1:
    resolution: {integrity: sha512-1dJTW76Z9622Viq4yRcwBuEXuzGtE9B2kdl05RC8Om/lAzac9uEgC+M8Q5osVidbuBPmxm8wSrcItYhca2ZAtQ==}
    engines: {node: ^14.15.0 || ^16.10.0 || >=18.0.0}
    dependencies:
      chalk: 4.1.2
      graceful-fs: 4.2.10
      jest-haste-map: 29.2.1
      jest-pnp-resolver: 1.2.2_jest-resolve@29.2.1
      jest-util: 29.2.1
      jest-validate: 29.2.1
      resolve: 1.22.1
      resolve.exports: 1.1.0
      slash: 3.0.0
    dev: true

  /jest-runner/29.2.1:
    resolution: {integrity: sha512-PojFI+uVhQ4u4YZKCN/a3yU0/l/pJJXhq1sW3JpCp8CyvGBYGddRFPKZ1WihApusxqWRTHjBJmGyPWv6Av2lWA==}
    engines: {node: ^14.15.0 || ^16.10.0 || >=18.0.0}
    dependencies:
      '@jest/console': 29.2.1
      '@jest/environment': 29.2.1
      '@jest/test-result': 29.2.1
      '@jest/transform': 29.2.1
      '@jest/types': 29.2.1
      '@types/node': 18.11.7
      chalk: 4.1.2
      emittery: 0.10.2
      graceful-fs: 4.2.10
      jest-docblock: 29.2.0
      jest-environment-node: 29.2.1
      jest-haste-map: 29.2.1
      jest-leak-detector: 29.2.1
      jest-message-util: 29.2.1
      jest-resolve: 29.2.1
      jest-runtime: 29.2.1
      jest-util: 29.2.1
      jest-watcher: 29.2.1
      jest-worker: 29.2.1
      p-limit: 3.1.0
      source-map-support: 0.5.13
    transitivePeerDependencies:
      - supports-color
    dev: true

  /jest-runtime/29.2.1:
    resolution: {integrity: sha512-PSQ880OoIW9y8E6/jjhGn3eQNgNc6ndMzCZaKqy357bv7FqCfSyYepu3yDC6Sp1Vkt+GhP2M/PVgldS2uZSFZg==}
    engines: {node: ^14.15.0 || ^16.10.0 || >=18.0.0}
    dependencies:
      '@jest/environment': 29.2.1
      '@jest/fake-timers': 29.2.1
      '@jest/globals': 29.2.1
      '@jest/source-map': 29.2.0
      '@jest/test-result': 29.2.1
      '@jest/transform': 29.2.1
      '@jest/types': 29.2.1
      '@types/node': 18.11.7
      chalk: 4.1.2
      cjs-module-lexer: 1.2.2
      collect-v8-coverage: 1.0.1
      glob: 7.2.3
      graceful-fs: 4.2.10
      jest-haste-map: 29.2.1
      jest-message-util: 29.2.1
      jest-mock: 29.2.1
      jest-regex-util: 29.2.0
      jest-resolve: 29.2.1
      jest-snapshot: 29.2.1
      jest-util: 29.2.1
      slash: 3.0.0
      strip-bom: 4.0.0
    transitivePeerDependencies:
      - supports-color
    dev: true

  /jest-snapshot/29.2.1:
    resolution: {integrity: sha512-KZdLD7iEz5M4ZYd+ezZ/kk73z+DtNbk/yJ4Qx7408Vb0CCuclJIZPa/HmIwSsCfIlOBNcYTKufr7x/Yv47oYlg==}
    engines: {node: ^14.15.0 || ^16.10.0 || >=18.0.0}
    dependencies:
      '@babel/core': 7.19.3
      '@babel/generator': 7.19.6
      '@babel/plugin-syntax-jsx': 7.18.6_@babel+core@7.19.3
      '@babel/plugin-syntax-typescript': 7.18.6_@babel+core@7.19.3
      '@babel/traverse': 7.19.6
      '@babel/types': 7.19.4
      '@jest/expect-utils': 29.2.1
      '@jest/transform': 29.2.1
      '@jest/types': 29.2.1
      '@types/babel__traverse': 7.18.2
      '@types/prettier': 2.7.1
      babel-preset-current-node-syntax: 1.0.1_@babel+core@7.19.3
      chalk: 4.1.2
      expect: 29.2.1
      graceful-fs: 4.2.10
      jest-diff: 29.2.1
      jest-get-type: 29.2.0
      jest-haste-map: 29.2.1
      jest-matcher-utils: 29.2.1
      jest-message-util: 29.2.1
      jest-util: 29.2.1
      natural-compare: 1.4.0
      pretty-format: 29.2.1
      semver: 7.3.8
    transitivePeerDependencies:
      - supports-color
    dev: true

  /jest-util/29.2.1:
    resolution: {integrity: sha512-P5VWDj25r7kj7kl4pN2rG/RN2c1TLfYYYZYULnS/35nFDjBai+hBeo3MDrYZS7p6IoY3YHZnt2vq4L6mKnLk0g==}
    engines: {node: ^14.15.0 || ^16.10.0 || >=18.0.0}
    dependencies:
      '@jest/types': 29.2.1
      '@types/node': 18.11.7
      chalk: 4.1.2
      ci-info: 3.5.0
      graceful-fs: 4.2.10
      picomatch: 2.3.1
    dev: true

  /jest-validate/29.2.1:
    resolution: {integrity: sha512-DZVX5msG6J6DL5vUUw+++6LEkXUsPwB5R7fsfM7BXdz2Ipr0Ib046ak+8egrwAR++pvSM/5laxLK977ieIGxkQ==}
    engines: {node: ^14.15.0 || ^16.10.0 || >=18.0.0}
    dependencies:
      '@jest/types': 29.2.1
      camelcase: 6.3.0
      chalk: 4.1.2
      jest-get-type: 29.2.0
      leven: 3.1.0
      pretty-format: 29.2.1
    dev: true

  /jest-watcher/29.2.1:
    resolution: {integrity: sha512-7jFaHUaRq50l4w/f6RuY713bvI5XskMmjWCE54NGYcY74fLkShS8LucXJke1QfGnwDSCoIqGnGGGKPwdaBYz2Q==}
    engines: {node: ^14.15.0 || ^16.10.0 || >=18.0.0}
    dependencies:
      '@jest/test-result': 29.2.1
      '@jest/types': 29.2.1
      '@types/node': 18.11.7
      ansi-escapes: 4.3.2
      chalk: 4.1.2
      emittery: 0.10.2
      jest-util: 29.2.1
      string-length: 4.0.2
    dev: true

  /jest-worker/29.2.1:
    resolution: {integrity: sha512-ROHTZ+oj7sBrgtv46zZ84uWky71AoYi0vEV9CdEtc1FQunsoAGe5HbQmW76nI5QWdvECVPrSi1MCVUmizSavMg==}
    engines: {node: ^14.15.0 || ^16.10.0 || >=18.0.0}
    dependencies:
      '@types/node': 18.11.7
      jest-util: 29.2.1
      merge-stream: 2.0.0
      supports-color: 8.1.1
    dev: true

  /jest/29.2.1:
    resolution: {integrity: sha512-K0N+7rx+fv3Us3KhuwRSJt55MMpZPs9Q3WSO/spRZSnsalX8yEYOTQ1PiSN7OvqzoRX4JEUXCbOJRlP4n8m5LA==}
    engines: {node: ^14.15.0 || ^16.10.0 || >=18.0.0}
    hasBin: true
    peerDependencies:
      node-notifier: ^8.0.1 || ^9.0.0 || ^10.0.0
    peerDependenciesMeta:
      node-notifier:
        optional: true
    dependencies:
      '@jest/core': 29.2.1
      '@jest/types': 29.2.1
      import-local: 3.1.0
      jest-cli: 29.2.1
    transitivePeerDependencies:
      - '@types/node'
      - supports-color
      - ts-node
    dev: true

  /jest/29.2.1_dnlfjp7n5lpfgnj4digwzn5fhe:
    resolution: {integrity: sha512-K0N+7rx+fv3Us3KhuwRSJt55MMpZPs9Q3WSO/spRZSnsalX8yEYOTQ1PiSN7OvqzoRX4JEUXCbOJRlP4n8m5LA==}
    engines: {node: ^14.15.0 || ^16.10.0 || >=18.0.0}
    hasBin: true
    peerDependencies:
      node-notifier: ^8.0.1 || ^9.0.0 || ^10.0.0
    peerDependenciesMeta:
      node-notifier:
        optional: true
    dependencies:
      '@jest/core': 29.2.1_ts-node@10.9.1
      '@jest/types': 29.2.1
      import-local: 3.1.0
      jest-cli: 29.2.1_dnlfjp7n5lpfgnj4digwzn5fhe
    transitivePeerDependencies:
      - '@types/node'
      - supports-color
      - ts-node
    dev: true

  /js-tokens/4.0.0:
    resolution: {integrity: sha512-RdJUflcE3cUzKiMqQgsCu06FPu9UdIJO0beYbPhHN4k6apgJtifcoCtT9bcxOpYBtpD2kCM6Sbzg4CausW/PKQ==}
    dev: true

  /js-yaml/3.14.1:
    resolution: {integrity: sha512-okMH7OXXJ7YrN9Ok3/SXrnu4iX9yOk+25nqX4imS2npuvTYDmo/QEZoqwZkYaIDk3jVvBOTOIEgEhaLOynBS9g==}
    hasBin: true
    dependencies:
      argparse: 1.0.10
      esprima: 4.0.1
    dev: true

  /js-yaml/4.1.0:
    resolution: {integrity: sha512-wpxZs9NoxZaJESJGIZTyDEaYpl0FKSA+FB9aJiyemKhMwkxQg63h4T1KJgUGHpTqPDNRcmmYLugrRjJlBtWvRA==}
    hasBin: true
    dependencies:
      argparse: 2.0.1
    dev: true

  /jsesc/2.5.2:
    resolution: {integrity: sha512-OYu7XEzjkCQ3C5Ps3QIZsQfNpqoJyZZA99wd9aWd05NCtC5pWOkShK2mkL6HXQR6/Cy2lbNdPlZBpuQHXE63gA==}
    engines: {node: '>=4'}
    hasBin: true
    dev: true

  /json-parse-better-errors/1.0.2:
    resolution: {integrity: sha512-mrqyZKfX5EhL7hvqcV6WG1yYjnjeuYDzDhhcAAUrq8Po85NBQBJP+ZDUT75qZQ98IkUoBqdkExkukOU7Ts2wrw==}
    dev: true

  /json-parse-even-better-errors/2.3.1:
    resolution: {integrity: sha512-xyFwyhro/JEof6Ghe2iz2NcXoj2sloNsWr/XsERDK/oiPCfaNhl5ONfp+jQdAZRQQ0IJWNzH9zIZF7li91kh2w==}
    dev: true

  /json-stringify-nice/1.1.4:
    resolution: {integrity: sha512-5Z5RFW63yxReJ7vANgW6eZFGWaQvnPE3WNmZoOJrSkGju2etKA2L5rrOa1sm877TVTFt57A80BH1bArcmlLfPw==}
    dev: true

  /json-stringify-safe/5.0.1:
    resolution: {integrity: sha512-ZClg6AaYvamvYEE82d3Iyd3vSSIjQ+odgjaTzRuO3s7toCdFKczob2i0zCh7JE8kWn17yvAWhUVxvqGwUalsRA==}
    dev: true

  /json5/1.0.1:
    resolution: {integrity: sha512-aKS4WQjPenRxiQsC93MNfjx+nbF4PAdYzmd/1JIj8HYzqfbu86beTuNgXDzPknWk0n0uARlyewZo4s++ES36Ow==}
    hasBin: true
    dependencies:
      minimist: 1.2.7
    dev: true

  /json5/2.2.1:
    resolution: {integrity: sha512-1hqLFMSrGHRHxav9q9gNjJ5EXznIxGVO09xQRrwplcS8qs28pZ8s8hupZAmqDwZUmVZ2Qb2jnyPOWcDH8m8dlA==}
    engines: {node: '>=6'}
    hasBin: true
    dev: true

  /jsonc-parser/3.2.0:
    resolution: {integrity: sha512-gfFQZrcTc8CnKXp6Y4/CBT3fTc0OVuDofpre4aEeEpSBPV5X5v4+Vmx+8snU7RLPrNHPKSgLxGo9YuQzz20o+w==}
    dev: true

  /jsonfile/6.1.0:
    resolution: {integrity: sha512-5dgndWOriYSm5cnYaJNhalLNDKOqFwyDB/rr1E9ZsGciGvKPs8R2xYGCacuf3z6K1YKDz182fd+fY3cn3pMqXQ==}
    dependencies:
      universalify: 2.0.0
    optionalDependencies:
      graceful-fs: 4.2.10

  /jsonparse/1.3.1:
    resolution: {integrity: sha512-POQXvpdL69+CluYsillJ7SUhKvytYjW9vG/GKpnf+xP8UWgYEM/RaMzHHofbALDiKbbP1W8UEYmgGl39WkPZsg==}
    engines: {'0': node >= 0.2.0}
    dev: true

  /jsonschema/1.4.1:
    resolution: {integrity: sha512-S6cATIPVv1z0IlxdN+zUk5EPjkGCdnhN4wVSBlvoUO1tOLJootbo9CquNJmbIh4yikWHiUedhRYrNPn1arpEmQ==}

  /just-diff-apply/5.4.1:
    resolution: {integrity: sha512-AAV5Jw7tsniWwih8Ly3fXxEZ06y+6p5TwQMsw0dzZ/wPKilzyDgdAnL0Ug4NNIquPUOh1vfFWEHbmXUqM5+o8g==}
    dev: true

  /just-diff/5.1.1:
    resolution: {integrity: sha512-u8HXJ3HlNrTzY7zrYYKjNEfBlyjqhdBkoyTVdjtn7p02RJD5NvR8rIClzeGA7t+UYP1/7eAkWNLU0+P3QrEqKQ==}
    dev: true

  /kind-of/6.0.3:
    resolution: {integrity: sha512-dcS1ul+9tmeD95T+x28/ehLgd9mENa3LsvDTtzm3vyBEO7RPptvAD+t44WVXaUjTBRcrpFeFlC8WCruUR456hw==}
    engines: {node: '>=0.10.0'}
    dev: true

  /kleur/3.0.3:
    resolution: {integrity: sha512-eTIzlVOSUR+JxdDFepEYcBMtZ9Qqdef+rnzWdRZuMbOywu5tO2w2N7rqjoANZ5k9vywhL6Br1VRjUIgTQx4E8w==}
    engines: {node: '>=6'}
    dev: true

  /lerna/5.6.2:
    resolution: {integrity: sha512-Y0yMPslvnBnTZi7Nrs/gDyYZYauNf61xWNCehISHIORxZmmpoluNkcWTfcyb47is5uJQCv5QJX5xKKubbs+a6w==}
    engines: {node: ^14.15.0 || >=16.0.0}
    dependencies:
      '@lerna/add': 5.6.2
      '@lerna/bootstrap': 5.6.2
      '@lerna/changed': 5.6.2
      '@lerna/clean': 5.6.2
      '@lerna/cli': 5.6.2
      '@lerna/command': 5.6.2
      '@lerna/create': 5.6.2
      '@lerna/diff': 5.6.2
      '@lerna/exec': 5.6.2
      '@lerna/import': 5.6.2
      '@lerna/info': 5.6.2
      '@lerna/init': 5.6.2
      '@lerna/link': 5.6.2
      '@lerna/list': 5.6.2
      '@lerna/publish': 5.6.2_nx@15.0.0+typescript@4.8.4
      '@lerna/run': 5.6.2
      '@lerna/version': 5.6.2_nx@15.0.0+typescript@4.8.4
      '@nrwl/devkit': 15.0.0_nx@15.0.0+typescript@4.8.4
      import-local: 3.1.0
      inquirer: 8.2.4
      npmlog: 6.0.2
      nx: 15.0.0
      typescript: 4.8.4
    transitivePeerDependencies:
      - '@swc-node/register'
      - '@swc/core'
      - bluebird
      - debug
      - encoding
      - supports-color
    dev: true

  /leven/3.1.0:
    resolution: {integrity: sha512-qsda+H8jTaUaN/x5vzW2rzc+8Rw4TAQ/4KjB46IwK5VH+IlVeeeje/EoZRpiXvIqjFgK84QffqPztGI3VBLG1A==}
    engines: {node: '>=6'}
    dev: true

  /libnpmaccess/6.0.4:
    resolution: {integrity: sha512-qZ3wcfIyUoW0+qSFkMBovcTrSGJ3ZeyvpR7d5N9pEYv/kXs8sHP2wiqEIXBKLFrZlmM0kR0RJD7mtfLngtlLag==}
    engines: {node: ^12.13.0 || ^14.15.0 || >=16.0.0}
    dependencies:
      aproba: 2.0.0
      minipass: 3.3.4
      npm-package-arg: 9.1.2
      npm-registry-fetch: 13.3.1
    transitivePeerDependencies:
      - bluebird
      - supports-color
    dev: true

  /libnpmpublish/6.0.5:
    resolution: {integrity: sha512-LUR08JKSviZiqrYTDfywvtnsnxr+tOvBU0BF8H+9frt7HMvc6Qn6F8Ubm72g5hDTHbq8qupKfDvDAln2TVPvFg==}
    engines: {node: ^12.13.0 || ^14.15.0 || >=16.0.0}
    dependencies:
      normalize-package-data: 4.0.1
      npm-package-arg: 9.1.2
      npm-registry-fetch: 13.3.1
      semver: 7.3.8
      ssri: 9.0.1
    transitivePeerDependencies:
      - bluebird
      - supports-color
    dev: true

  /lilconfig/2.0.5:
    resolution: {integrity: sha512-xaYmXZtTHPAw5m+xLN8ab9C+3a8YmV3asNSPOATITbtwrfbwaLJj8h66H1WMIpALCkqsIzK3h7oQ+PdX+LQ9Eg==}
    engines: {node: '>=10'}
    dev: true

  /lines-and-columns/1.2.4:
    resolution: {integrity: sha512-7ylylesZQ/PV29jhEDl3Ufjo6ZX7gCqJr5F7PKrqc93v7fzSymt1BpwEU8nAUXs8qzzvqhbjhK5QZg6Mt/HkBg==}
    dev: true

  /lint-staged/13.0.3:
    resolution: {integrity: sha512-9hmrwSCFroTSYLjflGI8Uk+GWAwMB4OlpU4bMJEAT5d/llQwtYKoim4bLOyLCuWFAhWEupE0vkIFqtw/WIsPug==}
    engines: {node: ^14.13.1 || >=16.0.0}
    dependencies:
      cli-truncate: 3.1.0
      colorette: 2.0.19
      commander: 9.4.1
      debug: 4.3.4
      execa: 6.1.0
      lilconfig: 2.0.5
      listr2: 4.0.5
      micromatch: 4.0.5
      normalize-path: 3.0.0
      object-inspect: 1.12.2
      pidtree: 0.6.0
      string-argv: 0.3.1
      yaml: 2.1.3
    transitivePeerDependencies:
      - enquirer
      - supports-color
    dev: true

  /listr2/4.0.5:
    resolution: {integrity: sha512-juGHV1doQdpNT3GSTs9IUN43QJb7KHdF9uqg7Vufs/tG9VTzpFphqF4pm/ICdAABGQxsyNn9CiYA3StkI6jpwA==}
    engines: {node: '>=12'}
    peerDependencies:
      enquirer: '>= 2.3.0 < 3'
    peerDependenciesMeta:
      enquirer:
        optional: true
    dependencies:
      cli-truncate: 2.1.0
      colorette: 2.0.19
      log-update: 4.0.0
      p-map: 4.0.0
      rfdc: 1.3.0
      rxjs: 7.5.7
      through: 2.3.8
      wrap-ansi: 7.0.0
    dev: true

  /load-json-file/4.0.0:
    resolution: {integrity: sha512-Kx8hMakjX03tiGTLAIdJ+lL0htKnXjEZN6hk/tozf/WOuYGdZBJrZ+rCJRbVCugsjB3jMLn9746NsQIf5VjBMw==}
    engines: {node: '>=4'}
    dependencies:
      graceful-fs: 4.2.10
      parse-json: 4.0.0
      pify: 3.0.0
      strip-bom: 3.0.0
    dev: true

  /load-json-file/6.2.0:
    resolution: {integrity: sha512-gUD/epcRms75Cw8RT1pUdHugZYM5ce64ucs2GEISABwkRsOQr0q2wm/MV2TKThycIe5e0ytRweW2RZxclogCdQ==}
    engines: {node: '>=8'}
    dependencies:
      graceful-fs: 4.2.10
      parse-json: 5.2.0
      strip-bom: 4.0.0
      type-fest: 0.6.0
    dev: true

  /locate-path/2.0.0:
    resolution: {integrity: sha512-NCI2kiDkyR7VeEKm27Kda/iQHyKJe1Bu0FlTbYp3CqJu+9IFe9bLyAjMxf5ZDDbEg+iMPzB5zYyUTSm8wVTKmA==}
    engines: {node: '>=4'}
    dependencies:
      p-locate: 2.0.0
      path-exists: 3.0.0
    dev: true

  /locate-path/5.0.0:
    resolution: {integrity: sha512-t7hw9pI+WvuwNJXwk5zVHpyhIqzg2qTlklJOf0mVxGSbe3Fp2VieZcduNYjaLDoy6p9uGpQEGWG87WpMKlNq8g==}
    engines: {node: '>=8'}
    dependencies:
      p-locate: 4.1.0
    dev: true

  /lodash.ismatch/4.4.0:
    resolution: {integrity: sha512-fPMfXjGQEV9Xsq/8MTSgUf255gawYRbjwMyDbcvDhXgV7enSZA0hynz6vMPnpAb5iONEzBHBPsT+0zes5Z301g==}
    dev: true

  /lodash.memoize/4.1.2:
    resolution: {integrity: sha512-t7j+NzmgnQzTAYXcsHYLgimltOV1MXHtlOWf6GjL9Kj8GK5FInw5JotxvbOs+IvV1/Dzo04/fCGfLVs7aXb4Ag==}
    dev: true

  /lodash/4.17.21:
    resolution: {integrity: sha512-v2kDEe57lecTulaDIuNTPy3Ry4gLGJ6Z1O3vE1krgXZNrsQ+LFTGHVxVjcXPs17LhbZVGedAJv8XZ1tvj5FvSg==}
    dev: true

  /log-symbols/4.1.0:
    resolution: {integrity: sha512-8XPvpAA8uyhfteu8pIvQxpJZ7SYYdpUivZpGy6sFsBuKRY/7rQGavedeB8aK+Zkyq6upMFVL/9AW6vOYzfRyLg==}
    engines: {node: '>=10'}
    dependencies:
      chalk: 4.1.2
      is-unicode-supported: 0.1.0
    dev: true

  /log-update/4.0.0:
    resolution: {integrity: sha512-9fkkDevMefjg0mmzWFBW8YkFP91OrizzkW3diF7CpG+S2EYdy4+TVfGwz1zeF8x7hCx1ovSPTOE9Ngib74qqUg==}
    engines: {node: '>=10'}
    dependencies:
      ansi-escapes: 4.3.2
      cli-cursor: 3.1.0
      slice-ansi: 4.0.0
      wrap-ansi: 6.2.0
    dev: true

  /lru-cache/6.0.0:
    resolution: {integrity: sha512-Jo6dJ04CmSjuznwJSS3pUeWmd/H0ffTlkXXgwZi+eq1UCmqQwCh+eLsYOYCwY991i2Fah4h1BEMCx4qThGbsiA==}
    engines: {node: '>=10'}
    dependencies:
      yallist: 4.0.0

  /lru-cache/7.14.0:
    resolution: {integrity: sha512-EIRtP1GrSJny0dqb50QXRUNBxHJhcpxHC++M5tD7RYbvLLn5KVWKsbyswSSqDuU15UFi3bgTQIY8nhDMeF6aDQ==}
    engines: {node: '>=12'}
    dev: true

  /make-dir/2.1.0:
    resolution: {integrity: sha512-LS9X+dc8KLxXCb8dni79fLIIUA5VyZoyjSMCwTluaXA0o27cCK0bhXkpgw+sTXVpPy/lSO57ilRixqk0vDmtRA==}
    engines: {node: '>=6'}
    dependencies:
      pify: 4.0.1
      semver: 5.7.1
    dev: true

  /make-dir/3.1.0:
    resolution: {integrity: sha512-g3FeP20LNwhALb/6Cz6Dd4F2ngze0jz7tbzrD2wAV+o9FeNHe4rL+yK2md0J/fiSf1sa1ADhXqi5+oVwOM/eGw==}
    engines: {node: '>=8'}
    dependencies:
      semver: 6.3.0
    dev: true

  /make-error/1.3.6:
    resolution: {integrity: sha512-s8UhlNe7vPKomQhC1qFelMokr/Sc3AgNbso3n74mVPA5LTZwkB9NlXf4XPamLxJE8h0gh73rM94xvwRT2CVInw==}
    dev: true

  /make-fetch-happen/10.2.1:
    resolution: {integrity: sha512-NgOPbRiaQM10DYXvN3/hhGVI2M5MtITFryzBGxHM5p4wnFxsVCbxkrBrDsk+EZ5OB4jEOT7AjDxtdF+KVEFT7w==}
    engines: {node: ^12.13.0 || ^14.15.0 || >=16.0.0}
    dependencies:
      agentkeepalive: 4.2.1
      cacache: 16.1.3
      http-cache-semantics: 4.1.0
      http-proxy-agent: 5.0.0
      https-proxy-agent: 5.0.1
      is-lambda: 1.0.1
      lru-cache: 7.14.0
      minipass: 3.3.4
      minipass-collect: 1.0.2
      minipass-fetch: 2.1.2
      minipass-flush: 1.0.5
      minipass-pipeline: 1.2.4
      negotiator: 0.6.3
      promise-retry: 2.0.1
      socks-proxy-agent: 7.0.0
      ssri: 9.0.1
    transitivePeerDependencies:
      - bluebird
      - supports-color
    dev: true

  /makeerror/1.0.12:
    resolution: {integrity: sha512-JmqCvUhmt43madlpFzG4BQzG2Z3m6tvQDNKdClZnO3VbIudJYmxsT0FNJMeiB2+JTSlTQTSbU8QdesVmwJcmLg==}
    dependencies:
      tmpl: 1.0.5
    dev: true

  /map-obj/1.0.1:
    resolution: {integrity: sha512-7N/q3lyZ+LVCp7PzuxrJr4KMbBE2hW7BT7YNia330OFxIf4d3r5zVpicP2650l7CPN6RM9zOJRl3NGpqSiw3Eg==}
    engines: {node: '>=0.10.0'}
    dev: true

  /map-obj/4.3.0:
    resolution: {integrity: sha512-hdN1wVrZbb29eBGiGjJbeP8JbKjq1urkHJ/LIP/NY48MZ1QVXUsQBV1G1zvYFHn1XE06cwjBsOI2K3Ulnj1YXQ==}
    engines: {node: '>=8'}
    dev: true

  /meow/8.1.2:
    resolution: {integrity: sha512-r85E3NdZ+mpYk1C6RjPFEMSE+s1iZMuHtsHAqY0DT3jZczl0diWUZ8g6oU7h0M9cD2EL+PzaYghhCLzR0ZNn5Q==}
    engines: {node: '>=10'}
    dependencies:
      '@types/minimist': 1.2.2
      camelcase-keys: 6.2.2
      decamelize-keys: 1.1.0
      hard-rejection: 2.1.0
      minimist-options: 4.1.0
      normalize-package-data: 3.0.3
      read-pkg-up: 7.0.1
      redent: 3.0.0
      trim-newlines: 3.0.1
      type-fest: 0.18.1
      yargs-parser: 20.2.9
    dev: true

  /merge-stream/2.0.0:
    resolution: {integrity: sha512-abv/qOcuPfk3URPfDzmZU1LKmuw8kT+0nIHvKrKgFrwifol/doWcdA4ZqsWQ8ENrFKkd67Mfpo/LovbIUsbt3w==}
    dev: true

  /merge2/1.4.1:
    resolution: {integrity: sha512-8q7VEgMJW4J8tcfVPy8g09NcQwZdbwFEqhe/WZkoIzjn/3TGDwtOCYtXGxA3O8tPzpczCCDgv+P2P5y00ZJOOg==}
    engines: {node: '>= 8'}
    dev: true

  /micromatch/4.0.5:
    resolution: {integrity: sha512-DMy+ERcEW2q8Z2Po+WNXuw3c5YaUSFjAO5GsJqfEl7UjvtIuFKO6ZrKvcItdy98dwFI2N1tg3zNIdKaQT+aNdA==}
    engines: {node: '>=8.6'}
    dependencies:
      braces: 3.0.2
      picomatch: 2.3.1
    dev: true

  /mime-db/1.52.0:
    resolution: {integrity: sha512-sPU4uV7dYlvtWJxwwxHD0PuihVNiE7TyAbQ5SWxDCB9mUYvOgroQOwYQQOKPJ8CIbE+1ETVlOoK1UC2nU3gYvg==}
    engines: {node: '>= 0.6'}
    dev: true

  /mime-types/2.1.35:
    resolution: {integrity: sha512-ZDY+bPm5zTTF+YpCrAU9nK0UgICYPT0QtT1NZWFv4s++TNkcgVaT0g6+4R2uI4MjQjzysHB1zxuWL50hzaeXiw==}
    engines: {node: '>= 0.6'}
    dependencies:
      mime-db: 1.52.0
    dev: true

  /mimic-fn/2.1.0:
    resolution: {integrity: sha512-OqbOk5oEQeAZ8WXWydlu9HJjz9WVdEIvamMCcXmuqUYjTknH/sqsWvhQ3vgwKFRR1HpjvNBKQ37nbJgYzGqGcg==}
    engines: {node: '>=6'}
    dev: true

  /mimic-fn/4.0.0:
    resolution: {integrity: sha512-vqiC06CuhBTUdZH+RYl8sFrL096vA45Ok5ISO6sE/Mr1jRbGH4Csnhi8f3wKVl7x8mO4Au7Ir9D3Oyv1VYMFJw==}
    engines: {node: '>=12'}
    dev: true

  /min-indent/1.0.1:
    resolution: {integrity: sha512-I9jwMn07Sy/IwOj3zVkVik2JTvgpaykDZEigL6Rx6N9LbMywwUSMtxET+7lVoDLLd3O3IXwJwvuuns8UB/HeAg==}
    engines: {node: '>=4'}
    dev: true

  /minimatch/3.0.5:
    resolution: {integrity: sha512-tUpxzX0VAzJHjLu0xUfFv1gwVp9ba3IOuRAVH2EGuRW8a5emA2FlACLqiT/lDVtS1W+TGNwqz3sWaNyLgDJWuw==}
    dependencies:
      brace-expansion: 1.1.11
    dev: true

  /minimatch/3.1.2:
    resolution: {integrity: sha512-J7p63hRiAjw1NDEww1W7i37+ByIrOWO5XQQAzZ3VOcL0PNybwpfmV/N05zFAzwQ9USyEcX6t3UO+K5aqBQOIHw==}
    dependencies:
      brace-expansion: 1.1.11

  /minimatch/5.1.0:
    resolution: {integrity: sha512-9TPBGGak4nHfGZsPBohm9AWg6NoT7QTCehS3BIJABslyZbzxfV78QM2Y6+i741OPZIafFAaiiEMh5OyIrJPgtg==}
    engines: {node: '>=10'}
    dependencies:
      brace-expansion: 2.0.1
    dev: true

  /minimist-options/4.1.0:
    resolution: {integrity: sha512-Q4r8ghd80yhO/0j1O3B2BjweX3fiHg9cdOwjJd2J76Q135c+NDxGCqdYKQ1SKBuFfgWbAUzBfvYjPUEeNgqN1A==}
    engines: {node: '>= 6'}
    dependencies:
      arrify: 1.0.1
      is-plain-obj: 1.1.0
      kind-of: 6.0.3
    dev: true

  /minimist/1.2.7:
    resolution: {integrity: sha512-bzfL1YUZsP41gmu/qjrEk0Q6i2ix/cVeAhbCbqH9u3zYutS1cLg00qhrD0M2MVdCcx4Sc0UpP2eBWo9rotpq6g==}
    dev: true

  /minipass-collect/1.0.2:
    resolution: {integrity: sha512-6T6lH0H8OG9kITm/Jm6tdooIbogG9e0tLgpY6mphXSm/A9u8Nq1ryBG+Qspiub9LjWlBPsPS3tWQ/Botq4FdxA==}
    engines: {node: '>= 8'}
    dependencies:
      minipass: 3.3.4
    dev: true

  /minipass-fetch/2.1.2:
    resolution: {integrity: sha512-LT49Zi2/WMROHYoqGgdlQIZh8mLPZmOrN2NdJjMXxYe4nkN6FUyuPuOAOedNJDrx0IRGg9+4guZewtp8hE6TxA==}
    engines: {node: ^12.13.0 || ^14.15.0 || >=16.0.0}
    dependencies:
      minipass: 3.3.4
      minipass-sized: 1.0.3
      minizlib: 2.1.2
    optionalDependencies:
      encoding: 0.1.13
    dev: true

  /minipass-flush/1.0.5:
    resolution: {integrity: sha512-JmQSYYpPUqX5Jyn1mXaRwOda1uQ8HP5KAT/oDSLCzt1BYRhQU0/hDtsB1ufZfEEzMZ9aAVmsBw8+FWsIXlClWw==}
    engines: {node: '>= 8'}
    dependencies:
      minipass: 3.3.4
    dev: true

  /minipass-json-stream/1.0.1:
    resolution: {integrity: sha512-ODqY18UZt/I8k+b7rl2AENgbWE8IDYam+undIJONvigAz8KR5GWblsFTEfQs0WODsjbSXWlm+JHEv8Gr6Tfdbg==}
    dependencies:
      jsonparse: 1.3.1
      minipass: 3.3.4
    dev: true

  /minipass-pipeline/1.2.4:
    resolution: {integrity: sha512-xuIq7cIOt09RPRJ19gdi4b+RiNvDFYe5JH+ggNvBqGqpQXcru3PcRmOZuHBKWK1Txf9+cQ+HMVN4d6z46LZP7A==}
    engines: {node: '>=8'}
    dependencies:
      minipass: 3.3.4
    dev: true

  /minipass-sized/1.0.3:
    resolution: {integrity: sha512-MbkQQ2CTiBMlA2Dm/5cY+9SWFEN8pzzOXi6rlM5Xxq0Yqbda5ZQy9sU75a673FE9ZK0Zsbr6Y5iP6u9nktfg2g==}
    engines: {node: '>=8'}
    dependencies:
      minipass: 3.3.4
    dev: true

  /minipass/3.3.4:
    resolution: {integrity: sha512-I9WPbWHCGu8W+6k1ZiGpPu0GkoKBeorkfKNuAFBNS1HNFJvke82sxvI5bzcCNpWPorkOO5QQ+zomzzwRxejXiw==}
    engines: {node: '>=8'}
    dependencies:
      yallist: 4.0.0
    dev: true

  /minizlib/2.1.2:
    resolution: {integrity: sha512-bAxsR8BVfj60DWXHE3u30oHzfl4G7khkSuPW+qvpd7jFRHm7dLxOjUk1EHACJ/hxLY8phGJ0YhYHZo7jil7Qdg==}
    engines: {node: '>= 8'}
    dependencies:
      minipass: 3.3.4
      yallist: 4.0.0
    dev: true

  /mkdirp-infer-owner/2.0.0:
    resolution: {integrity: sha512-sdqtiFt3lkOaYvTXSRIUjkIdPTcxgv5+fgqYE/5qgwdw12cOrAuzzgzvVExIkH/ul1oeHN3bCLOWSG3XOqbKKw==}
    engines: {node: '>=10'}
    dependencies:
      chownr: 2.0.0
      infer-owner: 1.0.4
      mkdirp: 1.0.4
    dev: true

  /mkdirp/1.0.4:
    resolution: {integrity: sha512-vVqVZQyf3WLx2Shd0qJ9xuvqgAyKPLAiqITEtqW0oIUjzo3PePDd6fW9iFz30ef7Ysp/oiWqbhszeGWW2T6Gzw==}
    engines: {node: '>=10'}
    dev: true

  /mnemonist/0.38.3:
    resolution: {integrity: sha512-2K9QYubXx/NAjv4VLq1d1Ly8pWNC5L3BrixtdkyTegXWJIqY+zLNDhhX/A+ZwWt70tB1S8H4BE8FLYEFyNoOBw==}
    dependencies:
      obliterator: 1.6.1
    dev: false

  /modify-values/1.0.1:
    resolution: {integrity: sha512-xV2bxeN6F7oYjZWTe/YPAy6MN2M+sL4u/Rlm2AHCIVGfo2p1yGmBHQ6vHehl4bRTZBdHu3TSkWdYgkwpYzAGSw==}
    engines: {node: '>=0.10.0'}
    dev: true

  /ms/2.1.2:
    resolution: {integrity: sha512-sGkPx+VjMtmA6MX27oA4FBFELFCZZ4S4XqeGOXCv68tT+jb3vk/RyaKWP0PTKyWtmLSM0b+adUTEvbs1PEaH2w==}
    dev: true

  /ms/2.1.3:
    resolution: {integrity: sha512-6FlzubTLZG3J2a/NVCAleEhjzq5oxgHyaCU9yYXvcLsvoVaHJq/s5xXI6/XXP6tz7R9xAOtHnSO/tXtF3WRTlA==}
    dev: true

  /multimatch/5.0.0:
    resolution: {integrity: sha512-ypMKuglUrZUD99Tk2bUQ+xNQj43lPEfAeX2o9cTteAmShXy2VHDJpuwu1o0xqoKCt9jLVAvwyFKdLTPXKAfJyA==}
    engines: {node: '>=10'}
    dependencies:
      '@types/minimatch': 3.0.5
      array-differ: 3.0.0
      array-union: 2.1.0
      arrify: 2.0.1
      minimatch: 3.1.2
    dev: true

  /mute-stream/0.0.8:
    resolution: {integrity: sha512-nnbWWOkoWyUsTjKrhgD0dcz22mdkSnpYqbEjIm2nhwhuxlSkpywJmBo8h0ZqJdkp73mb90SssHkN4rsRaBAfAA==}
    dev: true

  /natural-compare/1.4.0:
    resolution: {integrity: sha512-OWND8ei3VtNC9h7V60qff3SVobHr996CTwgxubgyQYEpg290h9J0buyECNNJexkFm5sOajh5G116RYA1c8ZMSw==}
    dev: true

  /negotiator/0.6.3:
    resolution: {integrity: sha512-+EUsqGPLsM+j/zdChZjsnX51g4XrHFOIXwfnCVPGlQk/k5giakcKsuxCObBRu6DSm9opw/O6slWbJdghQM4bBg==}
    engines: {node: '>= 0.6'}
    dev: true

  /neo-async/2.6.2:
    resolution: {integrity: sha512-Yd3UES5mWCSqR+qNT93S3UoYUkqAZ9lLg8a7g9rimsWmYGK8cVToA4/sF3RrshdyV3sAGMXVUmpMYOw+dLpOuw==}
    dev: true

  /node-addon-api/3.2.1:
    resolution: {integrity: sha512-mmcei9JghVNDYydghQmeDX8KoAm0FAiYyIcUt/N4nhyAipB17pllZQDOJD2fotxABnt4Mdz+dKTO7eftLg4d0A==}
    dev: true

  /node-fetch/2.6.7:
    resolution: {integrity: sha512-ZjMPFEfVx5j+y2yF35Kzx5sF7kDzxuDj6ziH4FFbOp87zKDZNx8yExJIb05OGF4Nlt9IHFIMBkRl41VdvcNdbQ==}
    engines: {node: 4.x || >=6.0.0}
    peerDependencies:
      encoding: ^0.1.0
    peerDependenciesMeta:
      encoding:
        optional: true
    dependencies:
      whatwg-url: 5.0.0
    dev: true

  /node-gyp-build/4.5.0:
    resolution: {integrity: sha512-2iGbaQBV+ITgCz76ZEjmhUKAKVf7xfY1sRl4UiKQspfZMH2h06SyhNsnSVy50cwkFQDGLyif6m/6uFXHkOZ6rg==}
    dev: true

  /node-gyp/9.3.0:
    resolution: {integrity: sha512-A6rJWfXFz7TQNjpldJ915WFb1LnhO4lIve3ANPbWreuEoLoKlFT3sxIepPBkLhM27crW8YmN+pjlgbasH6cH/Q==}
    engines: {node: ^12.22 || ^14.13 || >=16}
    dependencies:
      env-paths: 2.2.1
      glob: 7.2.3
      graceful-fs: 4.2.10
      make-fetch-happen: 10.2.1
      nopt: 6.0.0
      npmlog: 6.0.2
      rimraf: 3.0.2
      semver: 7.3.8
      tar: 6.1.11
      which: 2.0.2
    transitivePeerDependencies:
      - bluebird
      - supports-color
    dev: true

  /node-int64/0.4.0:
    resolution: {integrity: sha512-O5lz91xSOeoXP6DulyHfllpq+Eg00MWitZIbtPfoSEvqIHdl5gfcY6hYzDWnj0qD5tz52PI08u9qUvSVeUBeHw==}
    dev: true

  /node-releases/2.0.6:
    resolution: {integrity: sha512-PiVXnNuFm5+iYkLBNeq5211hvO38y63T0i2KKh2KnUs3RpzJ+JtODFjkD8yjLwnDkTYF1eKXheUwdssR+NRZdg==}
    dev: true

  /nopt/5.0.0:
    resolution: {integrity: sha512-Tbj67rffqceeLpcRXrT7vKAN8CwfPeIBgM7E6iBkmKLV7bEMwpGgYLGv0jACUsECaa/vuxP0IjEont6umdMgtQ==}
    engines: {node: '>=6'}
    dependencies:
      abbrev: 1.1.1
    dev: true

  /nopt/6.0.0:
    resolution: {integrity: sha512-ZwLpbTgdhuZUnZzjd7nb1ZV+4DoiC6/sfiVKok72ym/4Tlf+DFdlHYmT2JPmcNNWV6Pi3SDf1kT+A4r9RTuT9g==}
    engines: {node: ^12.13.0 || ^14.15.0 || >=16.0.0}
    dependencies:
      abbrev: 1.1.1
    dev: true

  /normalize-package-data/2.5.0:
    resolution: {integrity: sha512-/5CMN3T0R4XTj4DcGaexo+roZSdSFW/0AOOTROrjxzCG1wrWXEsGbRKevjlIL+ZDE4sZlJr5ED4YW0yqmkK+eA==}
    dependencies:
      hosted-git-info: 2.8.9
      resolve: 1.22.1
      semver: 5.7.1
      validate-npm-package-license: 3.0.4
    dev: true

  /normalize-package-data/3.0.3:
    resolution: {integrity: sha512-p2W1sgqij3zMMyRC067Dg16bfzVH+w7hyegmpIvZ4JNjqtGOVAIvLmjBx3yP7YTe9vKJgkoNOPjwQGogDoMXFA==}
    engines: {node: '>=10'}
    dependencies:
      hosted-git-info: 4.1.0
      is-core-module: 2.11.0
      semver: 7.3.8
      validate-npm-package-license: 3.0.4
    dev: true

  /normalize-package-data/4.0.1:
    resolution: {integrity: sha512-EBk5QKKuocMJhB3BILuKhmaPjI8vNRSpIfO9woLC6NyHVkKKdVEdAO1mrT0ZfxNR1lKwCcTkuZfmGIFdizZ8Pg==}
    engines: {node: ^12.13.0 || ^14.15.0 || >=16.0.0}
    dependencies:
      hosted-git-info: 5.1.0
      is-core-module: 2.11.0
      semver: 7.3.8
      validate-npm-package-license: 3.0.4
    dev: true

  /normalize-path/3.0.0:
    resolution: {integrity: sha512-6eZs5Ls3WtCisHWp9S2GUy8dqkpGi4BVSz3GaqiE6ezub0512ESztXUwUB6C6IKbQkY2Pnb/mD4WYojCRwcwLA==}
    engines: {node: '>=0.10.0'}
    dev: true

  /npm-bundled/1.1.2:
    resolution: {integrity: sha512-x5DHup0SuyQcmL3s7Rx/YQ8sbw/Hzg0rj48eN0dV7hf5cmQq5PXIeioroH3raV1QC1yh3uTYuMThvEQF3iKgGQ==}
    dependencies:
      npm-normalize-package-bin: 1.0.1
    dev: true

  /npm-bundled/2.0.1:
    resolution: {integrity: sha512-gZLxXdjEzE/+mOstGDqR6b0EkhJ+kM6fxM6vUuckuctuVPh80Q6pw/rSZj9s4Gex9GxWtIicO1pc8DB9KZWudw==}
    engines: {node: ^12.13.0 || ^14.15.0 || >=16.0.0}
    dependencies:
      npm-normalize-package-bin: 2.0.0
    dev: true

  /npm-install-checks/5.0.0:
    resolution: {integrity: sha512-65lUsMI8ztHCxFz5ckCEC44DRvEGdZX5usQFriauxHEwt7upv1FKaQEmAtU0YnOAdwuNWCmk64xYiQABNrEyLA==}
    engines: {node: ^12.13.0 || ^14.15.0 || >=16.0.0}
    dependencies:
      semver: 7.3.8
    dev: true

  /npm-normalize-package-bin/1.0.1:
    resolution: {integrity: sha512-EPfafl6JL5/rU+ot6P3gRSCpPDW5VmIzX959Ob1+ySFUuuYHWHekXpwdUZcKP5C+DS4GEtdJluwBjnsNDl+fSA==}
    dev: true

  /npm-normalize-package-bin/2.0.0:
    resolution: {integrity: sha512-awzfKUO7v0FscrSpRoogyNm0sajikhBWpU0QMrW09AMi9n1PoKU6WaIqUzuJSQnpciZZmJ/jMZ2Egfmb/9LiWQ==}
    engines: {node: ^12.13.0 || ^14.15.0 || >=16.0.0}
    dev: true

  /npm-package-arg/8.1.1:
    resolution: {integrity: sha512-CsP95FhWQDwNqiYS+Q0mZ7FAEDytDZAkNxQqea6IaAFJTAY9Lhhqyl0irU/6PMc7BGfUmnsbHcqxJD7XuVM/rg==}
    engines: {node: '>=10'}
    dependencies:
      hosted-git-info: 3.0.8
      semver: 7.3.8
      validate-npm-package-name: 3.0.0
    dev: true

  /npm-package-arg/9.1.2:
    resolution: {integrity: sha512-pzd9rLEx4TfNJkovvlBSLGhq31gGu2QDexFPWT19yCDh0JgnRhlBLNo5759N0AJmBk+kQ9Y/hXoLnlgFD+ukmg==}
    engines: {node: ^12.13.0 || ^14.15.0 || >=16.0.0}
    dependencies:
      hosted-git-info: 5.1.0
      proc-log: 2.0.1
      semver: 7.3.8
      validate-npm-package-name: 4.0.0
    dev: true

  /npm-packlist/5.1.3:
    resolution: {integrity: sha512-263/0NGrn32YFYi4J533qzrQ/krmmrWwhKkzwTuM4f/07ug51odoaNjUexxO4vxlzURHcmYMH1QjvHjsNDKLVg==}
    engines: {node: ^12.13.0 || ^14.15.0 || >=16.0.0}
    dependencies:
      glob: 8.0.3
      ignore-walk: 5.0.1
      npm-bundled: 2.0.1
      npm-normalize-package-bin: 2.0.0
    dev: true

  /npm-pick-manifest/7.0.2:
    resolution: {integrity: sha512-gk37SyRmlIjvTfcYl6RzDbSmS9Y4TOBXfsPnoYqTHARNgWbyDiCSMLUpmALDj4jjcTZpURiEfsSHJj9k7EV4Rw==}
    engines: {node: ^12.13.0 || ^14.15.0 || >=16.0.0}
    dependencies:
      npm-install-checks: 5.0.0
      npm-normalize-package-bin: 2.0.0
      npm-package-arg: 9.1.2
      semver: 7.3.8
    dev: true

  /npm-registry-fetch/13.3.1:
    resolution: {integrity: sha512-eukJPi++DKRTjSBRcDZSDDsGqRK3ehbxfFUcgaRd0Yp6kRwOwh2WVn0r+8rMB4nnuzvAk6rQVzl6K5CkYOmnvw==}
    engines: {node: ^12.13.0 || ^14.15.0 || >=16.0.0}
    dependencies:
      make-fetch-happen: 10.2.1
      minipass: 3.3.4
      minipass-fetch: 2.1.2
      minipass-json-stream: 1.0.1
      minizlib: 2.1.2
      npm-package-arg: 9.1.2
      proc-log: 2.0.1
    transitivePeerDependencies:
      - bluebird
      - supports-color
    dev: true

  /npm-run-path/4.0.1:
    resolution: {integrity: sha512-S48WzZW777zhNIrn7gxOlISNAqi9ZC/uQFnRdbeIHhZhCA6UqpkOT8T1G7BvfdgP4Er8gF4sUbaS0i7QvIfCWw==}
    engines: {node: '>=8'}
    dependencies:
      path-key: 3.1.1
    dev: true

  /npm-run-path/5.1.0:
    resolution: {integrity: sha512-sJOdmRGrY2sjNTRMbSvluQqg+8X7ZK61yvzBEIDhz4f8z1TZFYABsqjjCBd/0PUNE9M6QDgHJXQkGUEm7Q+l9Q==}
    engines: {node: ^12.20.0 || ^14.13.1 || >=16.0.0}
    dependencies:
      path-key: 4.0.0
    dev: true

  /npmlog/6.0.2:
    resolution: {integrity: sha512-/vBvz5Jfr9dT/aFWd0FIRf+T/Q2WBsLENygUaFUqstqsycmZAP/t5BvFJTK0viFmSUxiUKTUplWy5vt+rvKIxg==}
    engines: {node: ^12.13.0 || ^14.15.0 || >=16.0.0}
    dependencies:
      are-we-there-yet: 3.0.1
      console-control-strings: 1.1.0
      gauge: 4.0.4
      set-blocking: 2.0.0
    dev: true

  /nx/15.0.0:
    resolution: {integrity: sha512-uh9Ou5oj7yr6Uyp4QhqW1vIVoanYn1sJM1jzOyoT17GAhhODfS0BtQgUvlmInDuRqP8LMaPg4LXFMby07U1HXg==}
    hasBin: true
    requiresBuild: true
    peerDependencies:
      '@swc-node/register': ^1.4.2
      '@swc/core': ^1.2.173
    peerDependenciesMeta:
      '@swc-node/register':
        optional: true
      '@swc/core':
        optional: true
    dependencies:
      '@nrwl/cli': 15.0.0
      '@nrwl/tao': 15.0.0
      '@parcel/watcher': 2.0.4
      '@yarnpkg/lockfile': 1.1.0
      '@yarnpkg/parsers': 3.0.0-rc.26
      '@zkochan/js-yaml': 0.0.6
      axios: 1.1.3
      chalk: 4.1.0
      chokidar: 3.5.3
      cli-cursor: 3.1.0
      cli-spinners: 2.6.1
      cliui: 7.0.4
      dotenv: 10.0.0
      enquirer: 2.3.6
      fast-glob: 3.2.7
      figures: 3.2.0
      flat: 5.0.2
      fs-extra: 10.1.0
      glob: 7.1.4
      ignore: 5.2.0
      js-yaml: 4.1.0
      jsonc-parser: 3.2.0
      minimatch: 3.0.5
      npm-run-path: 4.0.1
      open: 8.4.0
      semver: 7.3.4
      string-width: 4.2.3
      strong-log-transformer: 2.1.0
      tar-stream: 2.2.0
      tmp: 0.2.1
      tsconfig-paths: 3.14.1
      tslib: 2.4.0
      v8-compile-cache: 2.3.0
      yargs: 17.6.0
      yargs-parser: 21.0.1
    transitivePeerDependencies:
      - debug
    dev: true

  /object-inspect/1.12.2:
    resolution: {integrity: sha512-z+cPxW0QGUp0mcqcsgQyLVRDoXFQbXOwBaqyF7VIgI4TWNQsDHrBpUQslRmIfAoYWdYzs6UlKJtB2XJpTaNSpQ==}
    dev: true

  /obliterator/1.6.1:
    resolution: {integrity: sha512-9WXswnqINnnhOG/5SLimUlzuU1hFJUc8zkwyD59Sd+dPOMf05PmnYG/d6Q7HZ+KmgkZJa1PxRso6QdM3sTNHig==}
    dev: false

  /once/1.4.0:
    resolution: {integrity: sha512-lNaJgI+2Q5URQBkccEKHTQOPaXdUxnZZElQTZY0MFUAuaEqe1E+Nyvgdz/aIyNi6Z9MzO5dv1H8n58/GELp3+w==}
    dependencies:
      wrappy: 1.0.2
    dev: true

  /onetime/5.1.2:
    resolution: {integrity: sha512-kbpaSSGJTWdAY5KPVeMOKXSrPtr8C8C7wodJbcsd51jRnmD+GZu8Y0VoU6Dm5Z4vWr0Ig/1NKuWRKf7j5aaYSg==}
    engines: {node: '>=6'}
    dependencies:
      mimic-fn: 2.1.0
    dev: true

  /onetime/6.0.0:
    resolution: {integrity: sha512-1FlR+gjXK7X+AsAHso35MnyN5KqGwJRi/31ft6x0M194ht7S+rWAvd7PHss9xSKMzE0asv1pyIHaJYq+BbacAQ==}
    engines: {node: '>=12'}
    dependencies:
      mimic-fn: 4.0.0
    dev: true

  /open/8.4.0:
    resolution: {integrity: sha512-XgFPPM+B28FtCCgSb9I+s9szOC1vZRSwgWsRUA5ylIxRTgKozqjOCrVOqGsYABPYK5qnfqClxZTFBa8PKt2v6Q==}
    engines: {node: '>=12'}
    dependencies:
      define-lazy-prop: 2.0.0
      is-docker: 2.2.1
      is-wsl: 2.2.0
    dev: true

  /ora/5.4.1:
    resolution: {integrity: sha512-5b6Y85tPxZZ7QytO+BQzysW31HJku27cRIlkbAXaNx+BdcVi+LlRFmVXzeF6a7JCwJpyw5c4b+YSVImQIrBpuQ==}
    engines: {node: '>=10'}
    dependencies:
      bl: 4.1.0
      chalk: 4.1.2
      cli-cursor: 3.1.0
      cli-spinners: 2.7.0
      is-interactive: 1.0.0
      is-unicode-supported: 0.1.0
      log-symbols: 4.1.0
      strip-ansi: 6.0.1
      wcwidth: 1.0.1
    dev: true

  /os-tmpdir/1.0.2:
    resolution: {integrity: sha512-D2FR03Vir7FIu45XBY20mTb+/ZSWB00sjU9jdQXt83gDrI4Ztz5Fs7/yy74g2N5SVQY4xY1qDr4rNddwYRVX0g==}
    engines: {node: '>=0.10.0'}
    dev: true

  /p-finally/1.0.0:
    resolution: {integrity: sha512-LICb2p9CB7FS+0eR1oqWnHhp0FljGLZCWBE9aix0Uye9W8LTQPwMTYVGWQWIw9RdQiDg4+epXQODwIYJtSJaow==}
    engines: {node: '>=4'}
    dev: true

  /p-limit/1.3.0:
    resolution: {integrity: sha512-vvcXsLAJ9Dr5rQOPk7toZQZJApBl2K4J6dANSsEuh6QI41JYcsS/qhTGa9ErIUUgK3WNQoJYvylxvjqmiqEA9Q==}
    engines: {node: '>=4'}
    dependencies:
      p-try: 1.0.0
    dev: true

  /p-limit/2.3.0:
    resolution: {integrity: sha512-//88mFWSJx8lxCzwdAABTJL2MyWB12+eIY7MDL2SqLmAkeKU9qxRvWuSyTjm3FUmpBEMuFfckAIqEaVGUDxb6w==}
    engines: {node: '>=6'}
    dependencies:
      p-try: 2.2.0
    dev: true

  /p-limit/3.1.0:
    resolution: {integrity: sha512-TYOanM3wGwNGsZN2cVTYPArw454xnXj5qmWF1bEoAc4+cU/ol7GVh7odevjp1FNHduHc3KZMcFduxU5Xc6uJRQ==}
    engines: {node: '>=10'}
    dependencies:
      yocto-queue: 0.1.0
    dev: true

  /p-locate/2.0.0:
    resolution: {integrity: sha512-nQja7m7gSKuewoVRen45CtVfODR3crN3goVQ0DDZ9N3yHxgpkuBhZqsaiotSQRrADUrne346peY7kT3TSACykg==}
    engines: {node: '>=4'}
    dependencies:
      p-limit: 1.3.0
    dev: true

  /p-locate/4.1.0:
    resolution: {integrity: sha512-R79ZZ/0wAxKGu3oYMlz8jy/kbhsNrS7SKZ7PxEHBgJ5+F2mtFW2fK2cOtBh1cHYkQsbzFV7I+EoRKe6Yt0oK7A==}
    engines: {node: '>=8'}
    dependencies:
      p-limit: 2.3.0
    dev: true

  /p-map-series/2.1.0:
    resolution: {integrity: sha512-RpYIIK1zXSNEOdwxcfe7FdvGcs7+y5n8rifMhMNWvaxRNMPINJHF5GDeuVxWqnfrcHPSCnp7Oo5yNXHId9Av2Q==}
    engines: {node: '>=8'}
    dev: true

  /p-map/4.0.0:
    resolution: {integrity: sha512-/bjOqmgETBYB5BoEeGVea8dmvHb2m9GLy1E9W43yeyfP6QQCZGFNa+XRceJEuDB6zqr+gKpIAmlLebMpykw/MQ==}
    engines: {node: '>=10'}
    dependencies:
      aggregate-error: 3.1.0
    dev: true

  /p-pipe/3.1.0:
    resolution: {integrity: sha512-08pj8ATpzMR0Y80x50yJHn37NF6vjrqHutASaX5LiH5npS9XPvrUmscd9MF5R4fuYRHOxQR1FfMIlF7AzwoPqw==}
    engines: {node: '>=8'}
    dev: true

  /p-queue/6.6.2:
    resolution: {integrity: sha512-RwFpb72c/BhQLEXIZ5K2e+AhgNVmIejGlTgiB9MzZ0e93GRvqZ7uSi0dvRF7/XIXDeNkra2fNHBxTyPDGySpjQ==}
    engines: {node: '>=8'}
    dependencies:
      eventemitter3: 4.0.7
      p-timeout: 3.2.0
    dev: true

  /p-reduce/2.1.0:
    resolution: {integrity: sha512-2USApvnsutq8uoxZBGbbWM0JIYLiEMJ9RlaN7fAzVNb9OZN0SHjjTTfIcb667XynS5Y1VhwDJVDa72TnPzAYWw==}
    engines: {node: '>=8'}
    dev: true

  /p-timeout/3.2.0:
    resolution: {integrity: sha512-rhIwUycgwwKcP9yTOOFK/AKsAopjjCakVqLHePO3CC6Mir1Z99xT+R63jZxAT5lFZLa2inS5h+ZS2GvR99/FBg==}
    engines: {node: '>=8'}
    dependencies:
      p-finally: 1.0.0
    dev: true

  /p-try/1.0.0:
    resolution: {integrity: sha512-U1etNYuMJoIz3ZXSrrySFjsXQTWOx2/jdi86L+2pRvph/qMKL6sbcCYdH23fqsbm8TH2Gn0OybpT4eSFlCVHww==}
    engines: {node: '>=4'}
    dev: true

  /p-try/2.2.0:
    resolution: {integrity: sha512-R4nPAVTAU0B9D35/Gk3uJf/7XYbQcyohSKdvAxIRSNghFl4e71hVoGnBNQz9cWaXxO2I10KTC+3jMdvvoKw6dQ==}
    engines: {node: '>=6'}
    dev: true

  /p-waterfall/2.1.1:
    resolution: {integrity: sha512-RRTnDb2TBG/epPRI2yYXsimO0v3BXC8Yd3ogr1545IaqKK17VGhbWVeGGN+XfCm/08OK8635nH31c8bATkHuSw==}
    engines: {node: '>=8'}
    dependencies:
      p-reduce: 2.1.0
    dev: true

  /pacote/13.6.2:
    resolution: {integrity: sha512-Gu8fU3GsvOPkak2CkbojR7vjs3k3P9cA6uazKTHdsdV0gpCEQq2opelnEv30KRQWgVzP5Vd/5umjcedma3MKtg==}
    engines: {node: ^12.13.0 || ^14.15.0 || >=16.0.0}
    dependencies:
      '@npmcli/git': 3.0.2
      '@npmcli/installed-package-contents': 1.0.7
      '@npmcli/promise-spawn': 3.0.0
      '@npmcli/run-script': 4.2.1
      cacache: 16.1.3
      chownr: 2.0.0
      fs-minipass: 2.1.0
      infer-owner: 1.0.4
      minipass: 3.3.4
      mkdirp: 1.0.4
      npm-package-arg: 9.1.2
      npm-packlist: 5.1.3
      npm-pick-manifest: 7.0.2
      npm-registry-fetch: 13.3.1
      proc-log: 2.0.1
      promise-retry: 2.0.1
      read-package-json: 5.0.2
      read-package-json-fast: 2.0.3
      rimraf: 3.0.2
      ssri: 9.0.1
      tar: 6.1.11
    transitivePeerDependencies:
      - bluebird
      - supports-color
    dev: true

  /parent-module/1.0.1:
    resolution: {integrity: sha512-GQ2EWRpQV8/o+Aw8YqtfZZPfNRWZYkbidE9k5rpl/hC3vtHHBfGm2Ifi6qWV+coDGkrUKZAxE3Lot5kcsRlh+g==}
    engines: {node: '>=6'}
    dependencies:
      callsites: 3.1.0
    dev: true

  /parse-conflict-json/2.0.2:
    resolution: {integrity: sha512-jDbRGb00TAPFsKWCpZZOT93SxVP9nONOSgES3AevqRq/CHvavEBvKAjxX9p5Y5F0RZLxH9Ufd9+RwtCsa+lFDA==}
    engines: {node: ^12.13.0 || ^14.15.0 || >=16.0.0}
    dependencies:
      json-parse-even-better-errors: 2.3.1
      just-diff: 5.1.1
      just-diff-apply: 5.4.1
    dev: true

  /parse-json/4.0.0:
    resolution: {integrity: sha512-aOIos8bujGN93/8Ox/jPLh7RwVnPEysynVFE+fQZyg6jKELEHwzgKdLRFHUgXJL6kylijVSBC4BvN9OmsB48Rw==}
    engines: {node: '>=4'}
    dependencies:
      error-ex: 1.3.2
      json-parse-better-errors: 1.0.2
    dev: true

  /parse-json/5.2.0:
    resolution: {integrity: sha512-ayCKvm/phCGxOkYRSCM82iDwct8/EonSEgCSxWxD7ve6jHggsFl4fZVQBPRNgQoKiuV/odhFrGzQXZwbifC8Rg==}
    engines: {node: '>=8'}
    dependencies:
      '@babel/code-frame': 7.18.6
      error-ex: 1.3.2
      json-parse-even-better-errors: 2.3.1
      lines-and-columns: 1.2.4
    dev: true

  /parse-path/7.0.0:
    resolution: {integrity: sha512-Euf9GG8WT9CdqwuWJGdf3RkUcTBArppHABkO7Lm8IzRQp0e2r/kkFnmhu4TSK30Wcu5rVAZLmfPKSBBi9tWFog==}
    dependencies:
      protocols: 2.0.1
    dev: true

  /parse-url/8.1.0:
    resolution: {integrity: sha512-xDvOoLU5XRrcOZvnI6b8zA6n9O9ejNk/GExuz1yBuWUGn9KA97GI6HTs6u02wKara1CeVmZhH+0TZFdWScR89w==}
    dependencies:
      parse-path: 7.0.0
    dev: true

  /path-exists/3.0.0:
    resolution: {integrity: sha512-bpC7GYwiDYQ4wYLe+FA8lhRjhQCMcQGuSgGGqDkg/QerRWw9CmGRT0iSOVRSZJ29NMLZgIzqaljJ63oaL4NIJQ==}
    engines: {node: '>=4'}
    dev: true

  /path-exists/4.0.0:
    resolution: {integrity: sha512-ak9Qy5Q7jYb2Wwcey5Fpvg2KoAc/ZIhLSLOSBmRmygPsGwkVVt0fZa0qrtMz+m6tJTAHfZQ8FnmB4MG4LWy7/w==}
    engines: {node: '>=8'}
    dev: true

  /path-is-absolute/1.0.1:
    resolution: {integrity: sha512-AVbw3UJ2e9bq64vSaS9Am0fje1Pa8pbGqTTsmXfaIiMpnr5DlDhfJOuLj9Sf95ZPVDAUerDfEk88MPmPe7UCQg==}
    engines: {node: '>=0.10.0'}
    dev: true

  /path-key/3.1.1:
    resolution: {integrity: sha512-ojmeN0qd+y0jszEtoY48r0Peq5dwMEkIlCOu6Q5f41lfkswXuKtYrhgoTpLnyIcHm24Uhqx+5Tqm2InSwLhE6Q==}
    engines: {node: '>=8'}
    dev: true

  /path-key/4.0.0:
    resolution: {integrity: sha512-haREypq7xkM7ErfgIyA0z+Bj4AGKlMSdlQE2jvJo6huWD1EdkKYV+G/T4nq0YEF2vgTT8kqMFKo1uHn950r4SQ==}
    engines: {node: '>=12'}
    dev: true

  /path-parse/1.0.7:
    resolution: {integrity: sha512-LDJzPVEEEPR+y48z93A0Ed0yXb8pAByGWo/k5YYdYgpY2/2EsOsksJrq7lOHxryrVOn1ejG6oAp8ahvOIQD8sw==}
    dev: true

  /path-type/3.0.0:
    resolution: {integrity: sha512-T2ZUsdZFHgA3u4e5PfPbjd7HDDpxPnQb5jN0SrDsjNSuVXHJqtwTnWqG0B1jZrgmJ/7lj1EmVIByWt1gxGkWvg==}
    engines: {node: '>=4'}
    dependencies:
      pify: 3.0.0
    dev: true

  /path-type/4.0.0:
    resolution: {integrity: sha512-gDKb8aZMDeD/tZWs9P6+q0J9Mwkdl6xMV8TjnGP3qJVJ06bdMgkbBlLU8IdfOsIsFz2BW1rNVT3XuNEl8zPAvw==}
    engines: {node: '>=8'}
    dev: true

  /picocolors/1.0.0:
    resolution: {integrity: sha512-1fygroTLlHu66zi26VoTDv8yRgm0Fccecssto+MhsZ0D/DGW2sm8E8AjW7NU5VVTRt5GxbeZ5qBuJr+HyLYkjQ==}
    dev: true

  /picomatch/2.3.1:
    resolution: {integrity: sha512-JU3teHTNjmE2VCGFzuY8EXzCDVwEqB2a8fsIvwaStHhAWJEeVd1o1QD80CU6+ZdEXXSLbSsuLwJjkCBWqRQUVA==}
    engines: {node: '>=8.6'}
    dev: true

  /pidtree/0.6.0:
    resolution: {integrity: sha512-eG2dWTVw5bzqGRztnHExczNxt5VGsE6OwTeCG3fdUf9KBsZzO3R5OIIIzWR+iZA0NtZ+RDVdaoE2dK1cn6jH4g==}
    engines: {node: '>=0.10'}
    dev: true

  /pify/2.3.0:
    resolution: {integrity: sha512-udgsAY+fTnvv7kI7aaxbqwWNb0AHiB0qBO89PZKPkoTmGOgdbrHDKD+0B2X4uTfJ/FT1R09r9gTsjUjNJotuog==}
    engines: {node: '>=0.10.0'}
    dev: true

  /pify/3.0.0:
    resolution: {integrity: sha512-C3FsVNH1udSEX48gGX1xfvwTWfsYWj5U+8/uK15BGzIGrKoUpghX8hWZwa/OFnakBiiVNmBvemTJR5mcy7iPcg==}
    engines: {node: '>=4'}
    dev: true

  /pify/4.0.1:
    resolution: {integrity: sha512-uB80kBFb/tfd68bVleG9T5GGsGPjJrLAUpR5PZIrhBnIaRTQRjqdJSsIKkOP6OAIFbj7GOrcudc5pNjZ+geV2g==}
    engines: {node: '>=6'}
    dev: true

  /pify/5.0.0:
    resolution: {integrity: sha512-eW/gHNMlxdSP6dmG6uJip6FXN0EQBwm2clYYd8Wul42Cwu/DK8HEftzsapcNdYe2MfLiIwZqsDk2RDEsTE79hA==}
    engines: {node: '>=10'}
    dev: true

  /pirates/4.0.5:
    resolution: {integrity: sha512-8V9+HQPupnaXMA23c5hvl69zXvTwTzyAYasnkb0Tts4XvO4CliqONMOnvlq26rkhLC3nWDFBJf73LU1e1VZLaQ==}
    engines: {node: '>= 6'}
    dev: true

  /pkg-dir/4.2.0:
    resolution: {integrity: sha512-HRDzbaKjC+AOWVXxAU/x54COGeIv9eb+6CkDSQoNTt4XyWoIJvuPsXizxu/Fr23EiekbtZwmh1IcIG/l/a10GQ==}
    engines: {node: '>=8'}
    dependencies:
      find-up: 4.1.0
    dev: true

  /prettier/2.7.1:
    resolution: {integrity: sha512-ujppO+MkdPqoVINuDFDRLClm7D78qbDt0/NR+wp5FqEZOoTNAjPHWj17QRhu7geIHJfcNhRk1XVQmF8Bp3ye+g==}
    engines: {node: '>=10.13.0'}
    dev: true

  /pretty-format/29.2.1:
    resolution: {integrity: sha512-Y41Sa4aLCtKAXvwuIpTvcFBkyeYp2gdFWzXGA+ZNES3VwURIB165XO/z7CjETwzCCS53MjW/rLMyyqEnTtaOfA==}
    engines: {node: ^14.15.0 || ^16.10.0 || >=18.0.0}
    dependencies:
      '@jest/schemas': 29.0.0
      ansi-styles: 5.2.0
      react-is: 18.2.0
    dev: true

  /proc-log/2.0.1:
    resolution: {integrity: sha512-Kcmo2FhfDTXdcbfDH76N7uBYHINxc/8GW7UAVuVP9I+Va3uHSerrnKV6dLooga/gh7GlgzuCCr/eoldnL1muGw==}
    engines: {node: ^12.13.0 || ^14.15.0 || >=16.0.0}
    dev: true

  /process-nextick-args/2.0.1:
    resolution: {integrity: sha512-3ouUOpQhtgrbOa17J7+uxOTpITYWaGP7/AhoR3+A+/1e9skrzelGi/dXzEYyvbxubEF6Wn2ypscTKiKJFFn1ag==}
    dev: true

  /promise-all-reject-late/1.0.1:
    resolution: {integrity: sha512-vuf0Lf0lOxyQREH7GDIOUMLS7kz+gs8i6B+Yi8dC68a2sychGrHTJYghMBD6k7eUcH0H5P73EckCA48xijWqXw==}
    dev: true

  /promise-call-limit/1.0.1:
    resolution: {integrity: sha512-3+hgaa19jzCGLuSCbieeRsu5C2joKfYn8pY6JAuXFRVfF4IO+L7UPpFWNTeWT9pM7uhskvbPPd/oEOktCn317Q==}
    dev: true

  /promise-inflight/1.0.1:
    resolution: {integrity: sha512-6zWPyEOFaQBJYcGMHBKTKJ3u6TBsnMFOIZSa6ce1e/ZrrsOlnHRHbabMjLiBYKp+n44X9eUI6VUPaukCXHuG4g==}
    peerDependencies:
      bluebird: '*'
    peerDependenciesMeta:
      bluebird:
        optional: true
    dev: true

  /promise-retry/2.0.1:
    resolution: {integrity: sha512-y+WKFlBR8BGXnsNlIHFGPZmyDf3DFMoLhaflAnyZgV6rG6xu+JwesTo2Q9R6XwYmtmwAFCkAk3e35jEdoeh/3g==}
    engines: {node: '>=10'}
    dependencies:
      err-code: 2.0.3
      retry: 0.12.0
    dev: true

  /prompts/2.4.2:
    resolution: {integrity: sha512-NxNv/kLguCA7p3jE8oL2aEBsrJWgAakBpgmgK6lpPWV+WuOmY6r2/zbAVnP+T8bQlA0nzHXSJSJW0Hq7ylaD2Q==}
    engines: {node: '>= 6'}
    dependencies:
      kleur: 3.0.3
      sisteransi: 1.0.5
    dev: true

  /promzard/0.3.0:
    resolution: {integrity: sha512-JZeYqd7UAcHCwI+sTOeUDYkvEU+1bQ7iE0UT1MgB/tERkAPkesW46MrpIySzODi+owTjZtiF8Ay5j9m60KmMBw==}
    dependencies:
      read: 1.0.7
    dev: true

  /proto-list/1.2.4:
    resolution: {integrity: sha512-vtK/94akxsTMhe0/cbfpR+syPuszcuwhqVjJq26CuNDgFGj682oRBXOP5MJpv2r7JtE8MsiepGIqvvOTBwn2vA==}
    dev: true

  /protocols/2.0.1:
    resolution: {integrity: sha512-/XJ368cyBJ7fzLMwLKv1e4vLxOju2MNAIokcr7meSaNcVbWz/CPcW22cP04mwxOErdA5mwjA8Q6w/cdAQxVn7Q==}
    dev: true

  /proxy-from-env/1.1.0:
    resolution: {integrity: sha512-D+zkORCbA9f1tdWRK0RaCR3GPv50cMxcrz4X8k5LTSUD1Dkw47mKJEZQNunItRTkWwgtaUSo1RVFRIG9ZXiFYg==}
    dev: true

  /punycode/2.1.1:
    resolution: {integrity: sha512-XRsRjdf+j5ml+y/6GKHPZbrF/8p2Yga0JPtdqTIY2Xe5ohJPD9saDJJLPvp9+NSBprVvevdXZybnj2cv8OEd0A==}
    engines: {node: '>=6'}

  /q/1.5.1:
    resolution: {integrity: sha512-kV/CThkXo6xyFEZUugw/+pIOywXcDbFYgSct5cT3gqlbkBE1SJdwy6UQoZvodiWF/ckQLZyDE/Bu1M6gVu5lVw==}
    engines: {node: '>=0.6.0', teleport: '>=0.2.0'}
    dev: true

  /queue-microtask/1.2.3:
    resolution: {integrity: sha512-NuaNSa6flKT5JaSYQzJok04JzTL1CA6aGhv5rfLW3PgqA+M2ChpZQnAC8h8i4ZFkBS8X5RqkDBHA7r4hej3K9A==}
    dev: true

  /quick-lru/4.0.1:
    resolution: {integrity: sha512-ARhCpm70fzdcvNQfPoy49IaanKkTlRWF2JMzqhcJbhSFRZv7nPTvZJdcY7301IPmvW+/p0RgIWnQDLJxifsQ7g==}
    engines: {node: '>=8'}
    dev: true

  /react-is/18.2.0:
    resolution: {integrity: sha512-xWGDIW6x921xtzPkhiULtthJHoJvBbF3q26fzloPCK0hsvxtPVelvftw3zjbHWSkR2km9Z+4uxbDDK/6Zw9B8w==}
    dev: true

  /read-cmd-shim/3.0.1:
    resolution: {integrity: sha512-kEmDUoYf/CDy8yZbLTmhB1X9kkjf9Q80PCNsDMb7ufrGd6zZSQA1+UyjrO+pZm5K/S4OXCWJeiIt1JA8kAsa6g==}
    engines: {node: ^12.13.0 || ^14.15.0 || >=16.0.0}
    dev: true

  /read-package-json-fast/2.0.3:
    resolution: {integrity: sha512-W/BKtbL+dUjTuRL2vziuYhp76s5HZ9qQhd/dKfWIZveD0O40453QNyZhC0e63lqZrAQ4jiOapVoeJ7JrszenQQ==}
    engines: {node: '>=10'}
    dependencies:
      json-parse-even-better-errors: 2.3.1
      npm-normalize-package-bin: 1.0.1
    dev: true

  /read-package-json/5.0.2:
    resolution: {integrity: sha512-BSzugrt4kQ/Z0krro8zhTwV1Kd79ue25IhNN/VtHFy1mG/6Tluyi+msc0UpwaoQzxSHa28mntAjIZY6kEgfR9Q==}
    engines: {node: ^12.13.0 || ^14.15.0 || >=16.0.0}
    dependencies:
      glob: 8.0.3
      json-parse-even-better-errors: 2.3.1
      normalize-package-data: 4.0.1
      npm-normalize-package-bin: 2.0.0
    dev: true

  /read-pkg-up/3.0.0:
    resolution: {integrity: sha512-YFzFrVvpC6frF1sz8psoHDBGF7fLPc+llq/8NB43oagqWkx8ar5zYtsTORtOjw9W2RHLpWP+zTWwBvf1bCmcSw==}
    engines: {node: '>=4'}
    dependencies:
      find-up: 2.1.0
      read-pkg: 3.0.0
    dev: true

  /read-pkg-up/7.0.1:
    resolution: {integrity: sha512-zK0TB7Xd6JpCLmlLmufqykGE+/TlOePD6qKClNW7hHDKFh/J7/7gCWGR7joEQEW1bKq3a3yUZSObOoWLFQ4ohg==}
    engines: {node: '>=8'}
    dependencies:
      find-up: 4.1.0
      read-pkg: 5.2.0
      type-fest: 0.8.1
    dev: true

  /read-pkg/3.0.0:
    resolution: {integrity: sha512-BLq/cCO9two+lBgiTYNqD6GdtK8s4NpaWrl6/rCO9w0TUS8oJl7cmToOZfRYllKTISY6nt1U7jQ53brmKqY6BA==}
    engines: {node: '>=4'}
    dependencies:
      load-json-file: 4.0.0
      normalize-package-data: 2.5.0
      path-type: 3.0.0
    dev: true

  /read-pkg/5.2.0:
    resolution: {integrity: sha512-Ug69mNOpfvKDAc2Q8DRpMjjzdtrnv9HcSMX+4VsZxD1aZ6ZzrIE7rlzXBtWTyhULSMKg076AW6WR5iZpD0JiOg==}
    engines: {node: '>=8'}
    dependencies:
      '@types/normalize-package-data': 2.4.1
      normalize-package-data: 2.5.0
      parse-json: 5.2.0
      type-fest: 0.6.0
    dev: true

  /read/1.0.7:
    resolution: {integrity: sha512-rSOKNYUmaxy0om1BNjMN4ezNT6VKK+2xF4GBhc81mkH7L60i6dp8qPYrkndNLT3QPphoII3maL9PVC9XmhHwVQ==}
    engines: {node: '>=0.8'}
    dependencies:
      mute-stream: 0.0.8
    dev: true

  /readable-stream/2.3.7:
    resolution: {integrity: sha512-Ebho8K4jIbHAxnuxi7o42OrZgF/ZTNcsZj6nRKyUmkhLFq8CHItp/fy6hQZuZmP/n3yZ9VBUbp4zz/mX8hmYPw==}
    dependencies:
      core-util-is: 1.0.3
      inherits: 2.0.4
      isarray: 1.0.0
      process-nextick-args: 2.0.1
      safe-buffer: 5.1.2
      string_decoder: 1.1.1
      util-deprecate: 1.0.2
    dev: true

  /readable-stream/3.6.0:
    resolution: {integrity: sha512-BViHy7LKeTz4oNnkcLJ+lVSL6vpiFeX6/d3oSH8zCW7UxP2onchk+vTGB143xuFjHS3deTgkKoXXymXqymiIdA==}
    engines: {node: '>= 6'}
    dependencies:
      inherits: 2.0.4
      string_decoder: 1.3.0
      util-deprecate: 1.0.2
    dev: true

  /readdir-scoped-modules/1.1.0:
    resolution: {integrity: sha512-asaikDeqAQg7JifRsZn1NJZXo9E+VwlyCfbkZhwyISinqk5zNS6266HS5kah6P0SaQKGF6SkNnZVHUzHFYxYDw==}
    dependencies:
      debuglog: 1.0.1
      dezalgo: 1.0.4
      graceful-fs: 4.2.10
      once: 1.4.0
    dev: true

  /readdirp/3.6.0:
    resolution: {integrity: sha512-hOS089on8RduqdbhvQ5Z37A0ESjsqz6qnRcffsMU3495FuTdqSm+7bhJ29JvIOsBDEEnan5DPu9t3To9VRlMzA==}
    engines: {node: '>=8.10.0'}
    dependencies:
      picomatch: 2.3.1
    dev: true

  /redent/3.0.0:
    resolution: {integrity: sha512-6tDA8g98We0zd0GvVeMT9arEOnTw9qM03L9cJXaCjrip1OO764RDBLBfrB4cwzNGDj5OA5ioymC9GkizgWJDUg==}
    engines: {node: '>=8'}
    dependencies:
      indent-string: 4.0.0
      strip-indent: 3.0.0
    dev: true

  /require-directory/2.1.1:
    resolution: {integrity: sha512-fGxEI7+wsG9xrvdjsrlmL22OMTTiHRwAMroiEeMgq8gzoLC/PQr7RsRDSTLUg/bZAZtF+TVIkHc6/4RIKrui+Q==}
    engines: {node: '>=0.10.0'}
    dev: true

  /resolve-cwd/3.0.0:
    resolution: {integrity: sha512-OrZaX2Mb+rJCpH/6CpSqt9xFVpN++x01XnN2ie9g6P5/3xelLAkXWVADpdz1IHD/KFfEXyE6V0U01OQ3UO2rEg==}
    engines: {node: '>=8'}
    dependencies:
      resolve-from: 5.0.0
    dev: true

  /resolve-from/4.0.0:
    resolution: {integrity: sha512-pb/MYmXstAkysRFx8piNI1tGFNQIFA3vkE3Gq4EuA1dF6gHp/+vgZqsCGJapvy8N3Q+4o7FwvquPJcnZ7RYy4g==}
    engines: {node: '>=4'}
    dev: true

  /resolve-from/5.0.0:
    resolution: {integrity: sha512-qYg9KP24dD5qka9J47d0aVky0N+b4fTU89LN9iDnjB5waksiC49rvMB0PrUJQGoTmH50XPiqOvAjDfaijGxYZw==}
    engines: {node: '>=8'}
    dev: true

  /resolve.exports/1.1.0:
    resolution: {integrity: sha512-J1l+Zxxp4XK3LUDZ9m60LRJF/mAe4z6a4xyabPHk7pvK5t35dACV32iIjJDFeWZFfZlO29w6SZ67knR0tHzJtQ==}
    engines: {node: '>=10'}
    dev: true

  /resolve/1.22.1:
    resolution: {integrity: sha512-nBpuuYuY5jFsli/JIs1oldw6fOQCBioohqWZg/2hiaOybXOft4lonv85uDOKXdf8rhyK159cxU5cDcK/NKk8zw==}
    hasBin: true
    dependencies:
      is-core-module: 2.11.0
      path-parse: 1.0.7
      supports-preserve-symlinks-flag: 1.0.0
    dev: true

  /restore-cursor/3.1.0:
    resolution: {integrity: sha512-l+sSefzHpj5qimhFSE5a8nufZYAM3sBSVMAPtYkmC+4EH2anSGaEMXSD0izRQbu9nfyQ9y5JrVmp7E8oZrUjvA==}
    engines: {node: '>=8'}
    dependencies:
      onetime: 5.1.2
      signal-exit: 3.0.7
    dev: true

  /retry/0.12.0:
    resolution: {integrity: sha512-9LkiTwjUh6rT555DtE9rTX+BKByPfrMzEAtnlEtdEwr3Nkffwiihqe2bWADg+OQRjt9gl6ICdmB/ZFDCGAtSow==}
    engines: {node: '>= 4'}
    dev: true

  /reusify/1.0.4:
    resolution: {integrity: sha512-U9nH88a3fc/ekCF1l0/UP1IosiuIjyTh7hBvXVMHYgVcfGvt897Xguj2UOLDeI5BG2m7/uwyaLVT6fbtCwTyzw==}
    engines: {iojs: '>=1.0.0', node: '>=0.10.0'}
    dev: true

  /rfdc/1.3.0:
    resolution: {integrity: sha512-V2hovdzFbOi77/WajaSMXk2OLm+xNIeQdMMuB7icj7bk6zi2F8GGAxigcnDFpJHbNyNcgyJDiP+8nOrY5cZGrA==}
    dev: true

  /rimraf/3.0.2:
    resolution: {integrity: sha512-JZkJMZkAGFFPP2YqXZXPbMlMBgsxzE8ILs4lMIX/2o0L9UBw9O/Y3o6wFw/i9YLapcUJWwqbi3kdxIPdC62TIA==}
    dependencies:
      glob: 7.2.3
    dev: true

  /run-async/2.4.1:
    resolution: {integrity: sha512-tvVnVv01b8c1RrA6Ep7JkStj85Guv/YrMcwqYQnwjsAS2cTmmPGBBjAjpCW7RrSodNSoE2/qg9O4bceNvUuDgQ==}
    engines: {node: '>=0.12.0'}
    dev: true

  /run-parallel/1.2.0:
    resolution: {integrity: sha512-5l4VyZR86LZ/lDxZTR6jqL8AFE2S0IFLMP26AbjsLVADxHdhB/c0GUsH+y39UfCi3dzz8OlQuPmnaJOMoDHQBA==}
    dependencies:
      queue-microtask: 1.2.3
    dev: true

  /rxjs/7.5.7:
    resolution: {integrity: sha512-z9MzKh/UcOqB3i20H6rtrlaE/CgjLOvheWK/9ILrbhROGTweAi1BaFsTT9FbwZi5Trr1qNRs+MXkhmR06awzQA==}
    dependencies:
      tslib: 2.4.0
    dev: true

  /safe-buffer/5.1.2:
    resolution: {integrity: sha512-Gd2UZBJDkXlY7GbJxfsE8/nvKkUEU1G38c1siN6QP6a9PT9MmHB8GnpscSmMJSoF8LOIrt8ud/wPtojys4G6+g==}
    dev: true

  /safe-buffer/5.2.1:
    resolution: {integrity: sha512-rp3So07KcdmmKbGvgaNxQSJr7bGVSVk5S9Eq1F+ppbRo70+YeaDxkw5Dd8NPN+GD6bjnYm2VuPuCXmpuYvmCXQ==}
    dev: true

  /safer-buffer/2.1.2:
    resolution: {integrity: sha512-YZo3K82SD7Riyi0E1EQPojLz7kpepnSQI9IyPbHHg1XXXevb5dJI7tpyN2ADxGcQbHG7vcyRHk0cbwqcQriUtg==}
    dev: true

  /semver/5.7.1:
    resolution: {integrity: sha512-sauaDf/PZdVgrLTNYHRtpXa1iRiKcaebiKQ1BJdpQlWH2lCvexQdX55snPFyK7QzpudqbCI0qXFfOasHdyNDGQ==}
    hasBin: true
    dev: true

  /semver/6.3.0:
    resolution: {integrity: sha512-b39TBaTSfV6yBrapU89p5fKekE2m/NwnDocOVruQFS1/veMgdzuPcnOM34M6CwxW8jH/lxEa5rBoDeUwu5HHTw==}
    hasBin: true
    dev: true

  /semver/7.3.4:
    resolution: {integrity: sha512-tCfb2WLjqFAtXn4KEdxIhalnRtoKFN7nAwj0B3ZXCbQloV2tq5eDbcTmT68JJD3nRJq24/XgxtQKFIpQdtvmVw==}
    engines: {node: '>=10'}
    hasBin: true
    dependencies:
      lru-cache: 6.0.0
    dev: true

  /semver/7.3.8:
    resolution: {integrity: sha512-NB1ctGL5rlHrPJtFDVIVzTyQylMLu9N9VICA6HSFJo8MCGVTMW6gfpicwKmmK/dAjTOrqu5l63JJOpDSrAis3A==}
    engines: {node: '>=10'}
    hasBin: true
    dependencies:
      lru-cache: 6.0.0

  /set-blocking/2.0.0:
    resolution: {integrity: sha512-KiKBS8AnWGEyLzofFfmvKwpdPzqiy16LvQfK3yv/fVH7Bj13/wl3JSR1J+rfgRE9q7xUJK4qvgS8raSOeLUehw==}
    dev: true

  /shallow-clone/3.0.1:
    resolution: {integrity: sha512-/6KqX+GVUdqPuPPd2LxDDxzX6CAbjJehAAOKlNpqqUpAqPM6HeL8f+o3a+JsyGjn2lv0WY8UsTgUJjU9Ok55NA==}
    engines: {node: '>=8'}
    dependencies:
      kind-of: 6.0.3
    dev: true

  /shebang-command/2.0.0:
    resolution: {integrity: sha512-kHxr2zZpYtdmrN1qDjrrX/Z1rR1kG8Dx+gkpK1G4eXmvXswmcE1hTWBWYUzlraYw1/yZp6YuDY77YtvbN0dmDA==}
    engines: {node: '>=8'}
    dependencies:
      shebang-regex: 3.0.0
    dev: true

  /shebang-regex/3.0.0:
    resolution: {integrity: sha512-7++dFhtcx3353uBaq8DDR4NuxBetBzC7ZQOhmTQInHEd6bSrXdiEyzCvG07Z44UYdLShWUyXt5M/yhz8ekcb1A==}
    engines: {node: '>=8'}
    dev: true

  /signal-exit/3.0.7:
    resolution: {integrity: sha512-wnD2ZE+l+SPC/uoS0vXeE9L1+0wuaMqKlfz9AMUo38JsyLSBWSFcHR1Rri62LZc12vLr1gb3jl7iwQhgwpAbGQ==}
    dev: true

  /sisteransi/1.0.5:
    resolution: {integrity: sha512-bLGGlR1QxBcynn2d5YmDX4MGjlZvy2MRBDRNHLJ8VI6l6+9FUiyTFNJ0IveOSP0bcXgVDPRcfGqA0pjaqUpfVg==}
    dev: true

  /slash/3.0.0:
    resolution: {integrity: sha512-g9Q1haeby36OSStwb4ntCGGGaKsaVSjQ68fBxoQcutl5fS1vuY18H3wSt3jFyFtrkx+Kz0V1G85A4MyAdDMi2Q==}
    engines: {node: '>=8'}
    dev: true

  /slice-ansi/3.0.0:
    resolution: {integrity: sha512-pSyv7bSTC7ig9Dcgbw9AuRNUb5k5V6oDudjZoMBSr13qpLBG7tB+zgCkARjq7xIUgdz5P1Qe8u+rSGdouOOIyQ==}
    engines: {node: '>=8'}
    dependencies:
      ansi-styles: 4.3.0
      astral-regex: 2.0.0
      is-fullwidth-code-point: 3.0.0
    dev: true

  /slice-ansi/4.0.0:
    resolution: {integrity: sha512-qMCMfhY040cVHT43K9BFygqYbUPFZKHOg7K73mtTWJRb8pyP3fzf4Ixd5SzdEJQ6MRUg/WBnOLxghZtKKurENQ==}
    engines: {node: '>=10'}
    dependencies:
      ansi-styles: 4.3.0
      astral-regex: 2.0.0
      is-fullwidth-code-point: 3.0.0
    dev: true

  /slice-ansi/5.0.0:
    resolution: {integrity: sha512-FC+lgizVPfie0kkhqUScwRu1O/lF6NOgJmlCgK+/LYxDCTk8sGelYaHDhFcDN+Sn3Cv+3VSa4Byeo+IMCzpMgQ==}
    engines: {node: '>=12'}
    dependencies:
      ansi-styles: 6.2.1
      is-fullwidth-code-point: 4.0.0
    dev: true

  /smart-buffer/4.2.0:
    resolution: {integrity: sha512-94hK0Hh8rPqQl2xXc3HsaBoOXKV20MToPkcXvwbISWLEs+64sBq5kFgn2kJDHb1Pry9yrP0dxrCI9RRci7RXKg==}
    engines: {node: '>= 6.0.0', npm: '>= 3.0.0'}
    dev: true

  /socks-proxy-agent/7.0.0:
    resolution: {integrity: sha512-Fgl0YPZ902wEsAyiQ+idGd1A7rSFx/ayC1CQVMw5P+EQx2V0SgpGtf6OKFhVjPflPUl9YMmEOnmfjCdMUsygww==}
    engines: {node: '>= 10'}
    dependencies:
      agent-base: 6.0.2
      debug: 4.3.4
      socks: 2.7.1
    transitivePeerDependencies:
      - supports-color
    dev: true

  /socks/2.7.1:
    resolution: {integrity: sha512-7maUZy1N7uo6+WVEX6psASxtNlKaNVMlGQKkG/63nEDdLOWNbiUMoLK7X4uYoLhQstau72mLgfEWcXcwsaHbYQ==}
    engines: {node: '>= 10.13.0', npm: '>= 3.0.0'}
    dependencies:
      ip: 2.0.0
      smart-buffer: 4.2.0
    dev: true

  /sort-keys/2.0.0:
    resolution: {integrity: sha512-/dPCrG1s3ePpWm6yBbxZq5Be1dXGLyLn9Z791chDC3NFrpkVbWGzkBwPN1knaciexFXgRJ7hzdnwZ4stHSDmjg==}
    engines: {node: '>=4'}
    dependencies:
      is-plain-obj: 1.1.0
    dev: true

  /sort-keys/4.2.0:
    resolution: {integrity: sha512-aUYIEU/UviqPgc8mHR6IW1EGxkAXpeRETYcrzg8cLAvUPZcpAlleSXHV2mY7G12GphSH6Gzv+4MMVSSkbdteHg==}
    engines: {node: '>=8'}
    dependencies:
      is-plain-obj: 2.1.0
    dev: true

  /source-map-support/0.5.13:
    resolution: {integrity: sha512-SHSKFHadjVA5oR4PPqhtAVdcBWwRYVd6g6cAXnIbRiIwc2EhPrTuKUBdSLvlEKyIP3GCf89fltvcZiP9MMFA1w==}
    dependencies:
      buffer-from: 1.1.2
      source-map: 0.6.1
    dev: true

  /source-map/0.6.1:
    resolution: {integrity: sha512-UjgapumWlbMhkBgzT7Ykc5YXUT46F0iKu8SGXq0bcwP5dz/h0Plj6enJqjz1Zbq2l5WaqYnrVbwWOWMyF3F47g==}
    engines: {node: '>=0.10.0'}
    dev: true

  /spdx-correct/3.1.1:
    resolution: {integrity: sha512-cOYcUWwhCuHCXi49RhFRCyJEK3iPj1Ziz9DpViV3tbZOwXD49QzIN3MpOLJNxh2qwq2lJJZaKMVw9qNi4jTC0w==}
    dependencies:
      spdx-expression-parse: 3.0.1
      spdx-license-ids: 3.0.12
    dev: true

  /spdx-exceptions/2.3.0:
    resolution: {integrity: sha512-/tTrYOC7PPI1nUAgx34hUpqXuyJG+DTHJTnIULG4rDygi4xu/tfgmq1e1cIRwRzwZgo4NLySi+ricLkZkw4i5A==}
    dev: true

  /spdx-expression-parse/3.0.1:
    resolution: {integrity: sha512-cbqHunsQWnJNE6KhVSMsMeH5H/L9EpymbzqTQ3uLwNCLZ1Q481oWaofqH7nO6V07xlXwY6PhQdQ2IedWx/ZK4Q==}
    dependencies:
      spdx-exceptions: 2.3.0
      spdx-license-ids: 3.0.12
    dev: true

  /spdx-license-ids/3.0.12:
    resolution: {integrity: sha512-rr+VVSXtRhO4OHbXUiAF7xW3Bo9DuuF6C5jH+q/x15j2jniycgKbxU09Hr0WqlSLUs4i4ltHGXqTe7VHclYWyA==}
    dev: true

  /split/1.0.1:
    resolution: {integrity: sha512-mTyOoPbrivtXnwnIxZRFYRrPNtEFKlpB2fvjSnCQUiAA6qAZzqwna5envK4uk6OIeP17CsdF3rSBGYVBsU0Tkg==}
    dependencies:
      through: 2.3.8
    dev: true

  /split2/3.2.2:
    resolution: {integrity: sha512-9NThjpgZnifTkJpzTZ7Eue85S49QwpNhZTq6GRJwObb6jnLFNGB7Qm73V5HewTROPyxD0C29xqmaI68bQtV+hg==}
    dependencies:
      readable-stream: 3.6.0
    dev: true

  /sprintf-js/1.0.3:
    resolution: {integrity: sha512-D9cPgkvLlV3t3IzL0D0YLvGA9Ahk4PcvVwUbN0dSGr1aP0Nrt4AEnTUbuGvquEC0mA64Gqt1fzirlRs5ibXx8g==}
    dev: true

  /ssri/9.0.1:
    resolution: {integrity: sha512-o57Wcn66jMQvfHG1FlYbWeZWW/dHZhJXjpIcTfXldXEk5nz5lStPo3mK0OJQfGR3RbZUlbISexbljkJzuEj/8Q==}
    engines: {node: ^12.13.0 || ^14.15.0 || >=16.0.0}
    dependencies:
      minipass: 3.3.4
    dev: true

  /stack-utils/2.0.5:
    resolution: {integrity: sha512-xrQcmYhOsn/1kX+Vraq+7j4oE2j/6BFscZ0etmYg81xuM8Gq0022Pxb8+IqgOFUIaxHs0KaSb7T1+OegiNrNFA==}
    engines: {node: '>=10'}
    dependencies:
      escape-string-regexp: 2.0.0
    dev: true

  /string-argv/0.3.1:
    resolution: {integrity: sha512-a1uQGz7IyVy9YwhqjZIZu1c8JO8dNIe20xBmSS6qu9kv++k3JGzCVmprbNN5Kn+BgzD5E7YYwg1CcjuJMRNsvg==}
    engines: {node: '>=0.6.19'}
    dev: true

  /string-length/4.0.2:
    resolution: {integrity: sha512-+l6rNN5fYHNhZZy41RXsYptCjA2Igmq4EG7kZAYFQI1E1VTXarr6ZPXBg6eq7Y6eK4FEhY6AJlyuFIb/v/S0VQ==}
    engines: {node: '>=10'}
    dependencies:
      char-regex: 1.0.2
      strip-ansi: 6.0.1
    dev: true

  /string-width/4.2.3:
    resolution: {integrity: sha512-wKyQRQpjJ0sIp62ErSZdGsjMJWsap5oRNihHhu6G7JVO/9jIB6UyevL+tXuOqrng8j/cxKTWyWUwvSTriiZz/g==}
    engines: {node: '>=8'}
    dependencies:
      emoji-regex: 8.0.0
      is-fullwidth-code-point: 3.0.0
      strip-ansi: 6.0.1
    dev: true

  /string-width/5.1.2:
    resolution: {integrity: sha512-HnLOCR3vjcY8beoNLtcjZ5/nxn2afmME6lhrDrebokqMap+XbeW8n9TXpPDOqdGK5qcI3oT0GKTW6wC7EMiVqA==}
    engines: {node: '>=12'}
    dependencies:
      eastasianwidth: 0.2.0
      emoji-regex: 9.2.2
      strip-ansi: 7.0.1
    dev: true

  /string_decoder/1.1.1:
    resolution: {integrity: sha512-n/ShnvDi6FHbbVfviro+WojiFzv+s8MPMHBczVePfUpDJLwoLT0ht1l4YwBCbi8pJAveEEdnkHyPyTP/mzRfwg==}
    dependencies:
      safe-buffer: 5.1.2
    dev: true

  /string_decoder/1.3.0:
    resolution: {integrity: sha512-hkRX8U1WjJFd8LsDJ2yQ/wWWxaopEsABU1XfkM8A+j0+85JAGppt16cr1Whg6KIbb4okU6Mql6BOj+uup/wKeA==}
    dependencies:
      safe-buffer: 5.2.1
    dev: true

  /strip-ansi/6.0.1:
    resolution: {integrity: sha512-Y38VPSHcqkFrCpFnQ9vuSXmquuv5oXOKpGeT6aGrr3o3Gc9AlVa6JBfUSOCnbxGGZF+/0ooI7KrPuUSztUdU5A==}
    engines: {node: '>=8'}
    dependencies:
      ansi-regex: 5.0.1
    dev: true

  /strip-ansi/7.0.1:
    resolution: {integrity: sha512-cXNxvT8dFNRVfhVME3JAe98mkXDYN2O1l7jmcwMnOslDeESg1rF/OZMtK0nRAhiari1unG5cD4jG3rapUAkLbw==}
    engines: {node: '>=12'}
    dependencies:
      ansi-regex: 6.0.1
    dev: true

  /strip-bom/3.0.0:
    resolution: {integrity: sha512-vavAMRXOgBVNF6nyEEmL3DBK19iRpDcoIwW+swQ+CbGiu7lju6t+JklA1MHweoWtadgt4ISVUsXLyDq34ddcwA==}
    engines: {node: '>=4'}
    dev: true

  /strip-bom/4.0.0:
    resolution: {integrity: sha512-3xurFv5tEgii33Zi8Jtp55wEIILR9eh34FAW00PZf+JnSsTmV/ioewSgQl97JHvgjoRGwPShsWm+IdrxB35d0w==}
    engines: {node: '>=8'}
    dev: true

  /strip-final-newline/2.0.0:
    resolution: {integrity: sha512-BrpvfNAE3dcvq7ll3xVumzjKjZQ5tI1sEUIKr3Uoks0XUl45St3FlatVqef9prk4jRDzhW6WZg+3bk93y6pLjA==}
    engines: {node: '>=6'}
    dev: true

  /strip-final-newline/3.0.0:
    resolution: {integrity: sha512-dOESqjYr96iWYylGObzd39EuNTa5VJxyvVAEm5Jnh7KGo75V43Hk1odPQkNDyXNmUR6k+gEiDVXnjB8HJ3crXw==}
    engines: {node: '>=12'}
    dev: true

  /strip-indent/3.0.0:
    resolution: {integrity: sha512-laJTa3Jb+VQpaC6DseHhF7dXVqHTfJPCRDaEbid/drOhgitgYku/letMUqOXFoWV0zIIUbjpdH2t+tYj4bQMRQ==}
    engines: {node: '>=8'}
    dependencies:
      min-indent: 1.0.1
    dev: true

  /strip-json-comments/3.1.1:
    resolution: {integrity: sha512-6fPc+R4ihwqP6N/aIv2f1gMH8lOVtWQHoqC4yK6oSDVVocumAsfCqjkXnqiYMhmMwS/mEHLp7Vehlt3ql6lEig==}
    engines: {node: '>=8'}
    dev: true

  /strnum/1.0.5:
    resolution: {integrity: sha512-J8bbNyKKXl5qYcR36TIO8W3mVGVHrmmxsd5PAItGkmyzwJvybiw2IVq5nqd0i4LSNSkB/sx9VHllbfFdr9k1JA==}
    dev: false

  /strong-log-transformer/2.1.0:
    resolution: {integrity: sha512-B3Hgul+z0L9a236FAUC9iZsL+nVHgoCJnqCbN588DjYxvGXaXaaFbfmQ/JhvKjZwsOukuR72XbHv71Qkug0HxA==}
    engines: {node: '>=4'}
    dependencies:
      duplexer: 0.1.2
      minimist: 1.2.7
      through: 2.3.8
    dev: true

  /supports-color/5.5.0:
    resolution: {integrity: sha512-QjVjwdXIt408MIiAqCX4oUKsgU2EqAGzs2Ppkm4aQYbjm+ZEWEcW4SfFNTr4uMNZma0ey4f5lgLrkB0aX0QMow==}
    engines: {node: '>=4'}
    dependencies:
      has-flag: 3.0.0
    dev: true

  /supports-color/7.2.0:
    resolution: {integrity: sha512-qpCAvRl9stuOHveKsn7HncJRvv501qIacKzQlO/+Lwxc9+0q2wLyv4Dfvt80/DPn2pqOBsJdDiogXGR9+OvwRw==}
    engines: {node: '>=8'}
    dependencies:
      has-flag: 4.0.0
    dev: true

  /supports-color/8.1.1:
    resolution: {integrity: sha512-MpUEN2OodtUzxvKQl72cUF7RQ5EiHsGvSsVG0ia9c5RbWGL2CI4C7EpPS8UTBIplnlzZiNuV56w+FuNxy3ty2Q==}
    engines: {node: '>=10'}
    dependencies:
      has-flag: 4.0.0
    dev: true

  /supports-preserve-symlinks-flag/1.0.0:
    resolution: {integrity: sha512-ot0WnXS9fgdkgIcePe6RHNk1WA8+muPa6cSjeR3V8K27q9BB1rTE3R1p7Hv0z1ZyAc8s6Vvv8DIyWf681MAt0w==}
    engines: {node: '>= 0.4'}
    dev: true

  /tar-stream/2.2.0:
    resolution: {integrity: sha512-ujeqbceABgwMZxEJnk2HDY2DlnUZ+9oEcb1KzTVfYHio0UE6dG71n60d8D2I4qNvleWrrXpmjpt7vZeF1LnMZQ==}
    engines: {node: '>=6'}
    dependencies:
      bl: 4.1.0
      end-of-stream: 1.4.4
      fs-constants: 1.0.0
      inherits: 2.0.4
      readable-stream: 3.6.0
    dev: true

  /tar/6.1.11:
    resolution: {integrity: sha512-an/KZQzQUkZCkuoAA64hM92X0Urb6VpRhAFllDzz44U2mcD5scmT3zBc4VgVpkugF580+DQn8eAFSyoQt0tznA==}
    engines: {node: '>= 10'}
    dependencies:
      chownr: 2.0.0
      fs-minipass: 2.1.0
      minipass: 3.3.4
      minizlib: 2.1.2
      mkdirp: 1.0.4
      yallist: 4.0.0
    dev: true

  /temp-dir/1.0.0:
    resolution: {integrity: sha512-xZFXEGbG7SNC3itwBzI3RYjq/cEhBkx2hJuKGIUOcEULmkQExXiHat2z/qkISYsuR+IKumhEfKKbV5qXmhICFQ==}
    engines: {node: '>=4'}
    dev: true

  /test-exclude/6.0.0:
    resolution: {integrity: sha512-cAGWPIyOHU6zlmg88jwm7VRyXnMN7iV68OGAbYDk/Mh/xC/pzVPlQtY6ngoIH/5/tciuhGfvESU8GrHrcxD56w==}
    engines: {node: '>=8'}
    dependencies:
      '@istanbuljs/schema': 0.1.3
      glob: 7.2.3
      minimatch: 3.1.2
    dev: true

  /text-extensions/1.9.0:
    resolution: {integrity: sha512-wiBrwC1EhBelW12Zy26JeOUkQ5mRu+5o8rpsJk5+2t+Y5vE7e842qtZDQ2g1NpX/29HdyFeJ4nSIhI47ENSxlQ==}
    engines: {node: '>=0.10'}
    dev: true

  /through/2.3.8:
    resolution: {integrity: sha512-w89qg7PI8wAdvX60bMDP+bFoD5Dvhm9oLheFp5O4a2QF0cSBGsBX4qZmadPMvVqlLJBBci+WqGGOAPvcDeNSVg==}
    dev: true

  /through2/2.0.5:
    resolution: {integrity: sha512-/mrRod8xqpA+IHSLyGCQ2s8SPHiCDEeQJSep1jqLYeEUClOFG2Qsh+4FU6G9VeqpZnGW/Su8LQGc4YKni5rYSQ==}
    dependencies:
      readable-stream: 2.3.7
      xtend: 4.0.2
    dev: true

  /through2/4.0.2:
    resolution: {integrity: sha512-iOqSav00cVxEEICeD7TjLB1sueEL+81Wpzp2bY17uZjZN0pWZPuo4suZ/61VujxmqSGFfgOcNuTZ85QJwNZQpw==}
    dependencies:
      readable-stream: 3.6.0
    dev: true

  /tmp/0.0.33:
    resolution: {integrity: sha512-jRCJlojKnZ3addtTOjdIqoRuPEKBvNXcGYqzO6zWZX8KfKEpnGY5jfggJQ3EjKuu8D4bJRr0y+cYJFmYbImXGw==}
    engines: {node: '>=0.6.0'}
    dependencies:
      os-tmpdir: 1.0.2
    dev: true

  /tmp/0.2.1:
    resolution: {integrity: sha512-76SUhtfqR2Ijn+xllcI5P1oyannHNHByD80W1q447gU3mp9G9PSpGdWmjUOHRDPiHYacIk66W7ubDTuPF3BEtQ==}
    engines: {node: '>=8.17.0'}
    dependencies:
      rimraf: 3.0.2
    dev: true

  /tmpl/1.0.5:
    resolution: {integrity: sha512-3f0uOEAQwIqGuWW2MVzYg8fV/QNnc/IpuJNG837rLuczAaLVHslWHZQj4IGiEl5Hs3kkbhwL9Ab7Hrsmuj+Smw==}
    dev: true

  /to-fast-properties/2.0.0:
    resolution: {integrity: sha512-/OaKK0xYrs3DmxRYqL/yDc+FxFUVYhDlXMhRmv3z915w2HF1tnN1omB354j8VUGO/hbRzyD6Y3sA7v7GS/ceog==}
    engines: {node: '>=4'}
    dev: true

  /to-regex-range/5.0.1:
    resolution: {integrity: sha512-65P7iz6X5yEr1cwcgvQxbbIw7Uk3gOy5dIdtZ4rDveLqhrdJP+Li/Hx6tyK0NEb+2GCyneCMJiGqrADCSNk8sQ==}
    engines: {node: '>=8.0'}
    dependencies:
      is-number: 7.0.0
    dev: true

  /tr46/0.0.3:
    resolution: {integrity: sha512-N3WMsuqV66lT30CrXNbEjx4GEwlow3v6rr4mCcv6prnfwhS01rkgyFdjPNBYd9br7LpXV1+Emh01fHnq2Gdgrw==}
    dev: true

  /treeverse/2.0.0:
    resolution: {integrity: sha512-N5gJCkLu1aXccpOTtqV6ddSEi6ZmGkh3hjmbu1IjcavJK4qyOVQmi0myQKM7z5jVGmD68SJoliaVrMmVObhj6A==}
    engines: {node: ^12.13.0 || ^14.15.0 || >=16.0.0}
    dev: true

  /trim-newlines/3.0.1:
    resolution: {integrity: sha512-c1PTsA3tYrIsLGkJkzHF+w9F2EyxfXGo4UyJc4pFL++FMjnq0HJS69T3M7d//gKrFKwy429bouPescbjecU+Zw==}
    engines: {node: '>=8'}
    dev: true

  /ts-jest/29.0.3_glf2bimzsqkn7a7xd62cgjrage:
    resolution: {integrity: sha512-Ibygvmuyq1qp/z3yTh9QTwVVAbFdDy/+4BtIQR2sp6baF2SJU/8CKK/hhnGIDY2L90Az2jIqTwZPnN2p+BweiQ==}
    engines: {node: ^14.15.0 || ^16.10.0 || >=18.0.0}
    hasBin: true
    peerDependencies:
      '@babel/core': '>=7.0.0-beta.0 <8'
      '@jest/types': ^29.0.0
      babel-jest: ^29.0.0
      esbuild: '*'
      jest: ^29.0.0
      typescript: '>=4.3'
    peerDependenciesMeta:
      '@babel/core':
        optional: true
      '@jest/types':
        optional: true
      babel-jest:
        optional: true
      esbuild:
        optional: true
    dependencies:
      '@babel/core': 7.19.3
      bs-logger: 0.2.6
      fast-json-stable-stringify: 2.1.0
      jest: 29.2.1_dnlfjp7n5lpfgnj4digwzn5fhe
      jest-util: 29.2.1
      json5: 2.2.1
      lodash.memoize: 4.1.2
      make-error: 1.3.6
      semver: 7.3.8
      typescript: 4.8.4
      yargs-parser: 21.1.1
    dev: true

  /ts-jest/29.0.3_ylmfhr4wqwog7whrmkebke4l7y:
    resolution: {integrity: sha512-Ibygvmuyq1qp/z3yTh9QTwVVAbFdDy/+4BtIQR2sp6baF2SJU/8CKK/hhnGIDY2L90Az2jIqTwZPnN2p+BweiQ==}
    engines: {node: ^14.15.0 || ^16.10.0 || >=18.0.0}
    hasBin: true
    peerDependencies:
      '@babel/core': '>=7.0.0-beta.0 <8'
      '@jest/types': ^29.0.0
      babel-jest: ^29.0.0
      esbuild: '*'
      jest: ^29.0.0
      typescript: '>=4.3'
    peerDependenciesMeta:
      '@babel/core':
        optional: true
      '@jest/types':
        optional: true
      babel-jest:
        optional: true
      esbuild:
        optional: true
    dependencies:
      '@babel/core': 7.19.3
      bs-logger: 0.2.6
      esbuild: 0.15.13
      fast-json-stable-stringify: 2.1.0
      jest: 29.2.1_dnlfjp7n5lpfgnj4digwzn5fhe
      jest-util: 29.2.1
      json5: 2.2.1
      lodash.memoize: 4.1.2
      make-error: 1.3.6
      semver: 7.3.8
      typescript: 4.8.4
      yargs-parser: 21.1.1
    dev: true

  /ts-node/10.9.1_e7yvbkxpwwqnzxz2s2bfjt7zx4:
    resolution: {integrity: sha512-NtVysVPkxxrwFGUUxGYhfux8k78pQB3JqYBXlLRZgdGUqTO5wU/UyHop5p70iEbGhB7q5KmiZiU0Y3KlJrScEw==}
    hasBin: true
    peerDependencies:
      '@swc/core': '>=1.2.50'
      '@swc/wasm': '>=1.2.50'
      '@types/node': '*'
      typescript: '>=2.7'
    peerDependenciesMeta:
      '@swc/core':
        optional: true
      '@swc/wasm':
        optional: true
    dependencies:
      '@cspotcode/source-map-support': 0.8.1
      '@tsconfig/node10': 1.0.9
      '@tsconfig/node12': 1.0.11
      '@tsconfig/node14': 1.0.3
      '@tsconfig/node16': 1.0.3
      '@types/node': 16.18.3
      acorn: 8.8.1
      acorn-walk: 8.2.0
      arg: 4.1.3
      create-require: 1.1.1
      diff: 4.0.2
      make-error: 1.3.6
      typescript: 4.8.4
      v8-compile-cache-lib: 3.0.1
      yn: 3.1.1
    dev: true

  /tsconfig-paths/3.14.1:
    resolution: {integrity: sha512-fxDhWnFSLt3VuTwtvJt5fpwxBHg5AdKWMsgcPOOIilyjymcYVZoCQF8fvFRezCNfblEXmi+PcM1eYHeOAgXCOQ==}
    dependencies:
      '@types/json5': 0.0.29
      json5: 1.0.1
      minimist: 1.2.7
      strip-bom: 3.0.0
    dev: true

  /tslib/1.14.1:
    resolution: {integrity: sha512-Xni35NKzjgMrwevysHTCArtLDpPvye8zV/0E4EyYn43P7/7qvQwPh9BGkHewbMulVntbigmcT7rdX3BNo9wRJg==}
    dev: false

  /tslib/2.4.0:
    resolution: {integrity: sha512-d6xOpEDfsi2CZVlPQzGeux8XMwLT9hssAsaPYExaQMuYskwb+x1x7J371tWlbBdWHroy99KnVB6qIkUbs5X3UQ==}

  /turbo-darwin-64/1.5.6:
    resolution: {integrity: sha512-CWdXMwenBS2+QXIR2Czx7JPnAcoMzWx/QwTDcHVxZyeayMHgz8Oq5AHCtfaHDSfV8YhD3xa0GLSk6+cFt+W8BQ==}
    cpu: [x64]
    os: [darwin]
    requiresBuild: true
    dev: true
    optional: true

  /turbo-darwin-arm64/1.5.6:
    resolution: {integrity: sha512-c/aXgW9JuXT2bJSKf01pdSDQKnrdcdj3WFKmKiVldb9We6eqFzI0fLHBK97k5LM/OesmRMfCMQ2Cv2DU8RqBAA==}
    cpu: [arm64]
    os: [darwin]
    requiresBuild: true
    dev: true
    optional: true

  /turbo-linux-64/1.5.6:
    resolution: {integrity: sha512-y/jNF7SG+XJEwk2GxIqy3g4dj/a0PgZKDGyOkp24qp4KBRcHBl6dI1ZEfNed30EhEqmW4F5Dr7IpeCZoqgbrMg==}
    cpu: [x64]
    os: [linux]
    requiresBuild: true
    dev: true
    optional: true

  /turbo-linux-arm64/1.5.6:
    resolution: {integrity: sha512-FRcxPtW7eFrbR3QaYBVX8cK7i+2Cerqi6F0t5ulcq+d1OGSdSW3l35rPPyJdwCzCy+k/S9sBcyCV0RtbS6RKCQ==}
    cpu: [arm64]
    os: [linux]
    requiresBuild: true
    dev: true
    optional: true

  /turbo-windows-64/1.5.6:
    resolution: {integrity: sha512-/5KIExY7zbrbeL5fhKGuO85u5VtJ3Ue4kI0MbYCNnTGe7a10yTYkwswgtGihsgEF4AW0Nm0159aHmXZS2Le8IA==}
    cpu: [x64]
    os: [win32]
    requiresBuild: true
    dev: true
    optional: true

  /turbo-windows-arm64/1.5.6:
    resolution: {integrity: sha512-p+LQN9O39+rZuOAyc6BzyVGvdEKo+v+XmtdeyZsZpfj4xuOLtsEptW1w6cUD439u0YcPknuccGq1MQ0lXQ6Xuw==}
    cpu: [arm64]
    os: [win32]
    requiresBuild: true
    dev: true
    optional: true

  /turbo/1.5.6:
    resolution: {integrity: sha512-xJO/fhiMo4lI62iGR9OgUfJTC9tnnuoMwNC52IfvvBDEPlA8RWGMS8SFpDVG9bNCXvVRrtUTNJXMe6pJWBiOTA==}
    requiresBuild: true
    optionalDependencies:
      turbo-darwin-64: 1.5.6
      turbo-darwin-arm64: 1.5.6
      turbo-linux-64: 1.5.6
      turbo-linux-arm64: 1.5.6
      turbo-windows-64: 1.5.6
      turbo-windows-arm64: 1.5.6
    dev: true

  /type-detect/4.0.8:
    resolution: {integrity: sha512-0fr/mIH1dlO+x7TlcMy+bIDqKPsw/70tVyeHW787goQjhmqaZe10uwLujubK9q9Lg6Fiho1KUKDYz0Z7k7g5/g==}
    engines: {node: '>=4'}
    dev: true

  /type-fest/0.18.1:
    resolution: {integrity: sha512-OIAYXk8+ISY+qTOwkHtKqzAuxchoMiD9Udx+FSGQDuiRR+PJKJHc2NJAXlbhkGwTt/4/nKZxELY1w3ReWOL8mw==}
    engines: {node: '>=10'}
    dev: true

  /type-fest/0.21.3:
    resolution: {integrity: sha512-t0rzBq87m3fVcduHDUFhKmyyX+9eo6WQjZvf51Ea/M0Q7+T374Jp1aUiyUl0GKxp8M/OETVHSDvmkyPgvX+X2w==}
    engines: {node: '>=10'}
    dev: true

  /type-fest/0.4.1:
    resolution: {integrity: sha512-IwzA/LSfD2vC1/YDYMv/zHP4rDF1usCwllsDpbolT3D4fUepIO7f9K70jjmUewU/LmGUKJcwcVtDCpnKk4BPMw==}
    engines: {node: '>=6'}
    dev: true

  /type-fest/0.6.0:
    resolution: {integrity: sha512-q+MB8nYR1KDLrgr4G5yemftpMC7/QLqVndBmEEdqzmNj5dcFOO4Oo8qlwZE3ULT3+Zim1F8Kq4cBnikNhlCMlg==}
    engines: {node: '>=8'}
    dev: true

  /type-fest/0.8.1:
    resolution: {integrity: sha512-4dbzIzqvjtgiM5rw1k5rEHtBANKmdudhGyBEajN01fEyhaAIhsoKNy6y7+IN93IfpFtwY9iqi7kD+xwKhQsNJA==}
    engines: {node: '>=8'}
    dev: true

  /typedarray-to-buffer/3.1.5:
    resolution: {integrity: sha512-zdu8XMNEDepKKR+XYOXAVPtWui0ly0NtohUscw+UmaHiAWT8hrV1rr//H6V+0DvJ3OQ19S979M0laLfX8rm82Q==}
    dependencies:
      is-typedarray: 1.0.0
    dev: true

  /typedarray/0.0.6:
    resolution: {integrity: sha512-/aCDEGatGvZ2BIk+HmLf4ifCJFwvKFNb9/JeZPMulfgFracn9QFcAf5GO8B/mweUjSoblS5In0cWhqpfs/5PQA==}
    dev: true

  /typescript/4.8.4:
    resolution: {integrity: sha512-QCh+85mCy+h0IGff8r5XWzOVSbBO+KfeYrMQh7NJ58QujwcE22u+NUSmUxqF+un70P9GXKxa2HCNiTTMJknyjQ==}
    engines: {node: '>=4.2.0'}
    dev: true

  /uglify-js/3.17.3:
    resolution: {integrity: sha512-JmMFDME3iufZnBpyKL+uS78LRiC+mK55zWfM5f/pWBJfpOttXAqYfdDGRukYhJuyRinvPVAtUhvy7rlDybNtFg==}
    engines: {node: '>=0.8.0'}
    requiresBuild: true
    dev: true
    optional: true

  /ulid/2.3.0:
    resolution: {integrity: sha512-keqHubrlpvT6G2wH0OEfSW4mquYRcbe/J8NMmveoQOjUqmo+hXtO+ORCpWhdbZ7k72UtY61BL7haGxW6enBnjw==}
    hasBin: true
    dev: false

  /unique-filename/2.0.1:
    resolution: {integrity: sha512-ODWHtkkdx3IAR+veKxFV+VBkUMcN+FaqzUUd7IZzt+0zhDZFPFxhlqwPF3YQvMHx1TD0tdgYl+kuPnJ8E6ql7A==}
    engines: {node: ^12.13.0 || ^14.15.0 || >=16.0.0}
    dependencies:
      unique-slug: 3.0.0
    dev: true

  /unique-slug/3.0.0:
    resolution: {integrity: sha512-8EyMynh679x/0gqE9fT9oilG+qEt+ibFyqjuVTsZn1+CMxH+XLlpvr2UZx4nVcCwTpx81nICr2JQFkM+HPLq4w==}
    engines: {node: ^12.13.0 || ^14.15.0 || >=16.0.0}
    dependencies:
      imurmurhash: 0.1.4
    dev: true

  /universal-user-agent/6.0.0:
    resolution: {integrity: sha512-isyNax3wXoKaulPDZWHQqbmIx1k2tb9fb3GGDBRxCscfYV2Ch7WxPArBsFEG8s/safwXTT7H4QGhaIkTp9447w==}
    dev: true

  /universalify/2.0.0:
    resolution: {integrity: sha512-hAZsKq7Yy11Zu1DE0OzWjw7nnLZmJZYTDZZyEFHZdUhV8FkH5MCfoU1XMaxXovpyW5nq5scPqq0ZDP9Zyl04oQ==}
    engines: {node: '>= 10.0.0'}

  /upath/2.0.1:
    resolution: {integrity: sha512-1uEe95xksV1O0CYKXo8vQvN1JEbtJp7lb7C5U9HMsIp6IVwntkH/oNUzyVNQSd4S1sYk2FpSSW44FqMc8qee5w==}
    engines: {node: '>=4'}
    dev: true

  /update-browserslist-db/1.0.10_browserslist@4.21.4:
    resolution: {integrity: sha512-OztqDenkfFkbSG+tRxBeAnCVPckDBcvibKd35yDONx6OU8N7sqgwc7rCbkJ/WcYtVRZ4ba68d6byhC21GFh7sQ==}
    hasBin: true
    peerDependencies:
      browserslist: '>= 4.21.0'
    dependencies:
      browserslist: 4.21.4
      escalade: 3.1.1
      picocolors: 1.0.0
    dev: true

  /util-deprecate/1.0.2:
    resolution: {integrity: sha512-EPD5q1uXyFxJpCrLnCc1nHnq3gOa6DZBocAIiI2TaSCA7VCJ1UJDMagCzIkXNsUYfD1daK//LTEQ8xiIbrHtcw==}
    dev: true

  /uuid/8.3.2:
    resolution: {integrity: sha512-+NYs2QeMWy+GWFOEm9xnn6HCDp0l7QBD7ml8zLUmJ+93Q5NF0NocErnwkTkXVFNiX3/fpC6afS8Dhb/gz7R7eg==}
    hasBin: true

  /v8-compile-cache-lib/3.0.1:
    resolution: {integrity: sha512-wa7YjyUGfNZngI/vtK0UHAN+lgDCxBPCylVXGp0zu59Fz5aiGtNXaq3DhIov063MorB+VfufLh3JlF2KdTK3xg==}
    dev: true

  /v8-compile-cache/2.3.0:
    resolution: {integrity: sha512-l8lCEmLcLYZh4nbunNZvQCJc5pv7+RCwa8q/LdUx8u7lsWvPDKmpodJAJNwkAhJC//dFY48KuIEmjtd4RViDrA==}
    dev: true

  /v8-to-istanbul/9.0.1:
    resolution: {integrity: sha512-74Y4LqY74kLE6IFyIjPtkSTWzUZmj8tdHT9Ii/26dvQ6K9Dl2NbEfj0XgU2sHCtKgt5VupqhlO/5aWuqS+IY1w==}
    engines: {node: '>=10.12.0'}
    dependencies:
      '@jridgewell/trace-mapping': 0.3.17
      '@types/istanbul-lib-coverage': 2.0.4
      convert-source-map: 1.9.0
    dev: true

  /validate-npm-package-license/3.0.4:
    resolution: {integrity: sha512-DpKm2Ui/xN7/HQKCtpZxoRWBhZ9Z0kqtygG8XCgNQ8ZlDnxuQmWhj566j8fN4Cu3/JmbhsDo7fcAJq4s9h27Ew==}
    dependencies:
      spdx-correct: 3.1.1
      spdx-expression-parse: 3.0.1
    dev: true

  /validate-npm-package-name/3.0.0:
    resolution: {integrity: sha512-M6w37eVCMMouJ9V/sdPGnC5H4uDr73/+xdq0FBLO3TFFX1+7wiUY6Es328NN+y43tmY+doUdN9g9J21vqB7iLw==}
    dependencies:
      builtins: 1.0.3
    dev: true

  /validate-npm-package-name/4.0.0:
    resolution: {integrity: sha512-mzR0L8ZDktZjpX4OB46KT+56MAhl4EIazWP/+G/HPGuvfdaqg4YsCdtOm6U9+LOFyYDoh4dpnpxZRB9MQQns5Q==}
    engines: {node: ^12.13.0 || ^14.15.0 || >=16.0.0}
    dependencies:
      builtins: 5.0.1
    dev: true

  /walk-up-path/1.0.0:
    resolution: {integrity: sha512-hwj/qMDUEjCU5h0xr90KGCf0tg0/LgJbmOWgrWKYlcJZM7XvquvUJZ0G/HMGr7F7OQMOUuPHWP9JpriinkAlkg==}
    dev: true

  /walker/1.0.8:
    resolution: {integrity: sha512-ts/8E8l5b7kY0vlWLewOkDXMmPdLcVV4GmOQLyxuSswIJsweeFZtAsMF7k1Nszz+TYBQrlYRmzOnr398y1JemQ==}
    dependencies:
      makeerror: 1.0.12
    dev: true

  /wcwidth/1.0.1:
    resolution: {integrity: sha512-XHPEwS0q6TaxcvG85+8EYkbiCux2XtWG2mkc47Ng2A77BQu9+DqIOJldST4HgPkuea7dvKSj5VgX3P1d4rW8Tg==}
    dependencies:
      defaults: 1.0.4
    dev: true

  /webidl-conversions/3.0.1:
    resolution: {integrity: sha512-2JAn3z8AR6rjK8Sm8orRC0h/bcl/DqL7tRPdGZ4I1CjdF+EaMLmYxBHyXuKL849eucPFhvBoxMsflfOb8kxaeQ==}
    dev: true

  /whatwg-url/5.0.0:
    resolution: {integrity: sha512-saE57nupxk6v3HY35+jzBwYa0rKSy0XR8JSxZPwgLr7ys0IBzhGviA1/TUGJLmSVqs8pb9AnvICXEuOHLprYTw==}
    dependencies:
      tr46: 0.0.3
      webidl-conversions: 3.0.1
    dev: true

  /which/2.0.2:
    resolution: {integrity: sha512-BLI3Tl1TW3Pvl70l3yq3Y64i+awpwXqsGBYWkkqMtnbXgrMD+yj7rhW0kuEDxzJaYXGjEW5ogapKNMEKNMjibA==}
    engines: {node: '>= 8'}
    hasBin: true
    dependencies:
      isexe: 2.0.0
    dev: true

  /wide-align/1.1.5:
    resolution: {integrity: sha512-eDMORYaPNZ4sQIuuYPDHdQvf4gyCF9rEEV/yPxGfwPkRodwEgiMUUXTx/dex+Me0wxx53S+NgUHaP7y3MGlDmg==}
    dependencies:
      string-width: 4.2.3
    dev: true

  /wordwrap/1.0.0:
    resolution: {integrity: sha512-gvVzJFlPycKc5dZN4yPkP8w7Dc37BtP1yczEneOb4uq34pXZcvrtRTmWV8W+Ume+XCxKgbjM+nevkyFPMybd4Q==}
    dev: true

  /wrap-ansi/6.2.0:
    resolution: {integrity: sha512-r6lPcBGxZXlIcymEu7InxDMhdW0KDxpLgoFLcguasxCaJ/SOIZwINatK9KY/tf+ZrlywOKU0UDj3ATXUBfxJXA==}
    engines: {node: '>=8'}
    dependencies:
      ansi-styles: 4.3.0
      string-width: 4.2.3
      strip-ansi: 6.0.1
    dev: true

  /wrap-ansi/7.0.0:
    resolution: {integrity: sha512-YVGIj2kamLSTxw6NsZjoBxfSwsn0ycdesmc4p+Q21c5zPuZ1pl+NfxVdxPtdHvmNVOQ6XSYG4AUtyt/Fi7D16Q==}
    engines: {node: '>=10'}
    dependencies:
      ansi-styles: 4.3.0
      string-width: 4.2.3
      strip-ansi: 6.0.1
    dev: true

  /wrappy/1.0.2:
    resolution: {integrity: sha512-l4Sp/DRseor9wL6EvV2+TuQn63dMkPjZ/sp9XkghTEbV9KlPS1xUsZ3u7/IQO4wxtcFB4bgpQPRcR3QCvezPcQ==}
    dev: true

  /write-file-atomic/2.4.3:
    resolution: {integrity: sha512-GaETH5wwsX+GcnzhPgKcKjJ6M2Cq3/iZp1WyY/X1CSqrW+jVNM9Y7D8EC2sM4ZG/V8wZlSniJnCKWPmBYAucRQ==}
    dependencies:
      graceful-fs: 4.2.10
      imurmurhash: 0.1.4
      signal-exit: 3.0.7
    dev: true

  /write-file-atomic/3.0.3:
    resolution: {integrity: sha512-AvHcyZ5JnSfq3ioSyjrBkH9yW4m7Ayk8/9My/DD9onKeu/94fwrMocemO2QAJFAlnnDN+ZDS+ZjAR5ua1/PV/Q==}
    dependencies:
      imurmurhash: 0.1.4
      is-typedarray: 1.0.0
      signal-exit: 3.0.7
      typedarray-to-buffer: 3.1.5
    dev: true

  /write-file-atomic/4.0.2:
    resolution: {integrity: sha512-7KxauUdBmSdWnmpaGFg+ppNjKF8uNLry8LyzjauQDOVONfFLNKrKvQOxZ/VuTIcS/gge/YNahf5RIIQWTSarlg==}
    engines: {node: ^12.13.0 || ^14.15.0 || >=16.0.0}
    dependencies:
      imurmurhash: 0.1.4
      signal-exit: 3.0.7
    dev: true

  /write-json-file/3.2.0:
    resolution: {integrity: sha512-3xZqT7Byc2uORAatYiP3DHUUAVEkNOswEWNs9H5KXiicRTvzYzYqKjYc4G7p+8pltvAw641lVByKVtMpf+4sYQ==}
    engines: {node: '>=6'}
    dependencies:
      detect-indent: 5.0.0
      graceful-fs: 4.2.10
      make-dir: 2.1.0
      pify: 4.0.1
      sort-keys: 2.0.0
      write-file-atomic: 2.4.3
    dev: true

  /write-json-file/4.3.0:
    resolution: {integrity: sha512-PxiShnxf0IlnQuMYOPPhPkhExoCQuTUNPOa/2JWCYTmBquU9njyyDuwRKN26IZBlp4yn1nt+Agh2HOOBl+55HQ==}
    engines: {node: '>=8.3'}
    dependencies:
      detect-indent: 6.1.0
      graceful-fs: 4.2.10
      is-plain-obj: 2.1.0
      make-dir: 3.1.0
      sort-keys: 4.2.0
      write-file-atomic: 3.0.3
    dev: true

  /write-pkg/4.0.0:
    resolution: {integrity: sha512-v2UQ+50TNf2rNHJ8NyWttfm/EJUBWMJcx6ZTYZr6Qp52uuegWw/lBkCtCbnYZEmPRNL61m+u67dAmGxo+HTULA==}
    engines: {node: '>=8'}
    dependencies:
      sort-keys: 2.0.0
      type-fest: 0.4.1
      write-json-file: 3.2.0
    dev: true

  /xtend/4.0.2:
    resolution: {integrity: sha512-LKYU1iAXJXUgAXn9URjiu+MWhyUXHsvfp7mcuYm9dSUKK0/CjtrUwFAxD82/mCWbtLsGjFIad0wIsod4zrTAEQ==}
    engines: {node: '>=0.4'}
    dev: true

  /y18n/5.0.8:
    resolution: {integrity: sha512-0pfFzegeDWJHJIAmTLRP2DwHjdF5s7jo9tuztdQxAhINCdvS+3nGINqPd00AphqJR/0LhANUS6/+7SCb98YOfA==}
    engines: {node: '>=10'}
    dev: true

  /yallist/4.0.0:
    resolution: {integrity: sha512-3wdGidZyq5PB084XLES5TpOSRA3wjXAlIWMhum2kRcv/41Sn2emQ0dycQW4uZXLejwKvg6EsvbdlVL+FYEct7A==}

  /yaml/1.10.2:
    resolution: {integrity: sha512-r3vXyErRCYJ7wg28yvBY5VSoAF8ZvlcW9/BwUzEtUsjvX/DKs24dIkuwjtuprwJJHsbyUbLApepYTR1BN4uHrg==}
    engines: {node: '>= 6'}

  /yaml/2.1.3:
    resolution: {integrity: sha512-AacA8nRULjKMX2DvWvOAdBZMOfQlypSFkjcOcu9FalllIDJ1kvlREzcdIZmidQUqqeMv7jorHjq2HlLv/+c2lg==}
    engines: {node: '>= 14'}
    dev: true

  /yargs-parser/20.2.4:
    resolution: {integrity: sha512-WOkpgNhPTlE73h4VFAFsOnomJVaovO8VqLDzy5saChRBFQFBoMYirowyW+Q9HB4HFF4Z7VZTiG3iSzJJA29yRA==}
    engines: {node: '>=10'}
    dev: true

  /yargs-parser/20.2.9:
    resolution: {integrity: sha512-y11nGElTIV+CT3Zv9t7VKl+Q3hTQoT9a1Qzezhhl6Rp21gJ/IVTW7Z3y9EWXhuUBC2Shnf+DX0antecpAwSP8w==}
    engines: {node: '>=10'}
    dev: true

  /yargs-parser/21.0.1:
    resolution: {integrity: sha512-9BK1jFpLzJROCI5TzwZL/TU4gqjK5xiHV/RfWLOahrjAko/e4DJkRDZQXfvqAsiZzzYhgAzbgz6lg48jcm4GLg==}
    engines: {node: '>=12'}
    dev: true

  /yargs-parser/21.1.1:
    resolution: {integrity: sha512-tVpsJW7DdjecAiFpbIB1e3qxIQsE6NoPc5/eTdrbbIC4h0LVsWhnoa3g+m2HclBIujHzsxZ4VJVA+GUuc2/LBw==}
    engines: {node: '>=12'}
    dev: true

  /yargs/16.2.0:
    resolution: {integrity: sha512-D1mvvtDG0L5ft/jGWkLpG1+m0eQxOfaBvTNELraWj22wSVUMWxZUvYgJYcKh6jGGIkJFhH4IZPQhR4TKpc8mBw==}
    engines: {node: '>=10'}
    dependencies:
      cliui: 7.0.4
      escalade: 3.1.1
      get-caller-file: 2.0.5
      require-directory: 2.1.1
      string-width: 4.2.3
      y18n: 5.0.8
      yargs-parser: 20.2.9
    dev: true

  /yargs/17.6.0:
    resolution: {integrity: sha512-8H/wTDqlSwoSnScvV2N/JHfLWOKuh5MVla9hqLjK3nsfyy6Y4kDSYSvkU5YCUEPOSnRXfIyx3Sq+B/IWudTo4g==}
    engines: {node: '>=12'}
    dependencies:
      cliui: 8.0.1
      escalade: 3.1.1
      get-caller-file: 2.0.5
      require-directory: 2.1.1
      string-width: 4.2.3
      y18n: 5.0.8
      yargs-parser: 21.1.1
    dev: true

  /yn/3.1.1:
    resolution: {integrity: sha512-Ux4ygGWsu2c7isFWe8Yu1YluJmqVhxqK2cLXNQA5AcC3QfbGNpM7fu0Y8b/z16pXLnFxZYvWhd3fhBY9DLmC6Q==}
    engines: {node: '>=6'}
    dev: true

  /yocto-queue/0.1.0:
    resolution: {integrity: sha512-rVksvsnNCdJ/ohGc6xgPwyN8eheCxsiLM8mxuE/t/mOVqJewPuO1miLpTHQiRgTKCLexL4MeAFVagts7HmNZ2Q==}
    engines: {node: '>=10'}
    dev: true<|MERGE_RESOLUTION|>--- conflicted
+++ resolved
@@ -29,11 +29,7 @@
       '@types/node': ^16
       aws-cdk: 2.50.0
       aws-cdk-lib: ^2.50.0
-<<<<<<< HEAD
-      constructs: ^10.0.0
-=======
       constructs: ^10.1.154
->>>>>>> 698befa1
       jest: ^29
       test-app-runtime: workspace:^
       ts-jest: ^29
@@ -57,27 +53,20 @@
 
   apps/test-app-runtime:
     specifiers:
-<<<<<<< HEAD
       '@aws-sdk/client-dynamodb': ^3.204.0
       '@aws-sdk/client-s3': ^3.204.0
       '@types/aws-lambda': ^8.10.108
-=======
->>>>>>> 698befa1
       '@types/jest': ^29
       '@types/node': ^16
       jest: ^29
       ts-jest: ^29
       ts-node: ^10.9.1
       typescript: ^4.8.4
-<<<<<<< HEAD
     dependencies:
       '@aws-sdk/client-dynamodb': 3.204.0
       '@aws-sdk/client-s3': 3.204.0
     devDependencies:
       '@types/aws-lambda': 8.10.108
-=======
-    devDependencies:
->>>>>>> 698befa1
       '@types/jest': 29.2.2
       '@types/node': 16.18.3
       jest: 29.2.1_dnlfjp7n5lpfgnj4digwzn5fhe
@@ -91,11 +80,7 @@
       '@types/node': ^16
       aws-cdk: 2.50.0
       aws-cdk-lib: 2.50.0
-<<<<<<< HEAD
-      constructs: 10.0.0
-=======
       constructs: 10.1.154
->>>>>>> 698befa1
       esbuild: ^0.15.13
       jest: ^29
       ts-jest: ^29
@@ -109,13 +94,8 @@
       '@types/jest': 29.2.2
       '@types/node': 16.18.3
       aws-cdk: 2.50.0
-<<<<<<< HEAD
-      aws-cdk-lib: 2.50.0_constructs@10.0.0
-      constructs: 10.0.0
-=======
       aws-cdk-lib: 2.50.0_constructs@10.1.154
       constructs: 10.1.154
->>>>>>> 698befa1
       jest: 29.2.1_dnlfjp7n5lpfgnj4digwzn5fhe
       ts-jest: 29.0.3_ylmfhr4wqwog7whrmkebke4l7y
       ts-node: 10.9.1_e7yvbkxpwwqnzxz2s2bfjt7zx4
@@ -3234,39 +3214,7 @@
     resolution: {integrity: sha512-+q/t7Ekv1EDY2l6Gda6LLiX14rU9TV20Wa3ofeQmwPFZbOMo9DXrLbOjFaaclkXKWidIaopwAObQDqwWtGUjqg==}
     engines: {node: '>= 4.0.0'}
 
-<<<<<<< HEAD
-  /aws-cdk-lib/2.50.0_constructs@10.0.0:
-    resolution: {integrity: sha512-deDbZTI7oyu3rqUyqjwhP6tnUO8MD70lE98yR65xiYty4yXBpsWKbeH3s1wNLpLAWS3hWJYyMtjZ4ZfC35NtVg==}
-    engines: {node: '>= 14.15.0'}
-    peerDependencies:
-      constructs: ^10.0.0
-    dependencies:
-      '@balena/dockerignore': 1.0.2
-      case: 1.6.3
-      constructs: 10.0.0
-      fs-extra: 9.1.0
-      ignore: 5.2.0
-      jsonschema: 1.4.1
-      minimatch: 3.1.2
-      punycode: 2.1.1
-      semver: 7.3.8
-      yaml: 1.10.2
-    dev: true
-    bundledDependencies:
-      - '@balena/dockerignore'
-      - case
-      - fs-extra
-      - ignore
-      - jsonschema
-      - minimatch
-      - punycode
-      - semver
-      - yaml
-
-  /aws-cdk-lib/2.50.0_constructs@10.1.153:
-=======
   /aws-cdk-lib/2.50.0_constructs@10.1.154:
->>>>>>> 698befa1
     resolution: {integrity: sha512-deDbZTI7oyu3rqUyqjwhP6tnUO8MD70lE98yR65xiYty4yXBpsWKbeH3s1wNLpLAWS3hWJYyMtjZ4ZfC35NtVg==}
     engines: {node: '>= 14.15.0'}
     peerDependencies:
@@ -3790,19 +3738,8 @@
     resolution: {integrity: sha512-ty/fTekppD2fIwRvnZAVdeOiGd1c7YXEixbgJTNzqcxJWKQnjJ/V1bNEEE6hygpM3WjwHFUVK6HTjWSzV4a8sQ==}
     dev: true
 
-<<<<<<< HEAD
-  /constructs/10.0.0:
-    resolution: {integrity: sha512-MIwjmrXZpM9RtwyrSD4HotDIQl8HTdIefQhU+MU1asvtSyVN3kK8kjeUOWMFb+fdyT4RX3QvvcaaPBluLEX1SA==}
-    engines: {node: '>= 10.17.0'}
-    dev: true
-    bundledDependencies: []
-
-  /constructs/10.1.153:
-    resolution: {integrity: sha512-FWgBuYWlBlzZWO3uXNBWrA9YuRzG7CkDWcte/BWAQ9zO1wFq71YfgfOYq3PV3J5WtbyJ6jkzRQa877/XXyq/fg==}
-=======
   /constructs/10.1.154:
     resolution: {integrity: sha512-JStQT84+NhsfamESRExZoGzpq/f/gpq9xpzgtQNOzungs42Gy8kxjfU378MnVoRqwCHwk0vLN37HZjgH5tJo2A==}
->>>>>>> 698befa1
     engines: {node: '>= 14.17.0'}
 
   /conventional-changelog-angular/5.0.13:
