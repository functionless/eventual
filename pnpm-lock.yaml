--- conflicted
+++ resolved
@@ -172,11 +172,7 @@
       ts-node: 10.9.1_fvpuwgkpfe3dm3hnpcpbcxmb3y
       typescript: 4.9.3
 
-<<<<<<< HEAD
   examples/lambda-test-runner/infra:
-=======
-  examples/stock-bot/infra:
->>>>>>> cdf20391
     specifiers:
       '@eventual/aws-cdk': workspace:^
       '@eventual/cli': workspace:^
@@ -186,11 +182,7 @@
       aws-cdk-lib: ^2.51.1
       constructs: ^10.1.154
       esbuild: ^0.15.14
-<<<<<<< HEAD
       example-test-runner-runtime: workspace:^
-=======
-      example-stock-bot-runtime: workspace:^
->>>>>>> cdf20391
       jest: ^29
       ts-jest: ^29
       ts-node: ^10.9.1
@@ -205,17 +197,12 @@
       '@types/node': 16.18.3
       aws-cdk: 2.51.1
       esbuild: 0.15.16
-<<<<<<< HEAD
       example-test-runner-runtime: link:../runtime
-=======
-      example-stock-bot-runtime: link:../runtime
->>>>>>> cdf20391
       jest: 29.3.1_dnlfjp7n5lpfgnj4digwzn5fhe
-      ts-jest: 29.0.3_e2rcywmonimyadpeqxyi5xw474
+      ts-jest: 29.0.3_cam2ay6skl6aeydqfykx7rolqm
       ts-node: 10.9.1_rniibfx3zftzehea7t244vwgdu
       typescript: 4.9.4
 
-<<<<<<< HEAD
   examples/lambda-test-runner/runtime:
     specifiers:
       '@aws-sdk/client-dynamodb': ^3.226.0
@@ -232,21 +219,11 @@
       '@types/ms': ^0.7.31
       '@types/node': ^16
       fast-deep-equal: ^3.1.3
-=======
-  examples/stock-bot/runtime:
-    specifiers:
-      '@eventual/cli': workspace:^
-      '@eventual/core': workspace:^
-      '@types/aws-lambda': ^8.10.108
-      '@types/jest': ^29
-      '@types/node': ^16
->>>>>>> cdf20391
       jest: ^29
       ts-jest: ^29
       ts-node: ^10.9.1
       typescript: ^4.9.3
     dependencies:
-<<<<<<< HEAD
       '@aws-sdk/client-dynamodb': 3.226.0
       '@aws-sdk/client-lambda': 3.226.0
       '@aws-sdk/client-s3': 3.226.0
@@ -264,7 +241,52 @@
       '@types/node': 16.18.3
       jest: 29.3.1_dnlfjp7n5lpfgnj4digwzn5fhe
       ts-jest: 29.0.3_p6ekqnroyms5nhqbfxosryz7rm
-=======
+      ts-node: 10.9.1_rniibfx3zftzehea7t244vwgdu
+      typescript: 4.9.4
+
+  examples/stock-bot/infra:
+    specifiers:
+      '@eventual/aws-cdk': workspace:^
+      '@eventual/cli': workspace:^
+      '@types/jest': ^29
+      '@types/node': ^16
+      aws-cdk: 2.51.1
+      aws-cdk-lib: ^2.51.1
+      constructs: ^10.1.154
+      esbuild: ^0.15.14
+      example-stock-bot-runtime: workspace:^
+      jest: ^29
+      ts-jest: ^29
+      ts-node: ^10.9.1
+      typescript: ^4.9.3
+    dependencies:
+      aws-cdk-lib: 2.51.1_constructs@10.1.154
+      constructs: 10.1.154
+    devDependencies:
+      '@eventual/aws-cdk': link:../../../packages/@eventual/aws-cdk
+      '@eventual/cli': link:../../../packages/@eventual/cli
+      '@types/jest': 29.2.2
+      '@types/node': 16.18.3
+      aws-cdk: 2.51.1
+      esbuild: 0.15.16
+      example-stock-bot-runtime: link:../runtime
+      jest: 29.3.1_dnlfjp7n5lpfgnj4digwzn5fhe
+      ts-jest: 29.0.3_e2rcywmonimyadpeqxyi5xw474
+      ts-node: 10.9.1_rniibfx3zftzehea7t244vwgdu
+      typescript: 4.9.4
+
+  examples/stock-bot/runtime:
+    specifiers:
+      '@eventual/cli': workspace:^
+      '@eventual/core': workspace:^
+      '@types/aws-lambda': ^8.10.108
+      '@types/jest': ^29
+      '@types/node': ^16
+      jest: ^29
+      ts-jest: ^29
+      ts-node: ^10.9.1
+      typescript: ^4.9.3
+    dependencies:
       '@eventual/core': link:../../../packages/@eventual/core
     devDependencies:
       '@eventual/cli': link:../../../packages/@eventual/cli
@@ -273,7 +295,6 @@
       '@types/node': 16.18.3
       jest: 29.3.1_dnlfjp7n5lpfgnj4digwzn5fhe
       ts-jest: 29.0.3_orsjflytm5zjweotzi5qijesea
->>>>>>> cdf20391
       ts-node: 10.9.1_rniibfx3zftzehea7t244vwgdu
       typescript: 4.9.4
 
@@ -11482,9 +11503,73 @@
     engines: {node: '>=8'}
     dev: true
 
-<<<<<<< HEAD
   /ts-jest/29.0.3_4f6uxrzmuwipl5rr3bcogf6k74:
-=======
+    resolution: {integrity: sha512-Ibygvmuyq1qp/z3yTh9QTwVVAbFdDy/+4BtIQR2sp6baF2SJU/8CKK/hhnGIDY2L90Az2jIqTwZPnN2p+BweiQ==}
+    engines: {node: ^14.15.0 || ^16.10.0 || >=18.0.0}
+    hasBin: true
+    peerDependencies:
+      '@babel/core': '>=7.0.0-beta.0 <8'
+      '@jest/types': ^29.0.0
+      babel-jest: ^29.0.0
+      esbuild: '*'
+      jest: ^29.0.0
+      typescript: '>=4.3'
+    peerDependenciesMeta:
+      '@babel/core':
+        optional: true
+      '@jest/types':
+        optional: true
+      babel-jest:
+        optional: true
+      esbuild:
+        optional: true
+    dependencies:
+      bs-logger: 0.2.6
+      fast-json-stable-stringify: 2.1.0
+      jest: 29.3.1_dnlfjp7n5lpfgnj4digwzn5fhe
+      jest-util: 29.3.1
+      json5: 2.2.1
+      lodash.memoize: 4.1.2
+      make-error: 1.3.6
+      semver: 7.3.8
+      typescript: 4.9.3
+      yargs-parser: 21.1.1
+    dev: true
+
+  /ts-jest/29.0.3_cam2ay6skl6aeydqfykx7rolqm:
+    resolution: {integrity: sha512-Ibygvmuyq1qp/z3yTh9QTwVVAbFdDy/+4BtIQR2sp6baF2SJU/8CKK/hhnGIDY2L90Az2jIqTwZPnN2p+BweiQ==}
+    engines: {node: ^14.15.0 || ^16.10.0 || >=18.0.0}
+    hasBin: true
+    peerDependencies:
+      '@babel/core': '>=7.0.0-beta.0 <8'
+      '@jest/types': ^29.0.0
+      babel-jest: ^29.0.0
+      esbuild: '*'
+      jest: ^29.0.0
+      typescript: '>=4.3'
+    peerDependenciesMeta:
+      '@babel/core':
+        optional: true
+      '@jest/types':
+        optional: true
+      babel-jest:
+        optional: true
+      esbuild:
+        optional: true
+    dependencies:
+      bs-logger: 0.2.6
+      esbuild: 0.15.16
+      fast-json-stable-stringify: 2.1.0
+      jest: 29.3.1_dnlfjp7n5lpfgnj4digwzn5fhe
+      jest-util: 29.3.1
+      json5: 2.2.1
+      lodash.memoize: 4.1.2
+      make-error: 1.3.6
+      semver: 7.3.8
+      typescript: 4.9.4
+      yargs-parser: 21.1.1
+    dev: true
+
   /ts-jest/29.0.3_e2rcywmonimyadpeqxyi5xw474:
     resolution: {integrity: sha512-Ibygvmuyq1qp/z3yTh9QTwVVAbFdDy/+4BtIQR2sp6baF2SJU/8CKK/hhnGIDY2L90Az2jIqTwZPnN2p+BweiQ==}
     engines: {node: ^14.15.0 || ^16.10.0 || >=18.0.0}
@@ -11520,75 +11605,6 @@
       yargs-parser: 21.1.1
     dev: true
 
-  /ts-jest/29.0.3_gruvivcimsmdfhnjphbo3uejz4:
->>>>>>> cdf20391
-    resolution: {integrity: sha512-Ibygvmuyq1qp/z3yTh9QTwVVAbFdDy/+4BtIQR2sp6baF2SJU/8CKK/hhnGIDY2L90Az2jIqTwZPnN2p+BweiQ==}
-    engines: {node: ^14.15.0 || ^16.10.0 || >=18.0.0}
-    hasBin: true
-    peerDependencies:
-      '@babel/core': '>=7.0.0-beta.0 <8'
-      '@jest/types': ^29.0.0
-      babel-jest: ^29.0.0
-      esbuild: '*'
-      jest: ^29.0.0
-      typescript: '>=4.3'
-    peerDependenciesMeta:
-      '@babel/core':
-        optional: true
-      '@jest/types':
-        optional: true
-      babel-jest:
-        optional: true
-      esbuild:
-        optional: true
-    dependencies:
-      bs-logger: 0.2.6
-      fast-json-stable-stringify: 2.1.0
-      jest: 29.3.1_dnlfjp7n5lpfgnj4digwzn5fhe
-      jest-util: 29.3.1
-      json5: 2.2.1
-      lodash.memoize: 4.1.2
-      make-error: 1.3.6
-      semver: 7.3.8
-      typescript: 4.9.3
-      yargs-parser: 21.1.1
-    dev: true
-
-  /ts-jest/29.0.3_e2rcywmonimyadpeqxyi5xw474:
-    resolution: {integrity: sha512-Ibygvmuyq1qp/z3yTh9QTwVVAbFdDy/+4BtIQR2sp6baF2SJU/8CKK/hhnGIDY2L90Az2jIqTwZPnN2p+BweiQ==}
-    engines: {node: ^14.15.0 || ^16.10.0 || >=18.0.0}
-    hasBin: true
-    peerDependencies:
-      '@babel/core': '>=7.0.0-beta.0 <8'
-      '@jest/types': ^29.0.0
-      babel-jest: ^29.0.0
-      esbuild: '*'
-      jest: ^29.0.0
-      typescript: '>=4.3'
-    peerDependenciesMeta:
-      '@babel/core':
-        optional: true
-      '@jest/types':
-        optional: true
-      babel-jest:
-        optional: true
-      esbuild:
-        optional: true
-    dependencies:
-      '@babel/core': 7.20.5
-      bs-logger: 0.2.6
-      esbuild: 0.15.16
-      fast-json-stable-stringify: 2.1.0
-      jest: 29.3.1_dnlfjp7n5lpfgnj4digwzn5fhe
-      jest-util: 29.3.1
-      json5: 2.2.1
-      lodash.memoize: 4.1.2
-      make-error: 1.3.6
-      semver: 7.3.8
-      typescript: 4.9.4
-      yargs-parser: 21.1.1
-    dev: true
-
   /ts-jest/29.0.3_kfry6naz6iqgi74uei4ulv6b6m:
     resolution: {integrity: sha512-Ibygvmuyq1qp/z3yTh9QTwVVAbFdDy/+4BtIQR2sp6baF2SJU/8CKK/hhnGIDY2L90Az2jIqTwZPnN2p+BweiQ==}
     engines: {node: ^14.15.0 || ^16.10.0 || >=18.0.0}
@@ -11623,11 +11639,7 @@
       yargs-parser: 21.1.1
     dev: true
 
-<<<<<<< HEAD
-  /ts-jest/29.0.3_p6ekqnroyms5nhqbfxosryz7rm:
-=======
   /ts-jest/29.0.3_orsjflytm5zjweotzi5qijesea:
->>>>>>> cdf20391
     resolution: {integrity: sha512-Ibygvmuyq1qp/z3yTh9QTwVVAbFdDy/+4BtIQR2sp6baF2SJU/8CKK/hhnGIDY2L90Az2jIqTwZPnN2p+BweiQ==}
     engines: {node: ^14.15.0 || ^16.10.0 || >=18.0.0}
     hasBin: true
@@ -11648,10 +11660,7 @@
       esbuild:
         optional: true
     dependencies:
-<<<<<<< HEAD
-=======
       '@babel/core': 7.20.5
->>>>>>> cdf20391
       bs-logger: 0.2.6
       fast-json-stable-stringify: 2.1.0
       jest: 29.3.1_dnlfjp7n5lpfgnj4digwzn5fhe
@@ -11664,11 +11673,40 @@
       yargs-parser: 21.1.1
     dev: true
 
-<<<<<<< HEAD
+  /ts-jest/29.0.3_p6ekqnroyms5nhqbfxosryz7rm:
+    resolution: {integrity: sha512-Ibygvmuyq1qp/z3yTh9QTwVVAbFdDy/+4BtIQR2sp6baF2SJU/8CKK/hhnGIDY2L90Az2jIqTwZPnN2p+BweiQ==}
+    engines: {node: ^14.15.0 || ^16.10.0 || >=18.0.0}
+    hasBin: true
+    peerDependencies:
+      '@babel/core': '>=7.0.0-beta.0 <8'
+      '@jest/types': ^29.0.0
+      babel-jest: ^29.0.0
+      esbuild: '*'
+      jest: ^29.0.0
+      typescript: '>=4.3'
+    peerDependenciesMeta:
+      '@babel/core':
+        optional: true
+      '@jest/types':
+        optional: true
+      babel-jest:
+        optional: true
+      esbuild:
+        optional: true
+    dependencies:
+      bs-logger: 0.2.6
+      fast-json-stable-stringify: 2.1.0
+      jest: 29.3.1_dnlfjp7n5lpfgnj4digwzn5fhe
+      jest-util: 29.3.1
+      json5: 2.2.1
+      lodash.memoize: 4.1.2
+      make-error: 1.3.6
+      semver: 7.3.8
+      typescript: 4.9.4
+      yargs-parser: 21.1.1
+    dev: true
+
   /ts-jest/29.0.3_rnmfb6xabv57o33e2yodualypq:
-=======
-  /ts-jest/29.0.3_r7ajvdpa2y34tsjdd7rsppjonq:
->>>>>>> cdf20391
     resolution: {integrity: sha512-Ibygvmuyq1qp/z3yTh9QTwVVAbFdDy/+4BtIQR2sp6baF2SJU/8CKK/hhnGIDY2L90Az2jIqTwZPnN2p+BweiQ==}
     engines: {node: ^14.15.0 || ^16.10.0 || >=18.0.0}
     hasBin: true
