--- conflicted
+++ resolved
@@ -197,17 +197,11 @@
       '@types/node': ^16
       aws-embedded-metrics: ^4.0.0
       aws-lambda: ^1.0.7
-<<<<<<< HEAD
+      fast-equals: ^4.0.3
       itty-router: 2.6.6
       jest: ^29
       mem: ^9.0.2
-=======
-      fast-equals: ^4.0.3
-      itty-router: 2.6.6
-      jest: ^29
-      micro-memoize: ^4.0.11
       node-fetch: ^3.3.0
->>>>>>> 271edaf3
       ts-jest: ^29
       ts-node: ^10.9.1
       typescript: ^4.9.3
@@ -220,13 +214,9 @@
       '@middy/error-logger': 3.6.2
       aws-embedded-metrics: 4.0.0
       aws-lambda: 1.0.7
-<<<<<<< HEAD
+      fast-equals: 4.0.3
       mem: 9.0.2
-=======
-      fast-equals: 4.0.3
-      micro-memoize: 4.0.11
       node-fetch: 3.3.0
->>>>>>> 271edaf3
       ulidx: 0.3.0
     devDependencies:
       '@aws-sdk/client-dynamodb': 3.214.0
@@ -5683,6 +5673,10 @@
       tmp: 0.0.33
     dev: true
 
+  /fast-equals/4.0.3:
+    resolution: {integrity: sha512-G3BSX9cfKttjr+2o1O22tYMLq0DPluZnYtq1rXumE1SpL/F/SLIfHx08WYQoWSIpeMYf8sRbJ8++71+v6Pnxfg==}
+    dev: false
+
   /fast-glob/3.2.12:
     resolution: {integrity: sha512-DVj4CQIYYow0BlaelwK1pHl5n5cRSJfM60UA0zK891sVInoPri2Ekj7+e1CT3/3qxXenpI+nBBmQAcJPJgaj4w==}
     engines: {node: '>=8.6.0'}
@@ -6727,7 +6721,7 @@
       pretty-format: 29.3.1
       slash: 3.0.0
       strip-json-comments: 3.1.1
-      ts-node: 10.9.1_72os6jwxu2zrt2v7mxnztv2e74
+      ts-node: 10.9.1_fvpuwgkpfe3dm3hnpcpbcxmb3y
     transitivePeerDependencies:
       - supports-color
     dev: true
@@ -6767,7 +6761,7 @@
       pretty-format: 29.3.1
       slash: 3.0.0
       strip-json-comments: 3.1.1
-      ts-node: 10.9.1_72os6jwxu2zrt2v7mxnztv2e74
+      ts-node: 10.9.1_fvpuwgkpfe3dm3hnpcpbcxmb3y
     transitivePeerDependencies:
       - supports-color
     dev: true
