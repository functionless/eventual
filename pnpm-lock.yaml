lockfileVersion: 5.4

importers:

  .:
    specifiers:
      '@types/node': ^16
      husky: ^8.0.1
      jest: ^29
      lerna: ^5.5.4
      lint-staged: ^13.0.3
      prettier: ^2.8.0
      ts-jest: ^29
      turbo: ^1.5.5
      typescript: ^4.9.3
    devDependencies:
      '@types/node': 16.18.3
      husky: 8.0.2
      jest: 29.3.1_@types+node@16.18.3
      lerna: 5.6.2
      lint-staged: 13.0.3
      prettier: 2.8.0
      ts-jest: 29.0.3_6crhf7ajeizammv76u753sn6i4
      turbo: 1.6.3
      typescript: 4.9.3

  apps/test-app:
    specifiers:
      '@eventual/aws-cdk': workspace:^
      '@eventual/cli': workspace:^
      '@types/jest': ^29
      '@types/node': ^16
      aws-cdk: 2.51.1
      aws-cdk-lib: ^2.51.1
      constructs: ^10.1.154
      esbuild: ^0.15.14
      jest: ^29
      test-app-runtime: workspace:^
      ts-jest: ^29
      ts-node: ^10.9.1
      typescript: ^4.9.3
    dependencies:
      aws-cdk-lib: 2.51.1_constructs@10.1.154
      constructs: 10.1.154
    devDependencies:
      '@eventual/aws-cdk': link:../../packages/@eventual/aws-cdk
      '@eventual/cli': link:../../packages/@eventual/cli
      '@types/jest': 29.2.2
      '@types/node': 16.18.3
      aws-cdk: 2.51.1
      esbuild: 0.15.14
      jest: 29.3.1_dnlfjp7n5lpfgnj4digwzn5fhe
      test-app-runtime: link:../test-app-runtime
      ts-jest: 29.0.3_dayqsg3kqnc62at3s4tm6zqa2y
      ts-node: 10.9.1_fvpuwgkpfe3dm3hnpcpbcxmb3y
      typescript: 4.9.3

  apps/test-app-runtime:
    specifiers:
      '@aws-sdk/client-dynamodb': ^3.226.0
      '@aws-sdk/client-lambda': ^3.226.0
      '@aws-sdk/client-s3': ^3.226.0
      '@aws-sdk/client-sqs': ^3.226.0
      '@aws-sdk/lib-dynamodb': ^3.226.0
      '@eventual/cli': workspace:^
      '@eventual/compiler': workspace:^
      '@eventual/core': workspace:^
      '@types/aws-lambda': ^8.10.108
      '@types/jest': ^29
      '@types/node': ^16
      jest: ^29
      ts-jest: ^29
      ts-node: ^10.9.1
      typescript: ^4.9.3
    dependencies:
      '@aws-sdk/client-dynamodb': 3.226.0
      '@aws-sdk/client-lambda': 3.226.0
      '@aws-sdk/client-s3': 3.226.0
      '@aws-sdk/client-sqs': 3.226.0
      '@aws-sdk/lib-dynamodb': 3.226.0_5xkt5e25fic7b3nr5qwnb2cble
      '@eventual/core': link:../../packages/@eventual/core
    devDependencies:
      '@eventual/cli': link:../../packages/@eventual/cli
      '@eventual/compiler': link:../../packages/@eventual/compiler
      '@types/aws-lambda': 8.10.108
      '@types/jest': 29.2.2
      '@types/node': 16.18.3
      jest: 29.3.1_dnlfjp7n5lpfgnj4digwzn5fhe
      ts-jest: 29.0.3_6crhf7ajeizammv76u753sn6i4
      ts-node: 10.9.1_fvpuwgkpfe3dm3hnpcpbcxmb3y
      typescript: 4.9.3

  apps/tests/aws-runtime:
    specifiers:
      '@aws-sdk/client-dynamodb': ^3.226.0
      '@aws-sdk/client-lambda': ^3.226.0
      '@aws-sdk/client-s3': ^3.226.0
      '@aws-sdk/client-sqs': ^3.226.0
      '@aws-sdk/credential-providers': ^3.218.0
      '@aws-sdk/lib-dynamodb': ^3.226.0
      '@eventual/aws-runtime': workspace:^
      '@eventual/cli': workspace:^
      '@eventual/compiler': workspace:^
      '@eventual/core': workspace:^
      '@types/aws-lambda': ^8.10.108
      '@types/jest': ^29
      '@types/node': ^16
      esbuild: ^0.15.16
      jest: ^29
      ts-jest: ^29
      ts-node: ^10.9.1
      typescript: ^4.9.3
    dependencies:
      '@aws-sdk/client-dynamodb': 3.226.0
      '@aws-sdk/client-lambda': 3.226.0
      '@aws-sdk/client-s3': 3.226.0
      '@aws-sdk/client-sqs': 3.226.0
      '@aws-sdk/credential-providers': 3.218.0
      '@aws-sdk/lib-dynamodb': 3.226.0_5xkt5e25fic7b3nr5qwnb2cble
      '@eventual/aws-runtime': link:../../../packages/@eventual/aws-runtime
      '@eventual/cli': link:../../../packages/@eventual/cli
      '@eventual/core': link:../../../packages/@eventual/core
    devDependencies:
      '@eventual/compiler': link:../../../packages/@eventual/compiler
      '@types/aws-lambda': 8.10.108
      '@types/jest': 29.2.2
      '@types/node': 16.18.3
      esbuild: 0.15.16
      jest: 29.3.1_dnlfjp7n5lpfgnj4digwzn5fhe
      ts-jest: 29.0.3_6pop3d2qgwazuipggnnpxsi7y4
      ts-node: 10.9.1_fvpuwgkpfe3dm3hnpcpbcxmb3y
      typescript: 4.9.3

  apps/tests/aws-runtime-cdk:
    specifiers:
      '@eventual/aws-cdk': workspace:^
      '@eventual/cli': workspace:^
      '@types/jest': ^29
      '@types/node': ^16
      aws-cdk: 2.51.1
      aws-cdk-lib: 2.51.1
      constructs: 10.1.154
      esbuild: ^0.15.14
      jest: ^29
      tests-runtime: workspace:^
      ts-jest: ^29
      ts-node: ^10.9.1
      typescript: ^4.9.3
    dependencies:
      aws-cdk-lib: 2.51.1_constructs@10.1.154
      constructs: 10.1.154
    devDependencies:
      '@eventual/aws-cdk': link:../../../packages/@eventual/aws-cdk
      '@eventual/cli': link:../../../packages/@eventual/cli
      '@types/jest': 29.2.2
      '@types/node': 16.18.3
      aws-cdk: 2.51.1
      esbuild: 0.15.14
      jest: 29.3.1_dnlfjp7n5lpfgnj4digwzn5fhe
      tests-runtime: link:../aws-runtime
      ts-jest: 29.0.3_dayqsg3kqnc62at3s4tm6zqa2y
      ts-node: 10.9.1_fvpuwgkpfe3dm3hnpcpbcxmb3y
      typescript: 4.9.3

  packages/@eventual/aws-cdk:
    specifiers:
      '@aws-cdk/aws-apigatewayv2-alpha': 2.51.1-alpha.0
      '@aws-cdk/aws-apigatewayv2-authorizers-alpha': 2.51.1-alpha.0
      '@aws-cdk/aws-apigatewayv2-integrations-alpha': 2.51.1-alpha.0
      '@aws-sdk/client-lambda': ^3.213.0
      '@eventual/aws-runtime': workspace:^
      '@eventual/compiler': workspace:^
      '@eventual/core': workspace:^
      '@types/aws-lambda': 8.10.108
      '@types/jest': ^29
      '@types/node': ^16
      aws-cdk: 2.51.1
      aws-cdk-lib: 2.51.1
      constructs: 10.1.154
      esbuild: ^0.15.14
      jest: ^29
      ts-jest: ^29
      ts-node: ^10.9.1
      typescript: ^4.9.3
    dependencies:
      '@aws-cdk/aws-apigatewayv2-authorizers-alpha': 2.51.1-alpha.0_44gl26v7bwb5bkivnhf3dlzxv4
      '@eventual/aws-runtime': link:../aws-runtime
      '@eventual/compiler': link:../compiler
      '@eventual/core': link:../core
    devDependencies:
      '@aws-cdk/aws-apigatewayv2-alpha': 2.51.1-alpha.0_pgdaumashtvlfyslvnbuzi6ipy
      '@aws-cdk/aws-apigatewayv2-integrations-alpha': 2.51.1-alpha.0_44gl26v7bwb5bkivnhf3dlzxv4
      '@aws-sdk/client-lambda': 3.213.0
      '@types/aws-lambda': 8.10.108
      '@types/jest': 29.2.2
      '@types/node': 16.18.3
      aws-cdk: 2.51.1
      aws-cdk-lib: 2.51.1_constructs@10.1.154
      constructs: 10.1.154
      esbuild: 0.15.14
      jest: 29.3.1_dnlfjp7n5lpfgnj4digwzn5fhe
      ts-jest: 29.0.3_dayqsg3kqnc62at3s4tm6zqa2y
      ts-node: 10.9.1_fvpuwgkpfe3dm3hnpcpbcxmb3y
      typescript: 4.9.3

  packages/@eventual/aws-runtime:
    specifiers:
      '@aws-lambda-powertools/logger': ^1.4.1
<<<<<<< HEAD
      '@aws-sdk/client-dynamodb': 3.214.0
      '@aws-sdk/client-lambda': ^3.213.0
      '@aws-sdk/client-s3': 3.213.0
      '@aws-sdk/client-scheduler': 3.213.0
      '@aws-sdk/client-secrets-manager': 3.208.0
      '@aws-sdk/client-sqs': 3.213.0
=======
      '@aws-sdk/client-dynamodb': 3.226.0
      '@aws-sdk/client-eventbridge': 3.226.0
      '@aws-sdk/client-lambda': 3.226.0
      '@aws-sdk/client-s3': 3.226.0
      '@aws-sdk/client-scheduler': 3.226.0
      '@aws-sdk/client-sqs': 3.226.0
>>>>>>> 02056339
      '@eventual/core': workspace:^
      '@middy/core': ^3.6.2
      '@middy/error-logger': ^3.6.2
      '@types/aws-lambda': 8.10.108
      '@types/jest': ^29
      '@types/node': ^16
      '@types/node-fetch': ^2.6.2
      aws-embedded-metrics: ^4.0.0
      aws-lambda: ^1.0.7
      itty-router: 2.6.6
      jest: ^29
      node-fetch: ^2.6.7
      ts-jest: ^29
      ts-node: ^10.9.1
      typescript: ^4.9.3
      ulidx: ^0.3.0
    dependencies:
      '@aws-lambda-powertools/logger': 1.4.1
      '@eventual/core': link:../core
      '@middy/core': 3.6.2
      '@middy/error-logger': 3.6.2
      aws-embedded-metrics: 4.0.0
      aws-lambda: 1.0.7
      node-fetch: 2.6.7
      ulidx: 0.3.0
    devDependencies:
<<<<<<< HEAD
      '@aws-sdk/client-dynamodb': 3.214.0
      '@aws-sdk/client-lambda': 3.213.0
      '@aws-sdk/client-s3': 3.213.0
      '@aws-sdk/client-scheduler': 3.213.0
      '@aws-sdk/client-secrets-manager': 3.208.0
      '@aws-sdk/client-sqs': 3.213.0
=======
      '@aws-sdk/client-dynamodb': 3.226.0
      '@aws-sdk/client-eventbridge': 3.226.0
      '@aws-sdk/client-lambda': 3.226.0
      '@aws-sdk/client-s3': 3.226.0
      '@aws-sdk/client-scheduler': 3.226.0
      '@aws-sdk/client-sqs': 3.226.0
>>>>>>> 02056339
      '@types/aws-lambda': 8.10.108
      '@types/jest': 29.2.2
      '@types/node': 16.18.3
      '@types/node-fetch': 2.6.2
      itty-router: 2.6.6
      jest: 29.3.1_dnlfjp7n5lpfgnj4digwzn5fhe
      ts-jest: 29.0.3_6crhf7ajeizammv76u753sn6i4
      ts-node: 10.9.1_fvpuwgkpfe3dm3hnpcpbcxmb3y
      typescript: 4.9.3

  packages/@eventual/cli:
    specifiers:
      '@aws-crypto/sha256-js': ^2.0.2
      '@aws-sdk/client-cloudwatch-logs': ^3.226.0
      '@aws-sdk/client-iam': ^3.226.0
      '@aws-sdk/client-ssm': ^3.226.0
      '@aws-sdk/client-sts': ^3.226.0
      '@aws-sdk/config-resolver': ^3.226.0
      '@aws-sdk/node-config-provider': ^3.226.0
      '@aws-sdk/protocol-http': ^3.226.0
      '@aws-sdk/querystring-parser': ^3.226.0
      '@aws-sdk/signature-v4': ^3.226.0
      '@aws-sdk/types': ^3.226.0
      '@eventual/aws-runtime': workspace:^
      '@eventual/compiler': workspace:^
      '@eventual/core': workspace:^
      '@swc/core': ^1.3.19
      '@swc/jest': ^0.2.23
      '@types/jest': ^29
      '@types/node': ^16
      '@types/yargs': ^17.0.13
      chalk: ^5.1.2
      get-stdin: ^9.0.0
      jest: ^29
      ky: ^0.32.2
      ky-universal: ^0.11.0
      ora: ^6.1.2
      ts-jest: ^29
      ts-node: ^10.9.1
      typescript: ^4.9.3
      yargs: ^17.6.2
      zx: ^7.1.1
    dependencies:
      '@aws-crypto/sha256-js': 2.0.2
      '@aws-sdk/client-cloudwatch-logs': 3.226.0
      '@aws-sdk/client-iam': 3.226.0
      '@aws-sdk/client-ssm': 3.226.0
      '@aws-sdk/client-sts': 3.226.0
      '@aws-sdk/config-resolver': 3.226.0
      '@aws-sdk/node-config-provider': 3.226.0
      '@aws-sdk/protocol-http': 3.226.0
      '@aws-sdk/querystring-parser': 3.226.0
      '@aws-sdk/signature-v4': 3.226.0
      '@aws-sdk/types': 3.226.0
      '@eventual/aws-runtime': link:../aws-runtime
      '@eventual/compiler': link:../compiler
      '@eventual/core': link:../core
      chalk: 5.1.2
      get-stdin: 9.0.0
      ky-universal: 0.11.0_ky@0.32.2
      ora: 6.1.2
      yargs: 17.6.2
      zx: 7.1.1
    devDependencies:
      '@swc/core': 1.3.19
      '@swc/jest': 0.2.23_@swc+core@1.3.19
      '@types/jest': 29.2.2
      '@types/node': 16.18.3
      '@types/yargs': 17.0.13
      jest: 29.3.1_dnlfjp7n5lpfgnj4digwzn5fhe
      ky: 0.32.2
      ts-jest: 29.0.3_6crhf7ajeizammv76u753sn6i4
      ts-node: 10.9.1_72os6jwxu2zrt2v7mxnztv2e74
      typescript: 4.9.3

  packages/@eventual/compiler:
    specifiers:
      '@eventual/aws-runtime': workspace:^
      '@eventual/core': workspace:^
      '@swc/core': ^1.2.245
      '@types/jest': ^29
      '@types/minimatch': 5.1.2
      '@types/node': ^16
      esbuild: ^0.15.14
      esbuild-plugin-alias-path: ^1.1.1
      jest: ^29
      ts-jest: ^29
      ts-node: ^10.9.1
      typescript: ^4.9.3
    dependencies:
      '@eventual/aws-runtime': link:../aws-runtime
      '@eventual/core': link:../core
      '@swc/core': 1.3.19
      esbuild: 0.15.14
      esbuild-plugin-alias-path: 1.1.1_esbuild@0.15.14
    devDependencies:
      '@types/jest': 29.2.2
      '@types/minimatch': 5.1.2
      '@types/node': 16.18.3
      jest: 29.3.1_dnlfjp7n5lpfgnj4digwzn5fhe
      ts-jest: 29.0.3_dayqsg3kqnc62at3s4tm6zqa2y
      ts-node: 10.9.1_72os6jwxu2zrt2v7mxnztv2e74
      typescript: 4.9.3

  packages/@eventual/core:
    specifiers:
      '@types/jest': ^29
      '@types/node': ^16
      itty-router: 2.6.6
      jest: ^29
      ts-jest: ^29
      ts-node: ^10.9.1
      typescript: ^4.9.3
      ulidx: ^0.3.0
      zx: ^7.1.1
    dependencies:
      ulidx: 0.3.0
    devDependencies:
      '@types/jest': 29.2.2
      '@types/node': 16.18.3
      itty-router: 2.6.6
      jest: 29.3.1_dnlfjp7n5lpfgnj4digwzn5fhe
      ts-jest: 29.0.3_6crhf7ajeizammv76u753sn6i4
      ts-node: 10.9.1_fvpuwgkpfe3dm3hnpcpbcxmb3y
      typescript: 4.9.3
      zx: 7.1.1

  packages/@eventual/slack-integration:
    specifiers:
      '@eventual/core': workspace:^
      '@slack/events-api': ^3.0.1
      '@slack/webhook': ^6.1.0
      '@types/jest': ^29
      '@types/node': ^16
      itty-router: 2.6.6
      jest: ^29
      ts-jest: ^29
      ts-node: ^10.9.1
      typescript: ^4.9.3
      ulidx: ^0.3.0
      zx: ^7.1.1
    dependencies:
      '@slack/events-api': 3.0.1
      '@slack/webhook': 6.1.0
    devDependencies:
      '@eventual/core': link:../core
      '@types/jest': 29.2.2
      '@types/node': 16.18.3
      itty-router: 2.6.6
      jest: 29.3.1_dnlfjp7n5lpfgnj4digwzn5fhe
      ts-jest: 29.0.3_6crhf7ajeizammv76u753sn6i4
      ts-node: 10.9.1_fvpuwgkpfe3dm3hnpcpbcxmb3y
      typescript: 4.9.3
      ulidx: 0.3.0
      zx: 7.1.1

packages:

  /@ampproject/remapping/2.2.0:
    resolution: {integrity: sha512-qRmjj8nj9qmLTQXXmaR1cck3UXSRMPrbsLJAasZpF+t3riI71BXed5ebIOYwQntykeZuhjsdweEc9BxH5Jc26w==}
    engines: {node: '>=6.0.0'}
    dependencies:
      '@jridgewell/gen-mapping': 0.1.1
      '@jridgewell/trace-mapping': 0.3.17
    dev: true

  /@aws-cdk/asset-awscli-v1/2.2.14:
    resolution: {integrity: sha512-+db0bZwODnAz2ZNGaEVMZUMHOccIouYzG3FfHpaptfIu22zHlYm661R+K/SRTQoNrKva6LnUE30jycT0V8CU+A==}

  /@aws-cdk/asset-kubectl-v20/2.1.1:
    resolution: {integrity: sha512-U1ntiX8XiMRRRH5J1IdC+1t5CE89015cwyt5U63Cpk0GnMlN5+h9WsWMlKlPXZR4rdq/m806JRlBMRpBUB2Dhw==}

  /@aws-cdk/asset-node-proxy-agent-v5/2.0.20:
    resolution: {integrity: sha512-LxW9rY9roSuUhMdEEq0SDWk6+d6rtumSA80zUAQKASTTe1wl5XdMSMVuKOgO6lvoWlBEu6Se/agNDf2k56J32Q==}

  /@aws-cdk/aws-apigatewayv2-alpha/2.51.1-alpha.0_pgdaumashtvlfyslvnbuzi6ipy:
    resolution: {integrity: sha512-cgAUGSBa8qLnEdRCjAQMtkVlqK7ML+gep9bTlaxQcb3gExvlPNpFUZNxOGoEb1Bpjyhtn2peN37+GU1bEJ6fbQ==}
    engines: {node: '>= 14.15.0'}
    peerDependencies:
      aws-cdk-lib: ^2.51.1
      constructs: ^10.0.0
    dependencies:
      aws-cdk-lib: 2.51.1_constructs@10.1.154
      constructs: 10.1.154

  /@aws-cdk/aws-apigatewayv2-authorizers-alpha/2.51.1-alpha.0_44gl26v7bwb5bkivnhf3dlzxv4:
    resolution: {integrity: sha512-RzuKutwmMQU3etUV95OJIle15FrM1cCGu9ebltVvhuHne8OnaaNooXXHN9xMXZ+WETNnKNUu/ZdsZ0fMsAJ+/w==}
    engines: {node: '>= 14.15.0'}
    peerDependencies:
      '@aws-cdk/aws-apigatewayv2-alpha': 2.51.1-alpha.0
      aws-cdk-lib: ^2.51.1
      constructs: ^10.0.0
    dependencies:
      '@aws-cdk/aws-apigatewayv2-alpha': 2.51.1-alpha.0_pgdaumashtvlfyslvnbuzi6ipy
      aws-cdk-lib: 2.51.1_constructs@10.1.154
      constructs: 10.1.154
    dev: false

  /@aws-cdk/aws-apigatewayv2-integrations-alpha/2.51.1-alpha.0_44gl26v7bwb5bkivnhf3dlzxv4:
    resolution: {integrity: sha512-x2pmhU/1+bWAm17ORxQ8DyPcwi7Kqhj4RQJ/Zy51fxGUZRJSSdcjLpwa2g8P3nQyKwfrEYU0VsLOV5RNlFKywQ==}
    engines: {node: '>= 14.15.0'}
    peerDependencies:
      '@aws-cdk/aws-apigatewayv2-alpha': 2.51.1-alpha.0
      aws-cdk-lib: ^2.51.1
      constructs: ^10.0.0
    dependencies:
      '@aws-cdk/aws-apigatewayv2-alpha': 2.51.1-alpha.0_pgdaumashtvlfyslvnbuzi6ipy
      aws-cdk-lib: 2.51.1_constructs@10.1.154
      constructs: 10.1.154
    dev: true

  /@aws-crypto/crc32/2.0.0:
    resolution: {integrity: sha512-TvE1r2CUueyXOuHdEigYjIZVesInd9KN+K/TFFNfkkxRThiNxO6i4ZqqAVMoEjAamZZ1AA8WXJkjCz7YShHPQA==}
    dependencies:
      '@aws-crypto/util': 2.0.2
      '@aws-sdk/types': 3.226.0
      tslib: 1.14.1

  /@aws-crypto/crc32c/2.0.0:
    resolution: {integrity: sha512-vF0eMdMHx3O3MoOXUfBZry8Y4ZDtcuskjjKgJz8YfIDjLStxTZrYXk+kZqtl6A0uCmmiN/Eb/JbC/CndTV1MHg==}
    dependencies:
      '@aws-crypto/util': 2.0.2
      '@aws-sdk/types': 3.226.0
      tslib: 1.14.1

  /@aws-crypto/ie11-detection/2.0.2:
    resolution: {integrity: sha512-5XDMQY98gMAf/WRTic5G++jfmS/VLM0rwpiOpaainKi4L0nqWMSB1SzsrEG5rjFZGYN6ZAefO+/Yta2dFM0kMw==}
    dependencies:
      tslib: 1.14.1

  /@aws-crypto/sha1-browser/2.0.0:
    resolution: {integrity: sha512-3fIVRjPFY8EG5HWXR+ZJZMdWNRpwbxGzJ9IH9q93FpbgCH8u8GHRi46mZXp3cYD7gealmyqpm3ThZwLKJjWJhA==}
    dependencies:
      '@aws-crypto/ie11-detection': 2.0.2
      '@aws-crypto/supports-web-crypto': 2.0.2
      '@aws-sdk/types': 3.226.0
      '@aws-sdk/util-locate-window': 3.208.0
      '@aws-sdk/util-utf8-browser': 3.188.0
      tslib: 1.14.1

  /@aws-crypto/sha256-browser/2.0.0:
    resolution: {integrity: sha512-rYXOQ8BFOaqMEHJrLHul/25ckWH6GTJtdLSajhlqGMx0PmSueAuvboCuZCTqEKlxR8CQOwRarxYMZZSYlhRA1A==}
    dependencies:
      '@aws-crypto/ie11-detection': 2.0.2
      '@aws-crypto/sha256-js': 2.0.2
      '@aws-crypto/supports-web-crypto': 2.0.2
      '@aws-crypto/util': 2.0.2
      '@aws-sdk/types': 3.226.0
      '@aws-sdk/util-locate-window': 3.208.0
      '@aws-sdk/util-utf8-browser': 3.188.0
      tslib: 1.14.1

  /@aws-crypto/sha256-js/2.0.0:
    resolution: {integrity: sha512-VZY+mCY4Nmrs5WGfitmNqXzaE873fcIZDu54cbaDaaamsaTOP1DBImV9F4pICc3EHjQXujyE8jig+PFCaew9ig==}
    dependencies:
      '@aws-crypto/util': 2.0.2
      '@aws-sdk/types': 3.226.0
      tslib: 1.14.1

  /@aws-crypto/sha256-js/2.0.2:
    resolution: {integrity: sha512-iXLdKH19qPmIC73fVCrHWCSYjN/sxaAvZ3jNNyw6FclmHyjLKg0f69WlC9KTnyElxCR5MO9SKaG00VwlJwyAkQ==}
    dependencies:
      '@aws-crypto/util': 2.0.2
      '@aws-sdk/types': 3.226.0
      tslib: 1.14.1

  /@aws-crypto/supports-web-crypto/2.0.2:
    resolution: {integrity: sha512-6mbSsLHwZ99CTOOswvCRP3C+VCWnzBf+1SnbWxzzJ9lR0mA0JnY2JEAhp8rqmTE0GPFy88rrM27ffgp62oErMQ==}
    dependencies:
      tslib: 1.14.1

  /@aws-crypto/util/2.0.2:
    resolution: {integrity: sha512-Lgu5v/0e/BcrZ5m/IWqzPUf3UYFTy/PpeED+uc9SWUR1iZQL8XXbGQg10UfllwwBryO3hFF5dizK+78aoXC1eA==}
    dependencies:
      '@aws-sdk/types': 3.226.0
      '@aws-sdk/util-utf8-browser': 3.188.0
      tslib: 1.14.1

  /@aws-lambda-powertools/commons/1.4.1:
    resolution: {integrity: sha512-fGmCIQTG0vC+hllu3Ne1B2fRC3Hl2A0Q7Db7JeCXVsAEUIqzUp7blm1WVmqZsBzJ2T5XvZ3B/xMgc0ci8FGOjQ==}
    dev: false

  /@aws-lambda-powertools/logger/1.4.1:
    resolution: {integrity: sha512-T0/bCUFybGSdFxaZEFKm5npz3jexorbPsNyet1WSY0sRubz3JS0o0ppJE3xrVs6t2Lz9LfzFJkFTF/aJKt3McQ==}
    dependencies:
      '@aws-lambda-powertools/commons': 1.4.1
      lodash.clonedeep: 4.5.0
      lodash.merge: 4.6.2
      lodash.pickby: 4.6.0
    dev: false

  /@aws-sdk/abort-controller/3.208.0:
    resolution: {integrity: sha512-mQkDR+8VLCafg9KI4TgftftBOL170ricyb+HgV8n5jLDrEG+TfOfud8e6us2lIFESEuMpohC+/8yIcf6JjKkMg==}
    engines: {node: '>=14.0.0'}
    dependencies:
      '@aws-sdk/types': 3.208.0
      tslib: 2.4.1
    dev: true

  /@aws-sdk/abort-controller/3.212.0:
    resolution: {integrity: sha512-mXeBSuDi0Fpul4zk9VH2z0VKN+/+6hyJ9SXSRhn3LpMcyj3GeZtXyTB2wCsfxXYGxeGbV+bIzbPbhZza6wNfWg==}
    engines: {node: '>=14.0.0'}
    dependencies:
      '@aws-sdk/types': 3.212.0
      tslib: 2.4.1
    dev: true

  /@aws-sdk/abort-controller/3.215.0:
    resolution: {integrity: sha512-HTvL542nawhVqe0oC1AJchdcomEOmPivJEzYUT1LqiG3e8ikxMNa2KWSqqLPeKi2t0A/cfQy7wDUyg9+BZhDSQ==}
    engines: {node: '>=14.0.0'}
    dependencies:
      '@aws-sdk/types': 3.215.0
      tslib: 2.4.1
    dev: false

  /@aws-sdk/abort-controller/3.226.0:
    resolution: {integrity: sha512-cJVzr1xxPBd08voknXvR0RLgtZKGKt6WyDpH/BaPCu3rfSqWCDZKzwqe940eqosjmKrxC6pUZNKASIqHOQ8xxQ==}
    engines: {node: '>=14.0.0'}
    dependencies:
      '@aws-sdk/types': 3.226.0
      tslib: 2.4.1

  /@aws-sdk/chunked-blob-reader-native/3.208.0:
    resolution: {integrity: sha512-JeOZ95PW+fJ6bbuqPySYqLqHk1n4+4ueEEraJsiUrPBV0S1ZtyvOGHcnGztKUjr2PYNaiexmpWuvUve9K12HRA==}
    dependencies:
      '@aws-sdk/util-base64': 3.208.0
      tslib: 2.4.1

  /@aws-sdk/chunked-blob-reader/3.188.0:
    resolution: {integrity: sha512-zkPRFZZPL3eH+kH86LDYYXImiClA1/sW60zYOjse9Pgka+eDJlvBN6hcYxwDEKjcwATYiSRR1aVQHcfCinlGXg==}
    dependencies:
      tslib: 2.4.1

  /@aws-sdk/client-cloudwatch-logs/3.226.0:
    resolution: {integrity: sha512-Tj/O1aKFuHrvMUI047LbH03wGWzJyWrQgmZK+fHPnvPf6HQ0C8lgAJzQTjj21Dmco07/nU87uKClnfL4d/WzRg==}
    engines: {node: '>=14.0.0'}
    dependencies:
      '@aws-crypto/sha256-browser': 2.0.0
      '@aws-crypto/sha256-js': 2.0.0
      '@aws-sdk/client-sts': 3.226.0
      '@aws-sdk/config-resolver': 3.226.0
      '@aws-sdk/credential-provider-node': 3.226.0
      '@aws-sdk/fetch-http-handler': 3.226.0
      '@aws-sdk/hash-node': 3.226.0
      '@aws-sdk/invalid-dependency': 3.226.0
      '@aws-sdk/middleware-content-length': 3.226.0
      '@aws-sdk/middleware-endpoint': 3.226.0
      '@aws-sdk/middleware-host-header': 3.226.0
      '@aws-sdk/middleware-logger': 3.226.0
      '@aws-sdk/middleware-recursion-detection': 3.226.0
      '@aws-sdk/middleware-retry': 3.226.0
      '@aws-sdk/middleware-serde': 3.226.0
      '@aws-sdk/middleware-signing': 3.226.0
      '@aws-sdk/middleware-stack': 3.226.0
      '@aws-sdk/middleware-user-agent': 3.226.0
      '@aws-sdk/node-config-provider': 3.226.0
      '@aws-sdk/node-http-handler': 3.226.0
      '@aws-sdk/protocol-http': 3.226.0
      '@aws-sdk/smithy-client': 3.226.0
      '@aws-sdk/types': 3.226.0
      '@aws-sdk/url-parser': 3.226.0
      '@aws-sdk/util-base64': 3.208.0
      '@aws-sdk/util-body-length-browser': 3.188.0
      '@aws-sdk/util-body-length-node': 3.208.0
      '@aws-sdk/util-defaults-mode-browser': 3.226.0
      '@aws-sdk/util-defaults-mode-node': 3.226.0
      '@aws-sdk/util-endpoints': 3.226.0
      '@aws-sdk/util-user-agent-browser': 3.226.0
      '@aws-sdk/util-user-agent-node': 3.226.0
      '@aws-sdk/util-utf8-browser': 3.188.0
      '@aws-sdk/util-utf8-node': 3.208.0
      tslib: 2.4.1
    transitivePeerDependencies:
      - aws-crt
    dev: false

  /@aws-sdk/client-cognito-identity/3.218.0:
    resolution: {integrity: sha512-IHzM9jpLqdeqj2w7YA7FrmLCQyKaun7eXtu1OJYMFbJT5XHx6B4jlQ1T/N8xivSSzDfjpJxG6/MMmjec4pI+CA==}
    engines: {node: '>=14.0.0'}
    dependencies:
      '@aws-crypto/sha256-browser': 2.0.0
      '@aws-crypto/sha256-js': 2.0.0
      '@aws-sdk/client-sts': 3.218.0
      '@aws-sdk/config-resolver': 3.215.0
      '@aws-sdk/credential-provider-node': 3.218.0
      '@aws-sdk/fetch-http-handler': 3.215.0
      '@aws-sdk/hash-node': 3.215.0
      '@aws-sdk/invalid-dependency': 3.215.0
      '@aws-sdk/middleware-content-length': 3.215.0
      '@aws-sdk/middleware-endpoint': 3.215.0
      '@aws-sdk/middleware-host-header': 3.215.0
      '@aws-sdk/middleware-logger': 3.215.0
      '@aws-sdk/middleware-recursion-detection': 3.215.0
      '@aws-sdk/middleware-retry': 3.215.0
      '@aws-sdk/middleware-serde': 3.215.0
      '@aws-sdk/middleware-signing': 3.215.0
      '@aws-sdk/middleware-stack': 3.215.0
      '@aws-sdk/middleware-user-agent': 3.215.0
      '@aws-sdk/node-config-provider': 3.215.0
      '@aws-sdk/node-http-handler': 3.215.0
      '@aws-sdk/protocol-http': 3.215.0
      '@aws-sdk/smithy-client': 3.215.0
      '@aws-sdk/types': 3.215.0
      '@aws-sdk/url-parser': 3.215.0
      '@aws-sdk/util-base64': 3.208.0
      '@aws-sdk/util-body-length-browser': 3.188.0
      '@aws-sdk/util-body-length-node': 3.208.0
      '@aws-sdk/util-defaults-mode-browser': 3.215.0
      '@aws-sdk/util-defaults-mode-node': 3.215.0
      '@aws-sdk/util-endpoints': 3.216.0
      '@aws-sdk/util-user-agent-browser': 3.215.0
      '@aws-sdk/util-user-agent-node': 3.215.0
      '@aws-sdk/util-utf8-browser': 3.188.0
      '@aws-sdk/util-utf8-node': 3.208.0
      tslib: 2.4.1
    transitivePeerDependencies:
      - aws-crt
    dev: false

  /@aws-sdk/client-dynamodb/3.226.0:
    resolution: {integrity: sha512-H7s/QrMohrDB9b6kh0pm2FXyrkscb6lGMLz+QGFa6Xrk80/Zwd5s1WWWNP+ZYS1ka4vd0vyLlg3cptTuuTKEUQ==}
    engines: {node: '>=14.0.0'}
    dependencies:
      '@aws-crypto/sha256-browser': 2.0.0
      '@aws-crypto/sha256-js': 2.0.0
      '@aws-sdk/client-sts': 3.226.0
      '@aws-sdk/config-resolver': 3.226.0
      '@aws-sdk/credential-provider-node': 3.226.0
      '@aws-sdk/fetch-http-handler': 3.226.0
      '@aws-sdk/hash-node': 3.226.0
      '@aws-sdk/invalid-dependency': 3.226.0
      '@aws-sdk/middleware-content-length': 3.226.0
      '@aws-sdk/middleware-endpoint': 3.226.0
      '@aws-sdk/middleware-endpoint-discovery': 3.226.0
      '@aws-sdk/middleware-host-header': 3.226.0
      '@aws-sdk/middleware-logger': 3.226.0
      '@aws-sdk/middleware-recursion-detection': 3.226.0
      '@aws-sdk/middleware-retry': 3.226.0
      '@aws-sdk/middleware-serde': 3.226.0
      '@aws-sdk/middleware-signing': 3.226.0
      '@aws-sdk/middleware-stack': 3.226.0
      '@aws-sdk/middleware-user-agent': 3.226.0
      '@aws-sdk/node-config-provider': 3.226.0
      '@aws-sdk/node-http-handler': 3.226.0
      '@aws-sdk/protocol-http': 3.226.0
      '@aws-sdk/smithy-client': 3.226.0
      '@aws-sdk/types': 3.226.0
      '@aws-sdk/url-parser': 3.226.0
      '@aws-sdk/util-base64': 3.208.0
      '@aws-sdk/util-body-length-browser': 3.188.0
      '@aws-sdk/util-body-length-node': 3.208.0
      '@aws-sdk/util-defaults-mode-browser': 3.226.0
      '@aws-sdk/util-defaults-mode-node': 3.226.0
      '@aws-sdk/util-endpoints': 3.226.0
      '@aws-sdk/util-user-agent-browser': 3.226.0
      '@aws-sdk/util-user-agent-node': 3.226.0
      '@aws-sdk/util-utf8-browser': 3.188.0
      '@aws-sdk/util-utf8-node': 3.208.0
      '@aws-sdk/util-waiter': 3.226.0
      tslib: 2.4.1
      uuid: 8.3.2
    transitivePeerDependencies:
      - aws-crt

  /@aws-sdk/client-eventbridge/3.226.0:
    resolution: {integrity: sha512-1Qic+Dr7aC/EL4DiuAphulFyssmSlVC1teYZh0+rrFQn+4yl3j/9b2NHw8fy2//0+X4qcrNHN3ihz7HZFPS3bw==}
    engines: {node: '>=14.0.0'}
    dependencies:
      '@aws-crypto/sha256-browser': 2.0.0
      '@aws-crypto/sha256-js': 2.0.0
      '@aws-sdk/client-sts': 3.226.0
      '@aws-sdk/config-resolver': 3.226.0
      '@aws-sdk/credential-provider-node': 3.226.0
      '@aws-sdk/fetch-http-handler': 3.226.0
      '@aws-sdk/hash-node': 3.226.0
      '@aws-sdk/invalid-dependency': 3.226.0
      '@aws-sdk/middleware-content-length': 3.226.0
      '@aws-sdk/middleware-endpoint': 3.226.0
      '@aws-sdk/middleware-host-header': 3.226.0
      '@aws-sdk/middleware-logger': 3.226.0
      '@aws-sdk/middleware-recursion-detection': 3.226.0
      '@aws-sdk/middleware-retry': 3.226.0
      '@aws-sdk/middleware-serde': 3.226.0
      '@aws-sdk/middleware-signing': 3.226.0
      '@aws-sdk/middleware-stack': 3.226.0
      '@aws-sdk/middleware-user-agent': 3.226.0
      '@aws-sdk/node-config-provider': 3.226.0
      '@aws-sdk/node-http-handler': 3.226.0
      '@aws-sdk/protocol-http': 3.226.0
      '@aws-sdk/signature-v4-multi-region': 3.226.0
      '@aws-sdk/smithy-client': 3.226.0
      '@aws-sdk/types': 3.226.0
      '@aws-sdk/url-parser': 3.226.0
      '@aws-sdk/util-base64': 3.208.0
      '@aws-sdk/util-body-length-browser': 3.188.0
      '@aws-sdk/util-body-length-node': 3.208.0
      '@aws-sdk/util-defaults-mode-browser': 3.226.0
      '@aws-sdk/util-defaults-mode-node': 3.226.0
      '@aws-sdk/util-endpoints': 3.226.0
      '@aws-sdk/util-user-agent-browser': 3.226.0
      '@aws-sdk/util-user-agent-node': 3.226.0
      '@aws-sdk/util-utf8-browser': 3.188.0
      '@aws-sdk/util-utf8-node': 3.208.0
      tslib: 2.4.1
    transitivePeerDependencies:
      - '@aws-sdk/signature-v4-crt'
      - aws-crt
    dev: true

  /@aws-sdk/client-iam/3.226.0:
    resolution: {integrity: sha512-CKTCkdIk1E0VxQwVM9aSVkYbSU1TR2Wgb4dDCtcYDK0gMGvKFb/XSfK2CGAzWtEYB3EZR7vMgXwfRRR8KyRVSg==}
    engines: {node: '>=14.0.0'}
    dependencies:
      '@aws-crypto/sha256-browser': 2.0.0
      '@aws-crypto/sha256-js': 2.0.0
      '@aws-sdk/client-sts': 3.226.0
      '@aws-sdk/config-resolver': 3.226.0
      '@aws-sdk/credential-provider-node': 3.226.0
      '@aws-sdk/fetch-http-handler': 3.226.0
      '@aws-sdk/hash-node': 3.226.0
      '@aws-sdk/invalid-dependency': 3.226.0
      '@aws-sdk/middleware-content-length': 3.226.0
      '@aws-sdk/middleware-endpoint': 3.226.0
      '@aws-sdk/middleware-host-header': 3.226.0
      '@aws-sdk/middleware-logger': 3.226.0
      '@aws-sdk/middleware-recursion-detection': 3.226.0
      '@aws-sdk/middleware-retry': 3.226.0
      '@aws-sdk/middleware-serde': 3.226.0
      '@aws-sdk/middleware-signing': 3.226.0
      '@aws-sdk/middleware-stack': 3.226.0
      '@aws-sdk/middleware-user-agent': 3.226.0
      '@aws-sdk/node-config-provider': 3.226.0
      '@aws-sdk/node-http-handler': 3.226.0
      '@aws-sdk/protocol-http': 3.226.0
      '@aws-sdk/smithy-client': 3.226.0
      '@aws-sdk/types': 3.226.0
      '@aws-sdk/url-parser': 3.226.0
      '@aws-sdk/util-base64': 3.208.0
      '@aws-sdk/util-body-length-browser': 3.188.0
      '@aws-sdk/util-body-length-node': 3.208.0
      '@aws-sdk/util-defaults-mode-browser': 3.226.0
      '@aws-sdk/util-defaults-mode-node': 3.226.0
      '@aws-sdk/util-endpoints': 3.226.0
      '@aws-sdk/util-user-agent-browser': 3.226.0
      '@aws-sdk/util-user-agent-node': 3.226.0
      '@aws-sdk/util-utf8-browser': 3.188.0
      '@aws-sdk/util-utf8-node': 3.208.0
      '@aws-sdk/util-waiter': 3.226.0
      fast-xml-parser: 4.0.11
      tslib: 2.4.1
    transitivePeerDependencies:
      - aws-crt
    dev: false

  /@aws-sdk/client-lambda/3.213.0:
    resolution: {integrity: sha512-NBA+fwdn5AFIhm5iEVElt5452jeo94jp2Au1jAh5g0kUaVhpc2mjvfVYvty8L50tLliNVDJazuVYHRfKOscDFQ==}
    engines: {node: '>=14.0.0'}
    dependencies:
      '@aws-crypto/sha256-browser': 2.0.0
      '@aws-crypto/sha256-js': 2.0.0
      '@aws-sdk/client-sts': 3.213.0
      '@aws-sdk/config-resolver': 3.212.0
      '@aws-sdk/credential-provider-node': 3.212.0
      '@aws-sdk/fetch-http-handler': 3.212.0
      '@aws-sdk/hash-node': 3.212.0
      '@aws-sdk/invalid-dependency': 3.212.0
      '@aws-sdk/middleware-content-length': 3.212.0
      '@aws-sdk/middleware-endpoint': 3.212.0
      '@aws-sdk/middleware-host-header': 3.212.0
      '@aws-sdk/middleware-logger': 3.212.0
      '@aws-sdk/middleware-recursion-detection': 3.212.0
      '@aws-sdk/middleware-retry': 3.212.0
      '@aws-sdk/middleware-serde': 3.212.0
      '@aws-sdk/middleware-signing': 3.212.0
      '@aws-sdk/middleware-stack': 3.212.0
      '@aws-sdk/middleware-user-agent': 3.212.0
      '@aws-sdk/node-config-provider': 3.212.0
      '@aws-sdk/node-http-handler': 3.212.0
      '@aws-sdk/protocol-http': 3.212.0
      '@aws-sdk/smithy-client': 3.212.0
      '@aws-sdk/types': 3.212.0
      '@aws-sdk/url-parser': 3.212.0
      '@aws-sdk/util-base64': 3.208.0
      '@aws-sdk/util-body-length-browser': 3.188.0
      '@aws-sdk/util-body-length-node': 3.208.0
      '@aws-sdk/util-defaults-mode-browser': 3.212.0
      '@aws-sdk/util-defaults-mode-node': 3.212.0
      '@aws-sdk/util-endpoints': 3.212.0
      '@aws-sdk/util-user-agent-browser': 3.212.0
      '@aws-sdk/util-user-agent-node': 3.212.0
      '@aws-sdk/util-utf8-browser': 3.188.0
      '@aws-sdk/util-utf8-node': 3.208.0
      '@aws-sdk/util-waiter': 3.212.0
      tslib: 2.4.1
    transitivePeerDependencies:
      - aws-crt
    dev: true

  /@aws-sdk/client-lambda/3.226.0:
    resolution: {integrity: sha512-FyByw2FaraUxL/L66ctaug9KtQMrSo/XgRFxoSDdba97RZ3AHstsoSmuj6ftZPmpJ4GeritMJy1OnnJKuteyXw==}
    engines: {node: '>=14.0.0'}
    dependencies:
      '@aws-crypto/sha256-browser': 2.0.0
      '@aws-crypto/sha256-js': 2.0.0
      '@aws-sdk/client-sts': 3.226.0
      '@aws-sdk/config-resolver': 3.226.0
      '@aws-sdk/credential-provider-node': 3.226.0
      '@aws-sdk/fetch-http-handler': 3.226.0
      '@aws-sdk/hash-node': 3.226.0
      '@aws-sdk/invalid-dependency': 3.226.0
      '@aws-sdk/middleware-content-length': 3.226.0
      '@aws-sdk/middleware-endpoint': 3.226.0
      '@aws-sdk/middleware-host-header': 3.226.0
      '@aws-sdk/middleware-logger': 3.226.0
      '@aws-sdk/middleware-recursion-detection': 3.226.0
      '@aws-sdk/middleware-retry': 3.226.0
      '@aws-sdk/middleware-serde': 3.226.0
      '@aws-sdk/middleware-signing': 3.226.0
      '@aws-sdk/middleware-stack': 3.226.0
      '@aws-sdk/middleware-user-agent': 3.226.0
      '@aws-sdk/node-config-provider': 3.226.0
      '@aws-sdk/node-http-handler': 3.226.0
      '@aws-sdk/protocol-http': 3.226.0
      '@aws-sdk/smithy-client': 3.226.0
      '@aws-sdk/types': 3.226.0
      '@aws-sdk/url-parser': 3.226.0
      '@aws-sdk/util-base64': 3.208.0
      '@aws-sdk/util-body-length-browser': 3.188.0
      '@aws-sdk/util-body-length-node': 3.208.0
      '@aws-sdk/util-defaults-mode-browser': 3.226.0
      '@aws-sdk/util-defaults-mode-node': 3.226.0
      '@aws-sdk/util-endpoints': 3.226.0
      '@aws-sdk/util-user-agent-browser': 3.226.0
      '@aws-sdk/util-user-agent-node': 3.226.0
      '@aws-sdk/util-utf8-browser': 3.188.0
      '@aws-sdk/util-utf8-node': 3.208.0
      '@aws-sdk/util-waiter': 3.226.0
      tslib: 2.4.1
    transitivePeerDependencies:
      - aws-crt

  /@aws-sdk/client-s3/3.226.0:
    resolution: {integrity: sha512-N8S0i5txBqlTY30IHaWgi15HUPzdWpQVX01zfYoHU80HmxKBRhqrefIrmCbn/121br0B+MysgpgdfiSfhyHkLw==}
    engines: {node: '>=14.0.0'}
    dependencies:
      '@aws-crypto/sha1-browser': 2.0.0
      '@aws-crypto/sha256-browser': 2.0.0
      '@aws-crypto/sha256-js': 2.0.0
      '@aws-sdk/client-sts': 3.226.0
      '@aws-sdk/config-resolver': 3.226.0
      '@aws-sdk/credential-provider-node': 3.226.0
      '@aws-sdk/eventstream-serde-browser': 3.226.0
      '@aws-sdk/eventstream-serde-config-resolver': 3.226.0
      '@aws-sdk/eventstream-serde-node': 3.226.0
      '@aws-sdk/fetch-http-handler': 3.226.0
      '@aws-sdk/hash-blob-browser': 3.226.0
      '@aws-sdk/hash-node': 3.226.0
      '@aws-sdk/hash-stream-node': 3.226.0
      '@aws-sdk/invalid-dependency': 3.226.0
      '@aws-sdk/md5-js': 3.226.0
      '@aws-sdk/middleware-bucket-endpoint': 3.226.0
      '@aws-sdk/middleware-content-length': 3.226.0
      '@aws-sdk/middleware-endpoint': 3.226.0
      '@aws-sdk/middleware-expect-continue': 3.226.0
      '@aws-sdk/middleware-flexible-checksums': 3.226.0
      '@aws-sdk/middleware-host-header': 3.226.0
      '@aws-sdk/middleware-location-constraint': 3.226.0
      '@aws-sdk/middleware-logger': 3.226.0
      '@aws-sdk/middleware-recursion-detection': 3.226.0
      '@aws-sdk/middleware-retry': 3.226.0
      '@aws-sdk/middleware-sdk-s3': 3.226.0
      '@aws-sdk/middleware-serde': 3.226.0
      '@aws-sdk/middleware-signing': 3.226.0
      '@aws-sdk/middleware-ssec': 3.226.0
      '@aws-sdk/middleware-stack': 3.226.0
      '@aws-sdk/middleware-user-agent': 3.226.0
      '@aws-sdk/node-config-provider': 3.226.0
      '@aws-sdk/node-http-handler': 3.226.0
      '@aws-sdk/protocol-http': 3.226.0
      '@aws-sdk/signature-v4-multi-region': 3.226.0
      '@aws-sdk/smithy-client': 3.226.0
      '@aws-sdk/types': 3.226.0
      '@aws-sdk/url-parser': 3.226.0
      '@aws-sdk/util-base64': 3.208.0
      '@aws-sdk/util-body-length-browser': 3.188.0
      '@aws-sdk/util-body-length-node': 3.208.0
      '@aws-sdk/util-defaults-mode-browser': 3.226.0
      '@aws-sdk/util-defaults-mode-node': 3.226.0
      '@aws-sdk/util-endpoints': 3.226.0
      '@aws-sdk/util-stream-browser': 3.226.0
      '@aws-sdk/util-stream-node': 3.226.0
      '@aws-sdk/util-user-agent-browser': 3.226.0
      '@aws-sdk/util-user-agent-node': 3.226.0
      '@aws-sdk/util-utf8-browser': 3.188.0
      '@aws-sdk/util-utf8-node': 3.208.0
      '@aws-sdk/util-waiter': 3.226.0
      '@aws-sdk/xml-builder': 3.201.0
      fast-xml-parser: 4.0.11
      tslib: 2.4.1
    transitivePeerDependencies:
      - '@aws-sdk/signature-v4-crt'
      - aws-crt

  /@aws-sdk/client-scheduler/3.226.0:
    resolution: {integrity: sha512-I/zUqD9HZM5WRwycqD80lj1IDTWM6xG5F6DLCva/eXxLA5hi6255xzquGyDFQCkK+K2CANRkr1zl9LGBsPJsuQ==}
    engines: {node: '>=14.0.0'}
    dependencies:
      '@aws-crypto/sha256-browser': 2.0.0
      '@aws-crypto/sha256-js': 2.0.0
      '@aws-sdk/client-sts': 3.226.0
      '@aws-sdk/config-resolver': 3.226.0
      '@aws-sdk/credential-provider-node': 3.226.0
      '@aws-sdk/fetch-http-handler': 3.226.0
      '@aws-sdk/hash-node': 3.226.0
      '@aws-sdk/invalid-dependency': 3.226.0
      '@aws-sdk/middleware-content-length': 3.226.0
      '@aws-sdk/middleware-endpoint': 3.226.0
      '@aws-sdk/middleware-host-header': 3.226.0
      '@aws-sdk/middleware-logger': 3.226.0
      '@aws-sdk/middleware-recursion-detection': 3.226.0
      '@aws-sdk/middleware-retry': 3.226.0
      '@aws-sdk/middleware-serde': 3.226.0
      '@aws-sdk/middleware-signing': 3.226.0
      '@aws-sdk/middleware-stack': 3.226.0
      '@aws-sdk/middleware-user-agent': 3.226.0
      '@aws-sdk/node-config-provider': 3.226.0
      '@aws-sdk/node-http-handler': 3.226.0
      '@aws-sdk/protocol-http': 3.226.0
      '@aws-sdk/smithy-client': 3.226.0
      '@aws-sdk/types': 3.226.0
      '@aws-sdk/url-parser': 3.226.0
      '@aws-sdk/util-base64': 3.208.0
      '@aws-sdk/util-body-length-browser': 3.188.0
      '@aws-sdk/util-body-length-node': 3.208.0
      '@aws-sdk/util-defaults-mode-browser': 3.226.0
      '@aws-sdk/util-defaults-mode-node': 3.226.0
      '@aws-sdk/util-endpoints': 3.226.0
      '@aws-sdk/util-user-agent-browser': 3.226.0
      '@aws-sdk/util-user-agent-node': 3.226.0
      '@aws-sdk/util-utf8-browser': 3.188.0
      '@aws-sdk/util-utf8-node': 3.208.0
      tslib: 2.4.1
      uuid: 8.3.2
    transitivePeerDependencies:
      - aws-crt
    dev: true

<<<<<<< HEAD
  /@aws-sdk/client-secrets-manager/3.208.0:
    resolution: {integrity: sha512-05g/9rjoaDPmAc4vXMbNkm7JK0MVsFNpNVgyzH4Rtso2uVttsIoWx3qyvsD1Fub+s0/EB/QuA8oBKbRt3Ty62w==}
    engines: {node: '>=14.0.0'}
    dependencies:
      '@aws-crypto/sha256-browser': 2.0.0
      '@aws-crypto/sha256-js': 2.0.0
      '@aws-sdk/client-sts': 3.208.0
      '@aws-sdk/config-resolver': 3.208.0
      '@aws-sdk/credential-provider-node': 3.208.0
      '@aws-sdk/fetch-http-handler': 3.208.0
      '@aws-sdk/hash-node': 3.208.0
      '@aws-sdk/invalid-dependency': 3.208.0
      '@aws-sdk/middleware-content-length': 3.208.0
      '@aws-sdk/middleware-endpoint': 3.208.0
      '@aws-sdk/middleware-host-header': 3.208.0
      '@aws-sdk/middleware-logger': 3.208.0
      '@aws-sdk/middleware-recursion-detection': 3.208.0
      '@aws-sdk/middleware-retry': 3.208.0
      '@aws-sdk/middleware-serde': 3.208.0
      '@aws-sdk/middleware-signing': 3.208.0
      '@aws-sdk/middleware-stack': 3.208.0
      '@aws-sdk/middleware-user-agent': 3.208.0
      '@aws-sdk/node-config-provider': 3.208.0
      '@aws-sdk/node-http-handler': 3.208.0
      '@aws-sdk/protocol-http': 3.208.0
      '@aws-sdk/smithy-client': 3.208.0
      '@aws-sdk/types': 3.208.0
      '@aws-sdk/url-parser': 3.208.0
      '@aws-sdk/util-base64': 3.208.0
      '@aws-sdk/util-base64-browser': 3.208.0
      '@aws-sdk/util-base64-node': 3.208.0
      '@aws-sdk/util-body-length-browser': 3.188.0
      '@aws-sdk/util-body-length-node': 3.208.0
      '@aws-sdk/util-defaults-mode-browser': 3.208.0
      '@aws-sdk/util-defaults-mode-node': 3.208.0
      '@aws-sdk/util-endpoints': 3.208.0
      '@aws-sdk/util-user-agent-browser': 3.208.0
      '@aws-sdk/util-user-agent-node': 3.208.0
      '@aws-sdk/util-utf8-browser': 3.188.0
      '@aws-sdk/util-utf8-node': 3.208.0
      tslib: 2.4.1
      uuid: 8.3.2
    transitivePeerDependencies:
      - aws-crt
    dev: true

  /@aws-sdk/client-sqs/3.213.0:
    resolution: {integrity: sha512-Ew80UhLtudcC4hilK0itEHhnj5Jpl1OpfTxVzm6HkAkSRA+eBq6CXHN46ptEim4Wp5SxXjLc6L2RKpGZxUpfOg==}
=======
  /@aws-sdk/client-sqs/3.226.0:
    resolution: {integrity: sha512-j4syznC0Zt/zkZXhLJEN+kTG5KrhNvlP8ZHyWpdex4c/Cd7IL1RJxdqPYwJiJaqLEqKo4XJBV7jsz0B+cvYpeg==}
>>>>>>> 02056339
    engines: {node: '>=14.0.0'}
    dependencies:
      '@aws-crypto/sha256-browser': 2.0.0
      '@aws-crypto/sha256-js': 2.0.0
      '@aws-sdk/client-sts': 3.226.0
      '@aws-sdk/config-resolver': 3.226.0
      '@aws-sdk/credential-provider-node': 3.226.0
      '@aws-sdk/fetch-http-handler': 3.226.0
      '@aws-sdk/hash-node': 3.226.0
      '@aws-sdk/invalid-dependency': 3.226.0
      '@aws-sdk/md5-js': 3.226.0
      '@aws-sdk/middleware-content-length': 3.226.0
      '@aws-sdk/middleware-endpoint': 3.226.0
      '@aws-sdk/middleware-host-header': 3.226.0
      '@aws-sdk/middleware-logger': 3.226.0
      '@aws-sdk/middleware-recursion-detection': 3.226.0
      '@aws-sdk/middleware-retry': 3.226.0
      '@aws-sdk/middleware-sdk-sqs': 3.226.0
      '@aws-sdk/middleware-serde': 3.226.0
      '@aws-sdk/middleware-signing': 3.226.0
      '@aws-sdk/middleware-stack': 3.226.0
      '@aws-sdk/middleware-user-agent': 3.226.0
      '@aws-sdk/node-config-provider': 3.226.0
      '@aws-sdk/node-http-handler': 3.226.0
      '@aws-sdk/protocol-http': 3.226.0
      '@aws-sdk/smithy-client': 3.226.0
      '@aws-sdk/types': 3.226.0
      '@aws-sdk/url-parser': 3.226.0
      '@aws-sdk/util-base64': 3.208.0
      '@aws-sdk/util-body-length-browser': 3.188.0
      '@aws-sdk/util-body-length-node': 3.208.0
      '@aws-sdk/util-defaults-mode-browser': 3.226.0
      '@aws-sdk/util-defaults-mode-node': 3.226.0
      '@aws-sdk/util-endpoints': 3.226.0
      '@aws-sdk/util-user-agent-browser': 3.226.0
      '@aws-sdk/util-user-agent-node': 3.226.0
      '@aws-sdk/util-utf8-browser': 3.188.0
      '@aws-sdk/util-utf8-node': 3.208.0
      fast-xml-parser: 4.0.11
      tslib: 2.4.1
    transitivePeerDependencies:
      - aws-crt

  /@aws-sdk/client-ssm/3.226.0:
    resolution: {integrity: sha512-A7bxeRvXYW/mGFA10doIQIN1Zw7pzbRNG0jmKVu7a1fzxv5dFN7Mw9BtAoIsUfXxFEfRcSKSKpi9PwgDY56g3g==}
    engines: {node: '>=14.0.0'}
    dependencies:
      '@aws-crypto/sha256-browser': 2.0.0
      '@aws-crypto/sha256-js': 2.0.0
      '@aws-sdk/client-sts': 3.226.0
      '@aws-sdk/config-resolver': 3.226.0
      '@aws-sdk/credential-provider-node': 3.226.0
      '@aws-sdk/fetch-http-handler': 3.226.0
      '@aws-sdk/hash-node': 3.226.0
      '@aws-sdk/invalid-dependency': 3.226.0
      '@aws-sdk/middleware-content-length': 3.226.0
      '@aws-sdk/middleware-endpoint': 3.226.0
      '@aws-sdk/middleware-host-header': 3.226.0
      '@aws-sdk/middleware-logger': 3.226.0
      '@aws-sdk/middleware-recursion-detection': 3.226.0
      '@aws-sdk/middleware-retry': 3.226.0
      '@aws-sdk/middleware-serde': 3.226.0
      '@aws-sdk/middleware-signing': 3.226.0
      '@aws-sdk/middleware-stack': 3.226.0
      '@aws-sdk/middleware-user-agent': 3.226.0
      '@aws-sdk/node-config-provider': 3.226.0
      '@aws-sdk/node-http-handler': 3.226.0
      '@aws-sdk/protocol-http': 3.226.0
      '@aws-sdk/smithy-client': 3.226.0
      '@aws-sdk/types': 3.226.0
      '@aws-sdk/url-parser': 3.226.0
      '@aws-sdk/util-base64': 3.208.0
      '@aws-sdk/util-body-length-browser': 3.188.0
      '@aws-sdk/util-body-length-node': 3.208.0
      '@aws-sdk/util-defaults-mode-browser': 3.226.0
      '@aws-sdk/util-defaults-mode-node': 3.226.0
      '@aws-sdk/util-endpoints': 3.226.0
      '@aws-sdk/util-user-agent-browser': 3.226.0
      '@aws-sdk/util-user-agent-node': 3.226.0
      '@aws-sdk/util-utf8-browser': 3.188.0
      '@aws-sdk/util-utf8-node': 3.208.0
      '@aws-sdk/util-waiter': 3.226.0
      tslib: 2.4.1
      uuid: 8.3.2
    transitivePeerDependencies:
      - aws-crt
    dev: false

  /@aws-sdk/client-sso-oidc/3.212.0:
    resolution: {integrity: sha512-Co0AU+y9KEAZUraT36ttFZlmwARsr82q2nQji5E8zg3zlUHtqGvMJqxArudz3iOb2E9WRi75MwAQmLO2xEk45A==}
    engines: {node: '>=14.0.0'}
    dependencies:
      '@aws-crypto/sha256-browser': 2.0.0
      '@aws-crypto/sha256-js': 2.0.0
      '@aws-sdk/config-resolver': 3.212.0
      '@aws-sdk/fetch-http-handler': 3.212.0
      '@aws-sdk/hash-node': 3.212.0
      '@aws-sdk/invalid-dependency': 3.212.0
      '@aws-sdk/middleware-content-length': 3.212.0
      '@aws-sdk/middleware-endpoint': 3.212.0
      '@aws-sdk/middleware-host-header': 3.212.0
      '@aws-sdk/middleware-logger': 3.212.0
      '@aws-sdk/middleware-recursion-detection': 3.212.0
      '@aws-sdk/middleware-retry': 3.212.0
      '@aws-sdk/middleware-serde': 3.212.0
      '@aws-sdk/middleware-stack': 3.212.0
      '@aws-sdk/middleware-user-agent': 3.212.0
      '@aws-sdk/node-config-provider': 3.212.0
      '@aws-sdk/node-http-handler': 3.212.0
      '@aws-sdk/protocol-http': 3.212.0
      '@aws-sdk/smithy-client': 3.212.0
      '@aws-sdk/types': 3.212.0
      '@aws-sdk/url-parser': 3.212.0
      '@aws-sdk/util-base64': 3.208.0
      '@aws-sdk/util-body-length-browser': 3.188.0
      '@aws-sdk/util-body-length-node': 3.208.0
      '@aws-sdk/util-defaults-mode-browser': 3.212.0
      '@aws-sdk/util-defaults-mode-node': 3.212.0
      '@aws-sdk/util-endpoints': 3.212.0
      '@aws-sdk/util-user-agent-browser': 3.212.0
      '@aws-sdk/util-user-agent-node': 3.212.0
      '@aws-sdk/util-utf8-browser': 3.188.0
      '@aws-sdk/util-utf8-node': 3.208.0
      tslib: 2.4.1
    transitivePeerDependencies:
      - aws-crt
    dev: true

  /@aws-sdk/client-sso-oidc/3.216.0:
    resolution: {integrity: sha512-O8kmM86BHwiSwyNoIe+iHXuSpUE9PBWl3re8u+/igt/w5W5VmMVz+zQr7gRUDQ1FDgLWNEdAJa0r+JFx3pZdzA==}
    engines: {node: '>=14.0.0'}
    dependencies:
      '@aws-crypto/sha256-browser': 2.0.0
      '@aws-crypto/sha256-js': 2.0.0
      '@aws-sdk/config-resolver': 3.215.0
      '@aws-sdk/fetch-http-handler': 3.215.0
      '@aws-sdk/hash-node': 3.215.0
      '@aws-sdk/invalid-dependency': 3.215.0
      '@aws-sdk/middleware-content-length': 3.215.0
      '@aws-sdk/middleware-endpoint': 3.215.0
      '@aws-sdk/middleware-host-header': 3.215.0
      '@aws-sdk/middleware-logger': 3.215.0
      '@aws-sdk/middleware-recursion-detection': 3.215.0
      '@aws-sdk/middleware-retry': 3.215.0
      '@aws-sdk/middleware-serde': 3.215.0
      '@aws-sdk/middleware-stack': 3.215.0
      '@aws-sdk/middleware-user-agent': 3.215.0
      '@aws-sdk/node-config-provider': 3.215.0
      '@aws-sdk/node-http-handler': 3.215.0
      '@aws-sdk/protocol-http': 3.215.0
      '@aws-sdk/smithy-client': 3.215.0
      '@aws-sdk/types': 3.215.0
      '@aws-sdk/url-parser': 3.215.0
      '@aws-sdk/util-base64': 3.208.0
      '@aws-sdk/util-body-length-browser': 3.188.0
      '@aws-sdk/util-body-length-node': 3.208.0
      '@aws-sdk/util-defaults-mode-browser': 3.215.0
      '@aws-sdk/util-defaults-mode-node': 3.215.0
      '@aws-sdk/util-endpoints': 3.216.0
      '@aws-sdk/util-user-agent-browser': 3.215.0
      '@aws-sdk/util-user-agent-node': 3.215.0
      '@aws-sdk/util-utf8-browser': 3.188.0
      '@aws-sdk/util-utf8-node': 3.208.0
      tslib: 2.4.1
    transitivePeerDependencies:
      - aws-crt
    dev: false

  /@aws-sdk/client-sso-oidc/3.226.0:
    resolution: {integrity: sha512-IKzAhL6RoPs7IZ/rJvekjedQ4oesazCO+Aqh9l2Xct+XY0MFBdh4amgg4t/8fjksfIzmJH48BZoNv5gVak6yRw==}
    engines: {node: '>=14.0.0'}
    dependencies:
      '@aws-crypto/sha256-browser': 2.0.0
      '@aws-crypto/sha256-js': 2.0.0
      '@aws-sdk/config-resolver': 3.226.0
      '@aws-sdk/fetch-http-handler': 3.226.0
      '@aws-sdk/hash-node': 3.226.0
      '@aws-sdk/invalid-dependency': 3.226.0
      '@aws-sdk/middleware-content-length': 3.226.0
      '@aws-sdk/middleware-endpoint': 3.226.0
      '@aws-sdk/middleware-host-header': 3.226.0
      '@aws-sdk/middleware-logger': 3.226.0
      '@aws-sdk/middleware-recursion-detection': 3.226.0
      '@aws-sdk/middleware-retry': 3.226.0
      '@aws-sdk/middleware-serde': 3.226.0
      '@aws-sdk/middleware-stack': 3.226.0
      '@aws-sdk/middleware-user-agent': 3.226.0
      '@aws-sdk/node-config-provider': 3.226.0
      '@aws-sdk/node-http-handler': 3.226.0
      '@aws-sdk/protocol-http': 3.226.0
      '@aws-sdk/smithy-client': 3.226.0
      '@aws-sdk/types': 3.226.0
      '@aws-sdk/url-parser': 3.226.0
      '@aws-sdk/util-base64': 3.208.0
      '@aws-sdk/util-body-length-browser': 3.188.0
      '@aws-sdk/util-body-length-node': 3.208.0
      '@aws-sdk/util-defaults-mode-browser': 3.226.0
      '@aws-sdk/util-defaults-mode-node': 3.226.0
      '@aws-sdk/util-endpoints': 3.226.0
      '@aws-sdk/util-user-agent-browser': 3.226.0
      '@aws-sdk/util-user-agent-node': 3.226.0
      '@aws-sdk/util-utf8-browser': 3.188.0
      '@aws-sdk/util-utf8-node': 3.208.0
      tslib: 2.4.1
    transitivePeerDependencies:
      - aws-crt

  /@aws-sdk/client-sso/3.208.0:
    resolution: {integrity: sha512-3e6kEFtuxqZVv1cLGbXFAytTPzR1GpctKITEtJR0MFy3pzj8ttbybrHe0F8z2AqAtDhna1i3u1WVZa+LK3gE9Q==}
    engines: {node: '>=14.0.0'}
    dependencies:
      '@aws-crypto/sha256-browser': 2.0.0
      '@aws-crypto/sha256-js': 2.0.0
      '@aws-sdk/config-resolver': 3.208.0
      '@aws-sdk/fetch-http-handler': 3.208.0
      '@aws-sdk/hash-node': 3.208.0
      '@aws-sdk/invalid-dependency': 3.208.0
      '@aws-sdk/middleware-content-length': 3.208.0
      '@aws-sdk/middleware-endpoint': 3.208.0
      '@aws-sdk/middleware-host-header': 3.208.0
      '@aws-sdk/middleware-logger': 3.208.0
      '@aws-sdk/middleware-recursion-detection': 3.208.0
      '@aws-sdk/middleware-retry': 3.208.0
      '@aws-sdk/middleware-serde': 3.208.0
      '@aws-sdk/middleware-stack': 3.208.0
      '@aws-sdk/middleware-user-agent': 3.208.0
      '@aws-sdk/node-config-provider': 3.208.0
      '@aws-sdk/node-http-handler': 3.208.0
      '@aws-sdk/protocol-http': 3.208.0
      '@aws-sdk/smithy-client': 3.208.0
      '@aws-sdk/types': 3.208.0
      '@aws-sdk/url-parser': 3.208.0
      '@aws-sdk/util-base64': 3.208.0
      '@aws-sdk/util-base64-browser': 3.208.0
      '@aws-sdk/util-base64-node': 3.208.0
      '@aws-sdk/util-body-length-browser': 3.188.0
      '@aws-sdk/util-body-length-node': 3.208.0
      '@aws-sdk/util-defaults-mode-browser': 3.208.0
      '@aws-sdk/util-defaults-mode-node': 3.208.0
      '@aws-sdk/util-endpoints': 3.208.0
      '@aws-sdk/util-user-agent-browser': 3.208.0
      '@aws-sdk/util-user-agent-node': 3.208.0
      '@aws-sdk/util-utf8-browser': 3.188.0
      '@aws-sdk/util-utf8-node': 3.208.0
      tslib: 2.4.1
    transitivePeerDependencies:
      - aws-crt
    dev: true

  /@aws-sdk/client-sso/3.212.0:
    resolution: {integrity: sha512-b9lFI8Uz6YxIzAlS2uq62y5fX097lwcdkiq2N8YN2U7YgHQaKMIFnV8ZqkDdhZi2eUKwhSdUZzQy0tF6en2Ubg==}
    engines: {node: '>=14.0.0'}
    dependencies:
      '@aws-crypto/sha256-browser': 2.0.0
      '@aws-crypto/sha256-js': 2.0.0
      '@aws-sdk/config-resolver': 3.212.0
      '@aws-sdk/fetch-http-handler': 3.212.0
      '@aws-sdk/hash-node': 3.212.0
      '@aws-sdk/invalid-dependency': 3.212.0
      '@aws-sdk/middleware-content-length': 3.212.0
      '@aws-sdk/middleware-endpoint': 3.212.0
      '@aws-sdk/middleware-host-header': 3.212.0
      '@aws-sdk/middleware-logger': 3.212.0
      '@aws-sdk/middleware-recursion-detection': 3.212.0
      '@aws-sdk/middleware-retry': 3.212.0
      '@aws-sdk/middleware-serde': 3.212.0
      '@aws-sdk/middleware-stack': 3.212.0
      '@aws-sdk/middleware-user-agent': 3.212.0
      '@aws-sdk/node-config-provider': 3.212.0
      '@aws-sdk/node-http-handler': 3.212.0
      '@aws-sdk/protocol-http': 3.212.0
      '@aws-sdk/smithy-client': 3.212.0
      '@aws-sdk/types': 3.212.0
      '@aws-sdk/url-parser': 3.212.0
      '@aws-sdk/util-base64': 3.208.0
      '@aws-sdk/util-body-length-browser': 3.188.0
      '@aws-sdk/util-body-length-node': 3.208.0
      '@aws-sdk/util-defaults-mode-browser': 3.212.0
      '@aws-sdk/util-defaults-mode-node': 3.212.0
      '@aws-sdk/util-endpoints': 3.212.0
      '@aws-sdk/util-user-agent-browser': 3.212.0
      '@aws-sdk/util-user-agent-node': 3.212.0
      '@aws-sdk/util-utf8-browser': 3.188.0
      '@aws-sdk/util-utf8-node': 3.208.0
      tslib: 2.4.1
    transitivePeerDependencies:
      - aws-crt
    dev: true

  /@aws-sdk/client-sso/3.218.0:
    resolution: {integrity: sha512-kVMlpjaVblxgb1G8q3wD65mKxO3RzKwnjUjIBmOHpmseXzlSkAdAvYcikaDoJP+CRmys4uXk5DN8c7ZdL0OmgA==}
    engines: {node: '>=14.0.0'}
    dependencies:
      '@aws-crypto/sha256-browser': 2.0.0
      '@aws-crypto/sha256-js': 2.0.0
      '@aws-sdk/config-resolver': 3.215.0
      '@aws-sdk/fetch-http-handler': 3.215.0
      '@aws-sdk/hash-node': 3.215.0
      '@aws-sdk/invalid-dependency': 3.215.0
      '@aws-sdk/middleware-content-length': 3.215.0
      '@aws-sdk/middleware-endpoint': 3.215.0
      '@aws-sdk/middleware-host-header': 3.215.0
      '@aws-sdk/middleware-logger': 3.215.0
      '@aws-sdk/middleware-recursion-detection': 3.215.0
      '@aws-sdk/middleware-retry': 3.215.0
      '@aws-sdk/middleware-serde': 3.215.0
      '@aws-sdk/middleware-stack': 3.215.0
      '@aws-sdk/middleware-user-agent': 3.215.0
      '@aws-sdk/node-config-provider': 3.215.0
      '@aws-sdk/node-http-handler': 3.215.0
      '@aws-sdk/protocol-http': 3.215.0
      '@aws-sdk/smithy-client': 3.215.0
      '@aws-sdk/types': 3.215.0
      '@aws-sdk/url-parser': 3.215.0
      '@aws-sdk/util-base64': 3.208.0
      '@aws-sdk/util-body-length-browser': 3.188.0
      '@aws-sdk/util-body-length-node': 3.208.0
      '@aws-sdk/util-defaults-mode-browser': 3.215.0
      '@aws-sdk/util-defaults-mode-node': 3.215.0
      '@aws-sdk/util-endpoints': 3.216.0
      '@aws-sdk/util-user-agent-browser': 3.215.0
      '@aws-sdk/util-user-agent-node': 3.215.0
      '@aws-sdk/util-utf8-browser': 3.188.0
      '@aws-sdk/util-utf8-node': 3.208.0
      tslib: 2.4.1
    transitivePeerDependencies:
      - aws-crt
    dev: false

  /@aws-sdk/client-sso/3.226.0:
    resolution: {integrity: sha512-+Hl1YSLKrxPnQLijhWryI6uV8eKZIsUhvWlzFKx75kjxzjsC/jyk5zV59jnCu0SCCepXB8DKyLVa2WpH7iAHew==}
    engines: {node: '>=14.0.0'}
    dependencies:
      '@aws-crypto/sha256-browser': 2.0.0
      '@aws-crypto/sha256-js': 2.0.0
      '@aws-sdk/config-resolver': 3.226.0
      '@aws-sdk/fetch-http-handler': 3.226.0
      '@aws-sdk/hash-node': 3.226.0
      '@aws-sdk/invalid-dependency': 3.226.0
      '@aws-sdk/middleware-content-length': 3.226.0
      '@aws-sdk/middleware-endpoint': 3.226.0
      '@aws-sdk/middleware-host-header': 3.226.0
      '@aws-sdk/middleware-logger': 3.226.0
      '@aws-sdk/middleware-recursion-detection': 3.226.0
      '@aws-sdk/middleware-retry': 3.226.0
      '@aws-sdk/middleware-serde': 3.226.0
      '@aws-sdk/middleware-stack': 3.226.0
      '@aws-sdk/middleware-user-agent': 3.226.0
      '@aws-sdk/node-config-provider': 3.226.0
      '@aws-sdk/node-http-handler': 3.226.0
      '@aws-sdk/protocol-http': 3.226.0
      '@aws-sdk/smithy-client': 3.226.0
      '@aws-sdk/types': 3.226.0
      '@aws-sdk/url-parser': 3.226.0
      '@aws-sdk/util-base64': 3.208.0
      '@aws-sdk/util-body-length-browser': 3.188.0
      '@aws-sdk/util-body-length-node': 3.208.0
      '@aws-sdk/util-defaults-mode-browser': 3.226.0
      '@aws-sdk/util-defaults-mode-node': 3.226.0
      '@aws-sdk/util-endpoints': 3.226.0
      '@aws-sdk/util-user-agent-browser': 3.226.0
      '@aws-sdk/util-user-agent-node': 3.226.0
      '@aws-sdk/util-utf8-browser': 3.188.0
      '@aws-sdk/util-utf8-node': 3.208.0
      tslib: 2.4.1
    transitivePeerDependencies:
      - aws-crt

  /@aws-sdk/client-sts/3.208.0:
    resolution: {integrity: sha512-xmPxI/vW0YVm2YhmIfdTQYY8b8dvzP0ordgooDlzAZVj5KnpZLVzQUxin5EqVcZYFJp6qEkVwmFK03QLy9fYOw==}
    engines: {node: '>=14.0.0'}
    dependencies:
      '@aws-crypto/sha256-browser': 2.0.0
      '@aws-crypto/sha256-js': 2.0.0
      '@aws-sdk/config-resolver': 3.208.0
      '@aws-sdk/credential-provider-node': 3.208.0
      '@aws-sdk/fetch-http-handler': 3.208.0
      '@aws-sdk/hash-node': 3.208.0
      '@aws-sdk/invalid-dependency': 3.208.0
      '@aws-sdk/middleware-content-length': 3.208.0
      '@aws-sdk/middleware-endpoint': 3.208.0
      '@aws-sdk/middleware-host-header': 3.208.0
      '@aws-sdk/middleware-logger': 3.208.0
      '@aws-sdk/middleware-recursion-detection': 3.208.0
      '@aws-sdk/middleware-retry': 3.208.0
      '@aws-sdk/middleware-sdk-sts': 3.208.0
      '@aws-sdk/middleware-serde': 3.208.0
      '@aws-sdk/middleware-signing': 3.208.0
      '@aws-sdk/middleware-stack': 3.208.0
      '@aws-sdk/middleware-user-agent': 3.208.0
      '@aws-sdk/node-config-provider': 3.208.0
      '@aws-sdk/node-http-handler': 3.208.0
      '@aws-sdk/protocol-http': 3.208.0
      '@aws-sdk/smithy-client': 3.208.0
      '@aws-sdk/types': 3.208.0
      '@aws-sdk/url-parser': 3.208.0
      '@aws-sdk/util-base64': 3.208.0
      '@aws-sdk/util-base64-browser': 3.208.0
      '@aws-sdk/util-base64-node': 3.208.0
      '@aws-sdk/util-body-length-browser': 3.188.0
      '@aws-sdk/util-body-length-node': 3.208.0
      '@aws-sdk/util-defaults-mode-browser': 3.208.0
      '@aws-sdk/util-defaults-mode-node': 3.208.0
      '@aws-sdk/util-endpoints': 3.208.0
      '@aws-sdk/util-user-agent-browser': 3.208.0
      '@aws-sdk/util-user-agent-node': 3.208.0
      '@aws-sdk/util-utf8-browser': 3.188.0
      '@aws-sdk/util-utf8-node': 3.208.0
      fast-xml-parser: 4.0.11
      tslib: 2.4.1
    transitivePeerDependencies:
      - aws-crt
    dev: true

  /@aws-sdk/client-sts/3.213.0:
    resolution: {integrity: sha512-MCjtLaYVQJLIMeLubDc4yRjSyVVTOebKxhY4ix4cfpSA6X4jMc4gRY2eu4eja3qoISfHq/Ikrkxx9DD1+n1azg==}
    engines: {node: '>=14.0.0'}
    dependencies:
      '@aws-crypto/sha256-browser': 2.0.0
      '@aws-crypto/sha256-js': 2.0.0
      '@aws-sdk/config-resolver': 3.212.0
      '@aws-sdk/credential-provider-node': 3.212.0
      '@aws-sdk/fetch-http-handler': 3.212.0
      '@aws-sdk/hash-node': 3.212.0
      '@aws-sdk/invalid-dependency': 3.212.0
      '@aws-sdk/middleware-content-length': 3.212.0
      '@aws-sdk/middleware-endpoint': 3.212.0
      '@aws-sdk/middleware-host-header': 3.212.0
      '@aws-sdk/middleware-logger': 3.212.0
      '@aws-sdk/middleware-recursion-detection': 3.212.0
      '@aws-sdk/middleware-retry': 3.212.0
      '@aws-sdk/middleware-sdk-sts': 3.212.0
      '@aws-sdk/middleware-serde': 3.212.0
      '@aws-sdk/middleware-signing': 3.212.0
      '@aws-sdk/middleware-stack': 3.212.0
      '@aws-sdk/middleware-user-agent': 3.212.0
      '@aws-sdk/node-config-provider': 3.212.0
      '@aws-sdk/node-http-handler': 3.212.0
      '@aws-sdk/protocol-http': 3.212.0
      '@aws-sdk/smithy-client': 3.212.0
      '@aws-sdk/types': 3.212.0
      '@aws-sdk/url-parser': 3.212.0
      '@aws-sdk/util-base64': 3.208.0
      '@aws-sdk/util-body-length-browser': 3.188.0
      '@aws-sdk/util-body-length-node': 3.208.0
      '@aws-sdk/util-defaults-mode-browser': 3.212.0
      '@aws-sdk/util-defaults-mode-node': 3.212.0
      '@aws-sdk/util-endpoints': 3.212.0
      '@aws-sdk/util-user-agent-browser': 3.212.0
      '@aws-sdk/util-user-agent-node': 3.212.0
      '@aws-sdk/util-utf8-browser': 3.188.0
      '@aws-sdk/util-utf8-node': 3.208.0
      fast-xml-parser: 4.0.11
      tslib: 2.4.1
    transitivePeerDependencies:
      - aws-crt
    dev: true

  /@aws-sdk/client-sts/3.218.0:
    resolution: {integrity: sha512-0A81eHvryKFEPq7IeY34Opzh5b9bVhhLlf2fDy5VuZjCFf4R9vD2ceOANvFSJeMsmdlqVDq8U1mHYl0E6FRUug==}
    engines: {node: '>=14.0.0'}
    dependencies:
      '@aws-crypto/sha256-browser': 2.0.0
      '@aws-crypto/sha256-js': 2.0.0
      '@aws-sdk/config-resolver': 3.215.0
      '@aws-sdk/credential-provider-node': 3.218.0
      '@aws-sdk/fetch-http-handler': 3.215.0
      '@aws-sdk/hash-node': 3.215.0
      '@aws-sdk/invalid-dependency': 3.215.0
      '@aws-sdk/middleware-content-length': 3.215.0
      '@aws-sdk/middleware-endpoint': 3.215.0
      '@aws-sdk/middleware-host-header': 3.215.0
      '@aws-sdk/middleware-logger': 3.215.0
      '@aws-sdk/middleware-recursion-detection': 3.215.0
      '@aws-sdk/middleware-retry': 3.215.0
      '@aws-sdk/middleware-sdk-sts': 3.215.0
      '@aws-sdk/middleware-serde': 3.215.0
      '@aws-sdk/middleware-signing': 3.215.0
      '@aws-sdk/middleware-stack': 3.215.0
      '@aws-sdk/middleware-user-agent': 3.215.0
      '@aws-sdk/node-config-provider': 3.215.0
      '@aws-sdk/node-http-handler': 3.215.0
      '@aws-sdk/protocol-http': 3.215.0
      '@aws-sdk/smithy-client': 3.215.0
      '@aws-sdk/types': 3.215.0
      '@aws-sdk/url-parser': 3.215.0
      '@aws-sdk/util-base64': 3.208.0
      '@aws-sdk/util-body-length-browser': 3.188.0
      '@aws-sdk/util-body-length-node': 3.208.0
      '@aws-sdk/util-defaults-mode-browser': 3.215.0
      '@aws-sdk/util-defaults-mode-node': 3.215.0
      '@aws-sdk/util-endpoints': 3.216.0
      '@aws-sdk/util-user-agent-browser': 3.215.0
      '@aws-sdk/util-user-agent-node': 3.215.0
      '@aws-sdk/util-utf8-browser': 3.188.0
      '@aws-sdk/util-utf8-node': 3.208.0
      fast-xml-parser: 4.0.11
      tslib: 2.4.1
    transitivePeerDependencies:
      - aws-crt
    dev: false

  /@aws-sdk/client-sts/3.226.0:
    resolution: {integrity: sha512-ZBlqRVbnHvvbkN5g56+mXltNybHNzgV69+2ARubQ8ge9U2qF/LweCmGqZnZLWqdGXwaB9IOvz5ZW2npyJh1X/A==}
    engines: {node: '>=14.0.0'}
    dependencies:
      '@aws-crypto/sha256-browser': 2.0.0
      '@aws-crypto/sha256-js': 2.0.0
      '@aws-sdk/config-resolver': 3.226.0
      '@aws-sdk/credential-provider-node': 3.226.0
      '@aws-sdk/fetch-http-handler': 3.226.0
      '@aws-sdk/hash-node': 3.226.0
      '@aws-sdk/invalid-dependency': 3.226.0
      '@aws-sdk/middleware-content-length': 3.226.0
      '@aws-sdk/middleware-endpoint': 3.226.0
      '@aws-sdk/middleware-host-header': 3.226.0
      '@aws-sdk/middleware-logger': 3.226.0
      '@aws-sdk/middleware-recursion-detection': 3.226.0
      '@aws-sdk/middleware-retry': 3.226.0
      '@aws-sdk/middleware-sdk-sts': 3.226.0
      '@aws-sdk/middleware-serde': 3.226.0
      '@aws-sdk/middleware-signing': 3.226.0
      '@aws-sdk/middleware-stack': 3.226.0
      '@aws-sdk/middleware-user-agent': 3.226.0
      '@aws-sdk/node-config-provider': 3.226.0
      '@aws-sdk/node-http-handler': 3.226.0
      '@aws-sdk/protocol-http': 3.226.0
      '@aws-sdk/smithy-client': 3.226.0
      '@aws-sdk/types': 3.226.0
      '@aws-sdk/url-parser': 3.226.0
      '@aws-sdk/util-base64': 3.208.0
      '@aws-sdk/util-body-length-browser': 3.188.0
      '@aws-sdk/util-body-length-node': 3.208.0
      '@aws-sdk/util-defaults-mode-browser': 3.226.0
      '@aws-sdk/util-defaults-mode-node': 3.226.0
      '@aws-sdk/util-endpoints': 3.226.0
      '@aws-sdk/util-user-agent-browser': 3.226.0
      '@aws-sdk/util-user-agent-node': 3.226.0
      '@aws-sdk/util-utf8-browser': 3.188.0
      '@aws-sdk/util-utf8-node': 3.208.0
      fast-xml-parser: 4.0.11
      tslib: 2.4.1
    transitivePeerDependencies:
      - aws-crt

  /@aws-sdk/config-resolver/3.208.0:
    resolution: {integrity: sha512-eLwI7rjk3AJj/S8PqRcUi9iBD+cTm1Nzu1CmYyeiwU6YbJLe5/2CrhW1wjkOGleE+aD967U1TWiB18tsx6fj+w==}
    engines: {node: '>=14.0.0'}
    dependencies:
      '@aws-sdk/signature-v4': 3.208.0
      '@aws-sdk/types': 3.208.0
      '@aws-sdk/util-config-provider': 3.208.0
      '@aws-sdk/util-middleware': 3.208.0
      tslib: 2.4.1
    dev: true

  /@aws-sdk/config-resolver/3.212.0:
    resolution: {integrity: sha512-hIP/Izpv6GCsDTnHCd/X9Ro7Mw5le+gr2VbkZHWR0c8+3xZWp8N5S0QnUBogF3Dv2KwPbmHP+bs/vqqo3miUjQ==}
    engines: {node: '>=14.0.0'}
    dependencies:
      '@aws-sdk/signature-v4': 3.212.0
      '@aws-sdk/types': 3.212.0
      '@aws-sdk/util-config-provider': 3.208.0
      '@aws-sdk/util-middleware': 3.212.0
      tslib: 2.4.1
    dev: true

  /@aws-sdk/config-resolver/3.215.0:
    resolution: {integrity: sha512-DxX4R+YYLQOtg0qfceKBrjVD4t1mQBG1eb7IVr2QSlckFCX8ztUNymFMuaSEo3938Jyy/NpgfUDpFqPDaSKnng==}
    engines: {node: '>=14.0.0'}
    dependencies:
      '@aws-sdk/signature-v4': 3.215.0
      '@aws-sdk/types': 3.215.0
      '@aws-sdk/util-config-provider': 3.208.0
      '@aws-sdk/util-middleware': 3.215.0
      tslib: 2.4.1
    dev: false

  /@aws-sdk/config-resolver/3.226.0:
    resolution: {integrity: sha512-0UWXtfnTT0OtnRP8jJodc8V7xAnWSqsh4RCRyV5uu3Z2Tv+xyW91GKxO+gOXoUP0hHu0lvBM9lYiMJcJWZYLYw==}
    engines: {node: '>=14.0.0'}
    dependencies:
      '@aws-sdk/signature-v4': 3.226.0
      '@aws-sdk/types': 3.226.0
      '@aws-sdk/util-config-provider': 3.208.0
      '@aws-sdk/util-middleware': 3.226.0
      tslib: 2.4.1

  /@aws-sdk/credential-provider-cognito-identity/3.218.0:
    resolution: {integrity: sha512-ndhlPBvnxUgje23TnVw0fkDgTZHh0GVapKSgeEIxmxAy3IVLN15iMs7dCV7LWvb7z1P0cYx9cwvxa0nTrVxjtg==}
    engines: {node: '>=14.0.0'}
    dependencies:
      '@aws-sdk/client-cognito-identity': 3.218.0
      '@aws-sdk/property-provider': 3.215.0
      '@aws-sdk/types': 3.215.0
      tslib: 2.4.1
    transitivePeerDependencies:
      - aws-crt
    dev: false

  /@aws-sdk/credential-provider-env/3.208.0:
    resolution: {integrity: sha512-FB+KUSpZc03wVTXxGnMmgtaP0sJOv0D7oyogHb7wcf5b7RjjwqoaeUcJHTdKRZaW6e1foLk3/L9uebxiWefDbQ==}
    engines: {node: '>=14.0.0'}
    dependencies:
      '@aws-sdk/property-provider': 3.208.0
      '@aws-sdk/types': 3.208.0
      tslib: 2.4.1
    dev: true

  /@aws-sdk/credential-provider-env/3.212.0:
    resolution: {integrity: sha512-HNYoqetLqTxwl0Grl4ez8Dx3I3hJfskxH2PTHYI1/iAqrY/gSB2oBOusvBeksbYrScnQM2IGqEcMJ4lzGLOH+w==}
    engines: {node: '>=14.0.0'}
    dependencies:
      '@aws-sdk/property-provider': 3.212.0
      '@aws-sdk/types': 3.212.0
      tslib: 2.4.1
    dev: true

  /@aws-sdk/credential-provider-env/3.215.0:
    resolution: {integrity: sha512-n5G7I7Pxfsn81+tNsSOzspKp9SYai78oRfImsfFY4JLTcWutv7szMgFUbtEzBfUUINHpOxLiO2Lk5yu5K1C7IQ==}
    engines: {node: '>=14.0.0'}
    dependencies:
      '@aws-sdk/property-provider': 3.215.0
      '@aws-sdk/types': 3.215.0
      tslib: 2.4.1
    dev: false

  /@aws-sdk/credential-provider-env/3.226.0:
    resolution: {integrity: sha512-sd8uK1ojbXxaZXlthzw/VXZwCPUtU3PjObOfr3Evj7MPIM2IH8h29foOlggx939MdLQGboJf9gKvLlvKDWtJRA==}
    engines: {node: '>=14.0.0'}
    dependencies:
      '@aws-sdk/property-provider': 3.226.0
      '@aws-sdk/types': 3.226.0
      tslib: 2.4.1

  /@aws-sdk/credential-provider-imds/3.208.0:
    resolution: {integrity: sha512-z4Bk42FQefBzS1SZ6/4gsAFE7tQhEoDmSUrFVSDu/9WwvGpFMnFfHLTBhivlcAHjc/eQ/hiWYLnQ8vahqhHl8w==}
    engines: {node: '>=14.0.0'}
    dependencies:
      '@aws-sdk/node-config-provider': 3.208.0
      '@aws-sdk/property-provider': 3.208.0
      '@aws-sdk/types': 3.208.0
      '@aws-sdk/url-parser': 3.208.0
      tslib: 2.4.1
    dev: true

  /@aws-sdk/credential-provider-imds/3.212.0:
    resolution: {integrity: sha512-Bg7cX2N5pJ//ft3Y8HWtpDSEMMgRTNMaNlIvTlDbAKYp7HBZRWSf9ZJnz2slT7qbyaJyRP5pSJC4XRm83g4leA==}
    engines: {node: '>=14.0.0'}
    dependencies:
      '@aws-sdk/node-config-provider': 3.212.0
      '@aws-sdk/property-provider': 3.212.0
      '@aws-sdk/types': 3.212.0
      '@aws-sdk/url-parser': 3.212.0
      tslib: 2.4.1
    dev: true

  /@aws-sdk/credential-provider-imds/3.215.0:
    resolution: {integrity: sha512-/4FUUR6u9gkNfxB6mEwBr0kk0myIkrDcXbAocWN3fPd/t7otzxpx/JqPZXgM6kcVP7M4T/QT75l1E1RRHLWCCQ==}
    engines: {node: '>=14.0.0'}
    dependencies:
      '@aws-sdk/node-config-provider': 3.215.0
      '@aws-sdk/property-provider': 3.215.0
      '@aws-sdk/types': 3.215.0
      '@aws-sdk/url-parser': 3.215.0
      tslib: 2.4.1
    dev: false

  /@aws-sdk/credential-provider-imds/3.226.0:
    resolution: {integrity: sha512-//z/COQm2AjYFI1Lb0wKHTQSrvLFTyuKLFQGPJsKS7DPoxGOCKB7hmYerlbl01IDoCxTdyL//TyyPxbZEOQD5Q==}
    engines: {node: '>=14.0.0'}
    dependencies:
      '@aws-sdk/node-config-provider': 3.226.0
      '@aws-sdk/property-provider': 3.226.0
      '@aws-sdk/types': 3.226.0
      '@aws-sdk/url-parser': 3.226.0
      tslib: 2.4.1

  /@aws-sdk/credential-provider-ini/3.208.0:
    resolution: {integrity: sha512-AhsUj4046wMnxrPunNVEuddOIb//KsaicRqucw1Pb/UqszDRO4hYWkw7pL10MPIqjHBwuXYZ3vjDZrIhIWMn7A==}
    engines: {node: '>=14.0.0'}
    dependencies:
      '@aws-sdk/credential-provider-env': 3.208.0
      '@aws-sdk/credential-provider-imds': 3.208.0
      '@aws-sdk/credential-provider-sso': 3.208.0
      '@aws-sdk/credential-provider-web-identity': 3.208.0
      '@aws-sdk/property-provider': 3.208.0
      '@aws-sdk/shared-ini-file-loader': 3.208.0
      '@aws-sdk/types': 3.208.0
      tslib: 2.4.1
    transitivePeerDependencies:
      - aws-crt
    dev: true

  /@aws-sdk/credential-provider-ini/3.212.0:
    resolution: {integrity: sha512-H7qRIP8qV7tRrCSJx2p5oQVMJASQWZUmi4l699hDMejmCO/m4pUMQFmWn2FXtZv8gTfzlkmp3wMixD5jnfL7pw==}
    engines: {node: '>=14.0.0'}
    dependencies:
      '@aws-sdk/credential-provider-env': 3.212.0
      '@aws-sdk/credential-provider-imds': 3.212.0
      '@aws-sdk/credential-provider-sso': 3.212.0
      '@aws-sdk/credential-provider-web-identity': 3.212.0
      '@aws-sdk/property-provider': 3.212.0
      '@aws-sdk/shared-ini-file-loader': 3.212.0
      '@aws-sdk/types': 3.212.0
      tslib: 2.4.1
    transitivePeerDependencies:
      - aws-crt
    dev: true

  /@aws-sdk/credential-provider-ini/3.218.0:
    resolution: {integrity: sha512-tDDrGW+4A+PQThVJ+l9ee03CsDoD0XLpOB5dcf+dr/dCHjcQ7x/CeVFZ8eM+XUtGQnZVvuzXZGwzS8bUWEdJIg==}
    engines: {node: '>=14.0.0'}
    dependencies:
      '@aws-sdk/credential-provider-env': 3.215.0
      '@aws-sdk/credential-provider-imds': 3.215.0
      '@aws-sdk/credential-provider-sso': 3.218.0
      '@aws-sdk/credential-provider-web-identity': 3.215.0
      '@aws-sdk/property-provider': 3.215.0
      '@aws-sdk/shared-ini-file-loader': 3.215.0
      '@aws-sdk/types': 3.215.0
      tslib: 2.4.1
    transitivePeerDependencies:
      - aws-crt
    dev: false

  /@aws-sdk/credential-provider-ini/3.226.0:
    resolution: {integrity: sha512-Sj7SGl53qmKkD7wvgU0MSTyj8ho6A3tKVbadTHljVz60jiauTEM97Z1DIai6U3oPFVteaKqx7npc8ozeK6mKNg==}
    engines: {node: '>=14.0.0'}
    dependencies:
      '@aws-sdk/credential-provider-env': 3.226.0
      '@aws-sdk/credential-provider-imds': 3.226.0
      '@aws-sdk/credential-provider-sso': 3.226.0
      '@aws-sdk/credential-provider-web-identity': 3.226.0
      '@aws-sdk/property-provider': 3.226.0
      '@aws-sdk/shared-ini-file-loader': 3.226.0
      '@aws-sdk/types': 3.226.0
      tslib: 2.4.1
    transitivePeerDependencies:
      - aws-crt

  /@aws-sdk/credential-provider-node/3.208.0:
    resolution: {integrity: sha512-KYoxlpDzvhw6v0ae0TgIGPP52HJUHQGI3yImhAZZTz0Nh5B0zd2stip+p36sCYRW6V+TJ5mo5minwqDmYe8oXg==}
    engines: {node: '>=14.0.0'}
    dependencies:
      '@aws-sdk/credential-provider-env': 3.208.0
      '@aws-sdk/credential-provider-imds': 3.208.0
      '@aws-sdk/credential-provider-ini': 3.208.0
      '@aws-sdk/credential-provider-process': 3.208.0
      '@aws-sdk/credential-provider-sso': 3.208.0
      '@aws-sdk/credential-provider-web-identity': 3.208.0
      '@aws-sdk/property-provider': 3.208.0
      '@aws-sdk/shared-ini-file-loader': 3.208.0
      '@aws-sdk/types': 3.208.0
      tslib: 2.4.1
    transitivePeerDependencies:
      - aws-crt
    dev: true

  /@aws-sdk/credential-provider-node/3.212.0:
    resolution: {integrity: sha512-T44hoU3GCYHS+4GDVs7S/v2bBHmmYpnPayQsYXhDElQKXP0cFzQ78F8et4IU5lM94hwK+ISRQPrKaq4p77evkw==}
    engines: {node: '>=14.0.0'}
    dependencies:
      '@aws-sdk/credential-provider-env': 3.212.0
      '@aws-sdk/credential-provider-imds': 3.212.0
      '@aws-sdk/credential-provider-ini': 3.212.0
      '@aws-sdk/credential-provider-process': 3.212.0
      '@aws-sdk/credential-provider-sso': 3.212.0
      '@aws-sdk/credential-provider-web-identity': 3.212.0
      '@aws-sdk/property-provider': 3.212.0
      '@aws-sdk/shared-ini-file-loader': 3.212.0
      '@aws-sdk/types': 3.212.0
      tslib: 2.4.1
    transitivePeerDependencies:
      - aws-crt
    dev: true

  /@aws-sdk/credential-provider-node/3.218.0:
    resolution: {integrity: sha512-J9PB6XFA+V0mgxleuY5W6Jjh5WejV8HjMViTJQpp2JN+NWZP3bGvquUSQHRqWGRGg2fSJy6Z/J4zQ8fpPbGsdQ==}
    engines: {node: '>=14.0.0'}
    dependencies:
      '@aws-sdk/credential-provider-env': 3.215.0
      '@aws-sdk/credential-provider-imds': 3.215.0
      '@aws-sdk/credential-provider-ini': 3.218.0
      '@aws-sdk/credential-provider-process': 3.215.0
      '@aws-sdk/credential-provider-sso': 3.218.0
      '@aws-sdk/credential-provider-web-identity': 3.215.0
      '@aws-sdk/property-provider': 3.215.0
      '@aws-sdk/shared-ini-file-loader': 3.215.0
      '@aws-sdk/types': 3.215.0
      tslib: 2.4.1
    transitivePeerDependencies:
      - aws-crt
    dev: false

  /@aws-sdk/credential-provider-node/3.226.0:
    resolution: {integrity: sha512-kuOeiVmlhSyMC1Eix0pqHmb4EmpbMHrTw+9ObZbQ2bRXy05Q9fLA6SVBcI01bI1KVh7Qqz9i8ojOY3A2zscjyA==}
    engines: {node: '>=14.0.0'}
    dependencies:
      '@aws-sdk/credential-provider-env': 3.226.0
      '@aws-sdk/credential-provider-imds': 3.226.0
      '@aws-sdk/credential-provider-ini': 3.226.0
      '@aws-sdk/credential-provider-process': 3.226.0
      '@aws-sdk/credential-provider-sso': 3.226.0
      '@aws-sdk/credential-provider-web-identity': 3.226.0
      '@aws-sdk/property-provider': 3.226.0
      '@aws-sdk/shared-ini-file-loader': 3.226.0
      '@aws-sdk/types': 3.226.0
      tslib: 2.4.1
    transitivePeerDependencies:
      - aws-crt

  /@aws-sdk/credential-provider-process/3.208.0:
    resolution: {integrity: sha512-ExvFSJB/pVV+/BXIvFR9dgoGxWWnF6uqIw1hfpWCh28UDwsOQdbfUKblMovUfPDBUw67Laqy3mtiY37Jyo/EUQ==}
    engines: {node: '>=14.0.0'}
    dependencies:
      '@aws-sdk/property-provider': 3.208.0
      '@aws-sdk/shared-ini-file-loader': 3.208.0
      '@aws-sdk/types': 3.208.0
      tslib: 2.4.1
    dev: true

  /@aws-sdk/credential-provider-process/3.212.0:
    resolution: {integrity: sha512-bGaVKSm5Tf5VZtlM2V6k+M9nSKzlb14ldCcH0PGGMaK/dqnEJDVSxXPu3fWyomaxbLt7Is3AUMh6L2bq3kuXyA==}
    engines: {node: '>=14.0.0'}
    dependencies:
      '@aws-sdk/property-provider': 3.212.0
      '@aws-sdk/shared-ini-file-loader': 3.212.0
      '@aws-sdk/types': 3.212.0
      tslib: 2.4.1
    dev: true

  /@aws-sdk/credential-provider-process/3.215.0:
    resolution: {integrity: sha512-JNvj4L5B7W8byoFdfn/8Y4scoPiwCi+Ha/fRsFCrdSC7C+snDuxM/oQj33HI8DpKY1cjuigzEnpnxiNWaA09EA==}
    engines: {node: '>=14.0.0'}
    dependencies:
      '@aws-sdk/property-provider': 3.215.0
      '@aws-sdk/shared-ini-file-loader': 3.215.0
      '@aws-sdk/types': 3.215.0
      tslib: 2.4.1
    dev: false

  /@aws-sdk/credential-provider-process/3.226.0:
    resolution: {integrity: sha512-iUDMdnrTvbvaCFhWwqyXrhvQ9+ojPqPqXhwZtY1X/Qaz+73S9gXBPJHZaZb2Ke0yKE1Ql3bJbKvmmxC/qLQMng==}
    engines: {node: '>=14.0.0'}
    dependencies:
      '@aws-sdk/property-provider': 3.226.0
      '@aws-sdk/shared-ini-file-loader': 3.226.0
      '@aws-sdk/types': 3.226.0
      tslib: 2.4.1

  /@aws-sdk/credential-provider-sso/3.208.0:
    resolution: {integrity: sha512-GVUBmSG8eO4oXy5XpslAgVUBimEVBYmyCdwrwED79ey/7NWfkIVt46VZQapWyAJsarKW+VFpx7BYnam9YBR6hA==}
    engines: {node: '>=14.0.0'}
    dependencies:
      '@aws-sdk/client-sso': 3.208.0
      '@aws-sdk/property-provider': 3.208.0
      '@aws-sdk/shared-ini-file-loader': 3.208.0
      '@aws-sdk/types': 3.208.0
      tslib: 2.4.1
    transitivePeerDependencies:
      - aws-crt
    dev: true

  /@aws-sdk/credential-provider-sso/3.212.0:
    resolution: {integrity: sha512-OGatVUnWLp7PePs2H2RyYmTrwurl0tAfW+LWfVAPgYyvi2RQgTmSK5LJ3pXKxz3TvaSHkCvsT0NWNqdWY+iKWQ==}
    engines: {node: '>=14.0.0'}
    dependencies:
      '@aws-sdk/client-sso': 3.212.0
      '@aws-sdk/property-provider': 3.212.0
      '@aws-sdk/shared-ini-file-loader': 3.212.0
      '@aws-sdk/token-providers': 3.212.0
      '@aws-sdk/types': 3.212.0
      tslib: 2.4.1
    transitivePeerDependencies:
      - aws-crt
    dev: true

  /@aws-sdk/credential-provider-sso/3.218.0:
    resolution: {integrity: sha512-HecWvmxD+xffmY8G4SfLRfCOgSoLFki45wOOU8ESgRM9fQp2+3CfRSyiThKZI5PTmE+xhPTRvmR61HUmQjEv8w==}
    engines: {node: '>=14.0.0'}
    dependencies:
      '@aws-sdk/client-sso': 3.218.0
      '@aws-sdk/property-provider': 3.215.0
      '@aws-sdk/shared-ini-file-loader': 3.215.0
      '@aws-sdk/token-providers': 3.216.0
      '@aws-sdk/types': 3.215.0
      tslib: 2.4.1
    transitivePeerDependencies:
      - aws-crt
    dev: false

  /@aws-sdk/credential-provider-sso/3.226.0:
    resolution: {integrity: sha512-QSBeyOIAus4/8u/DeAstE8w/zw+F7PQohdB8JFP/BPaCfc8uKue4UkqqvQWRfm4VSEnHeXt037MDopmCpd98Iw==}
    engines: {node: '>=14.0.0'}
    dependencies:
      '@aws-sdk/client-sso': 3.226.0
      '@aws-sdk/property-provider': 3.226.0
      '@aws-sdk/shared-ini-file-loader': 3.226.0
      '@aws-sdk/token-providers': 3.226.0
      '@aws-sdk/types': 3.226.0
      tslib: 2.4.1
    transitivePeerDependencies:
      - aws-crt

  /@aws-sdk/credential-provider-web-identity/3.208.0:
    resolution: {integrity: sha512-7wtrdEr8uvDr5t0stimrXGsW4G+TQyluZ9OucCCY0HXgNihmnk1BIu+COuOSxRtFXHwCh4rIPaVE1ABG2Mq24g==}
    engines: {node: '>=14.0.0'}
    dependencies:
      '@aws-sdk/property-provider': 3.208.0
      '@aws-sdk/types': 3.208.0
      tslib: 2.4.1
    dev: true

  /@aws-sdk/credential-provider-web-identity/3.212.0:
    resolution: {integrity: sha512-zPF3KiVT14aeu4cRyEUelAJEAzFp++9ULLigQXhKBbFYaiOZMAHKRASO/WUK1ixYBC+ax4G1rbihLfQimXMtVA==}
    engines: {node: '>=14.0.0'}
    dependencies:
      '@aws-sdk/property-provider': 3.212.0
      '@aws-sdk/types': 3.212.0
      tslib: 2.4.1
    dev: true

  /@aws-sdk/credential-provider-web-identity/3.215.0:
    resolution: {integrity: sha512-AWaDDEE3VU1HeLrXvyUrkQ6Wb3PQij5bvvrMil9L0da3b1yrcpoDanQQy7wBFBXcZIVmcmSFe5MMA/nyh2Le4g==}
    engines: {node: '>=14.0.0'}
    dependencies:
      '@aws-sdk/property-provider': 3.215.0
      '@aws-sdk/types': 3.215.0
      tslib: 2.4.1
    dev: false

  /@aws-sdk/credential-provider-web-identity/3.226.0:
    resolution: {integrity: sha512-CCpv847rLB0SFOHz2igvUMFAzeT2fD3YnY4C8jltuJoEkn0ITn1Hlgt13nTJ5BUuvyti2mvyXZHmNzhMIMrIlw==}
    engines: {node: '>=14.0.0'}
    dependencies:
      '@aws-sdk/property-provider': 3.226.0
      '@aws-sdk/types': 3.226.0
      tslib: 2.4.1

  /@aws-sdk/credential-providers/3.218.0:
    resolution: {integrity: sha512-MWpb5k+Oq56NrHA5fYPIDX8QRYUAw4Jp8ErTELBd83kLhTgqTw025YQ05YbhIzAs84+viMeWKif0z/5kNshphw==}
    engines: {node: '>=14.0.0'}
    dependencies:
      '@aws-sdk/client-cognito-identity': 3.218.0
      '@aws-sdk/client-sso': 3.218.0
      '@aws-sdk/client-sts': 3.218.0
      '@aws-sdk/credential-provider-cognito-identity': 3.218.0
      '@aws-sdk/credential-provider-env': 3.215.0
      '@aws-sdk/credential-provider-imds': 3.215.0
      '@aws-sdk/credential-provider-ini': 3.218.0
      '@aws-sdk/credential-provider-node': 3.218.0
      '@aws-sdk/credential-provider-process': 3.215.0
      '@aws-sdk/credential-provider-sso': 3.218.0
      '@aws-sdk/credential-provider-web-identity': 3.215.0
      '@aws-sdk/property-provider': 3.215.0
      '@aws-sdk/shared-ini-file-loader': 3.215.0
      '@aws-sdk/types': 3.215.0
      tslib: 2.4.1
    transitivePeerDependencies:
      - aws-crt
    dev: false

  /@aws-sdk/endpoint-cache/3.208.0:
    resolution: {integrity: sha512-MkrCvaZhTb1qZCjcDH73t5n43h0Kr0GS+30lpXZ9PAnHJZPqv+vhWFPK0ZsFe1XktbS0WOoDR4ED+lWm0Dw7Rg==}
    engines: {node: '>=14.0.0'}
    dependencies:
      mnemonist: 0.38.3
      tslib: 2.4.1

  /@aws-sdk/eventstream-codec/3.226.0:
    resolution: {integrity: sha512-6uPtR8vSwz3fqoZk9hrb6qBYdp3PJ22+JxV5Wimdesvow4kJXSgDQXIxEkxbv6SxB9tNRB4uJHD84RetHEi15Q==}
    dependencies:
      '@aws-crypto/crc32': 2.0.0
      '@aws-sdk/types': 3.226.0
      '@aws-sdk/util-hex-encoding': 3.201.0
      tslib: 2.4.1

  /@aws-sdk/eventstream-serde-browser/3.226.0:
    resolution: {integrity: sha512-otYC5aZE9eJUqAlKpy8w0rPDQ1eKGvZPtgxWXmFYSO2lDVGfI1nBBNmdZ4MdHqNuQ7ucsKMQYF8BFJ65K2tYPA==}
    engines: {node: '>=14.0.0'}
    dependencies:
      '@aws-sdk/eventstream-serde-universal': 3.226.0
      '@aws-sdk/types': 3.226.0
      tslib: 2.4.1

  /@aws-sdk/eventstream-serde-config-resolver/3.226.0:
    resolution: {integrity: sha512-A56Gypg+lyEfA5cna+EUH9XTrj0SvRG1gwNW7lrUzviN36SeA/LFTUIOEjxVML3Lowy+EPAcrSZ67h6aepoAig==}
    engines: {node: '>=14.0.0'}
    dependencies:
      '@aws-sdk/types': 3.226.0
      tslib: 2.4.1

  /@aws-sdk/eventstream-serde-node/3.226.0:
    resolution: {integrity: sha512-KWLnKkKDzI9RNkiK6OiSYpG/XjZfue6Bsp/vRG+H5z3fbXdHv4X2+iW+Efu2Kvn7jsUyUv82TCl57DyJ/HKYhQ==}
    engines: {node: '>=14.0.0'}
    dependencies:
      '@aws-sdk/eventstream-serde-universal': 3.226.0
      '@aws-sdk/types': 3.226.0
      tslib: 2.4.1

  /@aws-sdk/eventstream-serde-universal/3.226.0:
    resolution: {integrity: sha512-Q8viYM1Sv90/yIUqyWNeG1GEvyVlAI3GIrInQcCMC+xT59jS+IKGy2y7ojCvSWXnhf5/HMXKcmG092QsqeKy0Q==}
    engines: {node: '>=14.0.0'}
    dependencies:
      '@aws-sdk/eventstream-codec': 3.226.0
      '@aws-sdk/types': 3.226.0
      tslib: 2.4.1

  /@aws-sdk/fetch-http-handler/3.208.0:
    resolution: {integrity: sha512-GuwkwOeyLKCbSbnFlyHdlKd7u54cnQUI8NfVDAxpZvomY3PV476Tzg8XEyOYE67r5rR6XMqn6IK1PmFAACY+ew==}
    dependencies:
      '@aws-sdk/protocol-http': 3.208.0
      '@aws-sdk/querystring-builder': 3.208.0
      '@aws-sdk/types': 3.208.0
      '@aws-sdk/util-base64': 3.208.0
      tslib: 2.4.1
    dev: true

  /@aws-sdk/fetch-http-handler/3.212.0:
    resolution: {integrity: sha512-u7ehnpAVN8D0asWhyQitNVf1j5LdzCuxP/14Dx8+PvrUdZxQNVq2FVB+tkQvOs9pDHE/oROjVo7GNO42bmkitA==}
    dependencies:
      '@aws-sdk/protocol-http': 3.212.0
      '@aws-sdk/querystring-builder': 3.212.0
      '@aws-sdk/types': 3.212.0
      '@aws-sdk/util-base64': 3.208.0
      tslib: 2.4.1
    dev: true

  /@aws-sdk/fetch-http-handler/3.215.0:
    resolution: {integrity: sha512-JfZyrJOE+0ik1PumsIUZd0NfgEx4sZ43VSdPCD9GRhssRWudNsSF1B5fz3xA5v+1y5oQPjXZyaWCzKtnYruiWw==}
    dependencies:
      '@aws-sdk/protocol-http': 3.215.0
      '@aws-sdk/querystring-builder': 3.215.0
      '@aws-sdk/types': 3.215.0
      '@aws-sdk/util-base64': 3.208.0
      tslib: 2.4.1
    dev: false

  /@aws-sdk/fetch-http-handler/3.226.0:
    resolution: {integrity: sha512-JewZPMNEBXfi1xVnRa7pVtK/zgZD8/lQ/YnD8pq79WuMa2cwyhDtr8oqCoqsPW+WJT5ScXoMtuHxN78l8eKWgg==}
    dependencies:
      '@aws-sdk/protocol-http': 3.226.0
      '@aws-sdk/querystring-builder': 3.226.0
      '@aws-sdk/types': 3.226.0
      '@aws-sdk/util-base64': 3.208.0
      tslib: 2.4.1

  /@aws-sdk/hash-blob-browser/3.226.0:
    resolution: {integrity: sha512-5DCvWE6L4xGoViEHyjcPFuUe1G2EtNx8TqswWaoaKgyasP/yuRm4H99Ra7rqIrjCcSTAGD9NVsUQvVVw1bGt9w==}
    dependencies:
      '@aws-sdk/chunked-blob-reader': 3.188.0
      '@aws-sdk/chunked-blob-reader-native': 3.208.0
      '@aws-sdk/types': 3.226.0
      tslib: 2.4.1

  /@aws-sdk/hash-node/3.208.0:
    resolution: {integrity: sha512-X5u6nD9+wzaA6qhqbobxsIgiyDJMW8NgqjZgHoc5x1wz4unHUCEuSBZy1kbIZ6+EPZ9bQHQZ21gKgf1j5vhsvQ==}
    engines: {node: '>=14.0.0'}
    dependencies:
      '@aws-sdk/types': 3.208.0
      '@aws-sdk/util-buffer-from': 3.208.0
      tslib: 2.4.1
    dev: true

  /@aws-sdk/hash-node/3.212.0:
    resolution: {integrity: sha512-pwZkz83EvXHGURBYjBYS7Cr+gSr6pi23RDlP/aXREjJGs9QUQyixBh78oX5a3p6bB8JeizPcZS1dXKJ9OKCHAw==}
    engines: {node: '>=14.0.0'}
    dependencies:
      '@aws-sdk/types': 3.212.0
      '@aws-sdk/util-buffer-from': 3.208.0
      tslib: 2.4.1
    dev: true

  /@aws-sdk/hash-node/3.215.0:
    resolution: {integrity: sha512-MkSRuZvo1RCRmI0VNEmRYCGGD/DkMd9lqnLtOyglMPnSX1mhyD4/DyXmcc3rYa7PsjDRAfykGWJRiMqpoMLjiQ==}
    engines: {node: '>=14.0.0'}
    dependencies:
      '@aws-sdk/types': 3.215.0
      '@aws-sdk/util-buffer-from': 3.208.0
      tslib: 2.4.1
    dev: false

  /@aws-sdk/hash-node/3.226.0:
    resolution: {integrity: sha512-MdlJhJ9/Espwd0+gUXdZRsHuostB2WxEVAszWxobP0FTT9PnicqnfK7ExmW+DUAc0ywxtEbR3e0UND65rlSTVw==}
    engines: {node: '>=14.0.0'}
    dependencies:
      '@aws-sdk/types': 3.226.0
      '@aws-sdk/util-buffer-from': 3.208.0
      tslib: 2.4.1

  /@aws-sdk/hash-stream-node/3.226.0:
    resolution: {integrity: sha512-cgNTGlF8SdHaQXtjEmuLXz2U8SLM2JDKtIVPku/lHTMsUsEn+fuv2C+h1f/hvd4aNw5t1zggym7sO1/h/rv56Q==}
    engines: {node: '>=14.0.0'}
    dependencies:
      '@aws-sdk/types': 3.226.0
      tslib: 2.4.1

  /@aws-sdk/invalid-dependency/3.208.0:
    resolution: {integrity: sha512-mUpbtijk14KntYy+w5FSvmsfj/Dqa8HylYeCKniKBKkQ1avjEz7CdizVoxyZrR3rldnLE3gItr0FEDRUhtfkAA==}
    dependencies:
      '@aws-sdk/types': 3.208.0
      tslib: 2.4.1
    dev: true

  /@aws-sdk/invalid-dependency/3.212.0:
    resolution: {integrity: sha512-zKVx+4Silmsr5Nvv9aGL5FmuHvdP9Dcvy/22fmWa3RRvCSNRpvFDeXtcDB5FvNpbWbO+qJyGj/OeqB/XejV13w==}
    dependencies:
      '@aws-sdk/types': 3.212.0
      tslib: 2.4.1
    dev: true

  /@aws-sdk/invalid-dependency/3.215.0:
    resolution: {integrity: sha512-++bK4BUQe8/CL/YcLZcQB8qPOhiXxhbuhYzfFS7PNVvW1QOLqKRZL/lKs24gzjcOmw7IhAbCybDZwvu2TM4DAg==}
    dependencies:
      '@aws-sdk/types': 3.215.0
      tslib: 2.4.1
    dev: false

  /@aws-sdk/invalid-dependency/3.226.0:
    resolution: {integrity: sha512-QXOYFmap8g9QzRjumcRCIo2GEZkdCwd7ePQW0OABWPhKHzlJ74vvBxywjU3s39EEBEluWXtZ7Iufg6GxZM4ifw==}
    dependencies:
      '@aws-sdk/types': 3.226.0
      tslib: 2.4.1

  /@aws-sdk/is-array-buffer/3.201.0:
    resolution: {integrity: sha512-UPez5qLh3dNgt0DYnPD/q0mVJY84rA17QE26hVNOW3fAji8W2wrwrxdacWOxyXvlxWsVRcKmr+lay1MDqpAMfg==}
    engines: {node: '>=14.0.0'}
    dependencies:
      tslib: 2.4.1

  /@aws-sdk/lib-dynamodb/3.226.0_5xkt5e25fic7b3nr5qwnb2cble:
    resolution: {integrity: sha512-DHISoQMcUlyr3M8Biqyp3Wu+a64BSRZSUQR3UYQ5DCakrtfkIHgKKK0ecVNobUXcalEk9bUGTy81h9S7HonpAQ==}
    engines: {node: '>=14.0.0'}
    peerDependencies:
      '@aws-sdk/client-dynamodb': ^3.0.0
      '@aws-sdk/smithy-client': ^3.0.0
      '@aws-sdk/types': ^3.0.0
    dependencies:
      '@aws-sdk/client-dynamodb': 3.226.0
      '@aws-sdk/smithy-client': 3.226.0
      '@aws-sdk/types': 3.226.0
      '@aws-sdk/util-dynamodb': 3.226.0
      tslib: 2.4.1
    dev: false

  /@aws-sdk/md5-js/3.226.0:
    resolution: {integrity: sha512-ENigJRNudqyh6xsch166SZ4gggHd3XzZJ8gkCU4CWPne04HcR3BkWSO774IuWooCHt8zkaEHKecPurRz6qR+Vw==}
    dependencies:
      '@aws-sdk/types': 3.226.0
      '@aws-sdk/util-utf8-browser': 3.188.0
      '@aws-sdk/util-utf8-node': 3.208.0
      tslib: 2.4.1

  /@aws-sdk/middleware-bucket-endpoint/3.226.0:
    resolution: {integrity: sha512-A1Vq5W2X7jgTfjqcKPmjoHohF0poP+9fxwL97fQMvzcwmjhtoCV3bLEpo6CGYx0pKPiSlRJXZkRwRPj2hDHDmA==}
    engines: {node: '>=14.0.0'}
    dependencies:
      '@aws-sdk/protocol-http': 3.226.0
      '@aws-sdk/types': 3.226.0
      '@aws-sdk/util-arn-parser': 3.208.0
      '@aws-sdk/util-config-provider': 3.208.0
      tslib: 2.4.1

  /@aws-sdk/middleware-content-length/3.208.0:
    resolution: {integrity: sha512-8bLh7lHtmKQQ2fk0fGiP7pcVJglB/dz7Q9OooxFYK+eybqxfIDDUgKphA8AFT5W34tJRh5nhT3QTJ6zrOTQM3w==}
    engines: {node: '>=14.0.0'}
    dependencies:
      '@aws-sdk/protocol-http': 3.208.0
      '@aws-sdk/types': 3.208.0
      tslib: 2.4.1
    dev: true

  /@aws-sdk/middleware-content-length/3.212.0:
    resolution: {integrity: sha512-gR6jeKGYNYqNLFRcuX3vv5PN1POLlB/9LDVYl3k/NNaCg8L1EKqqEtG84Gmn1AXH+2s6zMNs+gt5ygeqZQe2Cw==}
    engines: {node: '>=14.0.0'}
    dependencies:
      '@aws-sdk/protocol-http': 3.212.0
      '@aws-sdk/types': 3.212.0
      '@aws-sdk/util-arn-parser': 3.208.0
      '@aws-sdk/util-config-provider': 3.208.0
      tslib: 2.4.1
    dev: true

  /@aws-sdk/middleware-content-length/3.215.0:
    resolution: {integrity: sha512-zKJRb6jDLFl9nl/muSFbiQHA4uK3skinuDRcyLbpMvvzhuK/PVodv9QI1+wIUsFdXkaSxAlva1oG4bL8ZFi+sQ==}
    engines: {node: '>=14.0.0'}
    dependencies:
      '@aws-sdk/protocol-http': 3.215.0
      '@aws-sdk/types': 3.215.0
      tslib: 2.4.1
    dev: false

  /@aws-sdk/middleware-content-length/3.226.0:
    resolution: {integrity: sha512-ksUzlHJN2JMuyavjA46a4sctvnrnITqt2tbGGWWrAuXY1mel2j+VbgnmJUiwHKUO6bTFBBeft5Vd1TSOb4JmiA==}
    engines: {node: '>=14.0.0'}
    dependencies:
      '@aws-sdk/protocol-http': 3.226.0
      '@aws-sdk/types': 3.226.0
      tslib: 2.4.1

  /@aws-sdk/middleware-endpoint-discovery/3.226.0:
    resolution: {integrity: sha512-YqLEiJqOcCOnhasoeupm90M7VN3NHncrUdVFgKmbBaCcv8TualTRldsVqXhmjwGrMqLnYMBcpC1qkOUXg9xBhQ==}
    engines: {node: '>=14.0.0'}
    dependencies:
      '@aws-sdk/config-resolver': 3.226.0
      '@aws-sdk/endpoint-cache': 3.208.0
      '@aws-sdk/protocol-http': 3.226.0
      '@aws-sdk/types': 3.226.0
      tslib: 2.4.1

  /@aws-sdk/middleware-endpoint/3.208.0:
    resolution: {integrity: sha512-pVa/cyB6ronfTVAoKUUTFbAPslDPU43DWOKXY/bACC3ys1lFo1CWjz4dLSQARxEEW3iZ1yZTy0zoHXnNrw5CFQ==}
    engines: {node: '>=14.0.0'}
    dependencies:
      '@aws-sdk/middleware-serde': 3.208.0
      '@aws-sdk/protocol-http': 3.208.0
      '@aws-sdk/signature-v4': 3.208.0
      '@aws-sdk/types': 3.208.0
      '@aws-sdk/url-parser': 3.208.0
      '@aws-sdk/util-config-provider': 3.208.0
      '@aws-sdk/util-middleware': 3.208.0
      tslib: 2.4.1
    dev: true

  /@aws-sdk/middleware-endpoint/3.212.0:
    resolution: {integrity: sha512-6ntKYehjxLun8hPXIPHSI2pGr/pHuQ6jcyO5wBq1kydSIIGiESl8H84DEt+yRvroCiYgbU+I8cACnRE0uv0bLA==}
    engines: {node: '>=14.0.0'}
    dependencies:
      '@aws-sdk/middleware-serde': 3.212.0
      '@aws-sdk/protocol-http': 3.212.0
      '@aws-sdk/signature-v4': 3.212.0
      '@aws-sdk/types': 3.212.0
      '@aws-sdk/url-parser': 3.212.0
      '@aws-sdk/util-config-provider': 3.208.0
      '@aws-sdk/util-middleware': 3.212.0
      tslib: 2.4.1
    dev: true

  /@aws-sdk/middleware-endpoint/3.215.0:
    resolution: {integrity: sha512-W0QXL5emcN9IXtMbnWT/abLxBFH2tGIfnre2jPNmZ9M7uVFxUwwv5OTUXxNLGNehJHKhiJPwhfQvMy20IDzVcw==}
    engines: {node: '>=14.0.0'}
    dependencies:
      '@aws-sdk/middleware-serde': 3.215.0
      '@aws-sdk/protocol-http': 3.215.0
      '@aws-sdk/signature-v4': 3.215.0
      '@aws-sdk/types': 3.215.0
      '@aws-sdk/url-parser': 3.215.0
      '@aws-sdk/util-config-provider': 3.208.0
      '@aws-sdk/util-middleware': 3.215.0
      tslib: 2.4.1
    dev: false

  /@aws-sdk/middleware-endpoint/3.226.0:
    resolution: {integrity: sha512-EvLFafjtUxTT0AC9p3aBQu1/fjhWdIeK58jIXaNFONfZ3F8QbEYUPuF/SqZvJM6cWfOO9qwYKkRDbCSTYhprIg==}
    engines: {node: '>=14.0.0'}
    dependencies:
      '@aws-sdk/middleware-serde': 3.226.0
      '@aws-sdk/protocol-http': 3.226.0
      '@aws-sdk/signature-v4': 3.226.0
      '@aws-sdk/types': 3.226.0
      '@aws-sdk/url-parser': 3.226.0
      '@aws-sdk/util-config-provider': 3.208.0
      '@aws-sdk/util-middleware': 3.226.0
      tslib: 2.4.1

  /@aws-sdk/middleware-expect-continue/3.226.0:
    resolution: {integrity: sha512-YxvQKTV/eA9P8AgW0hXOgj5Qa+TSnNFfyOkfeP089aP3f6p92b1cESf33TEOKsddive2mHT5LRCN6MuPcgWWrA==}
    engines: {node: '>=14.0.0'}
    dependencies:
      '@aws-sdk/protocol-http': 3.226.0
      '@aws-sdk/types': 3.226.0
      tslib: 2.4.1

  /@aws-sdk/middleware-flexible-checksums/3.226.0:
    resolution: {integrity: sha512-8A9Ot9A7794UP5tMGl2MnfTW/UM/jYy1wRWF9YkR/hPIcPb7OmE0hmlwIQGzb/7grxpYw66ETKf0WeH/41YfeQ==}
    engines: {node: '>=14.0.0'}
    dependencies:
      '@aws-crypto/crc32': 2.0.0
      '@aws-crypto/crc32c': 2.0.0
      '@aws-sdk/is-array-buffer': 3.201.0
      '@aws-sdk/protocol-http': 3.226.0
      '@aws-sdk/types': 3.226.0
      tslib: 2.4.1

  /@aws-sdk/middleware-host-header/3.208.0:
    resolution: {integrity: sha512-3oyXK81TLWOZ2T/9Ltpbj/Z7R4QWSf+FCQRpY48ND2im/ALkgFRk/tmDTOshv+TQzW1q2lOSEeq4vK6yOCar7g==}
    engines: {node: '>=14.0.0'}
    dependencies:
      '@aws-sdk/protocol-http': 3.208.0
      '@aws-sdk/types': 3.208.0
      tslib: 2.4.1
    dev: true

  /@aws-sdk/middleware-host-header/3.212.0:
    resolution: {integrity: sha512-W00mxzK2OXy91Ncxri3cZJIxxSBzE72bX8FDa3xgC0ujbj49lw+rol6aV/Fw8Nda3CZ5xxulvJ4sXHt2eOtXSA==}
    engines: {node: '>=14.0.0'}
    dependencies:
      '@aws-sdk/protocol-http': 3.212.0
      '@aws-sdk/types': 3.212.0
      tslib: 2.4.1
    dev: true

  /@aws-sdk/middleware-host-header/3.215.0:
    resolution: {integrity: sha512-GOqI7VwoENZwn+6tIMrrJ4SipIqL2JCh+BNvORVcy7CQxn1ViKkna7iaCx+QMjpg/kn9cR6kfY0n1FmgZR1w9A==}
    engines: {node: '>=14.0.0'}
    dependencies:
      '@aws-sdk/protocol-http': 3.215.0
      '@aws-sdk/types': 3.215.0
      tslib: 2.4.1
    dev: false

  /@aws-sdk/middleware-host-header/3.226.0:
    resolution: {integrity: sha512-haVkWVh6BUPwKgWwkL6sDvTkcZWvJjv8AgC8jiQuSl8GLZdzHTB8Qhi3IsfFta9HAuoLjxheWBE5Z/L0UrfhLA==}
    engines: {node: '>=14.0.0'}
    dependencies:
      '@aws-sdk/protocol-http': 3.226.0
      '@aws-sdk/types': 3.226.0
      tslib: 2.4.1

  /@aws-sdk/middleware-location-constraint/3.226.0:
    resolution: {integrity: sha512-qHiYaBYPc2R37KxG2uqsUUwh4usrQMHfGkrpTUnx5d4rGzM3mC+muPsTpSHnAL63K2/yJOHQJFjss3GGwV4SSA==}
    engines: {node: '>=14.0.0'}
    dependencies:
      '@aws-sdk/types': 3.226.0
      tslib: 2.4.1

  /@aws-sdk/middleware-logger/3.208.0:
    resolution: {integrity: sha512-mwSpuWruB8RrgUAAW7w/lvadnMDesl/bZ2IELBgJri+2rIqLGbAtygJBiG0Y3e8/IeOHuKuGkN1rFYZ4SKr7/A==}
    engines: {node: '>=14.0.0'}
    dependencies:
      '@aws-sdk/types': 3.208.0
      tslib: 2.4.1
    dev: true

  /@aws-sdk/middleware-logger/3.212.0:
    resolution: {integrity: sha512-BSQqzKp4abf2wXvJEstB0zdr68yJMZXA14h53eSvtzykZLfvvFixR1nyVgKq+PKm1VaJ2fuZr10tjWRVQg1pYA==}
    engines: {node: '>=14.0.0'}
    dependencies:
      '@aws-sdk/types': 3.212.0
      tslib: 2.4.1
    dev: true

  /@aws-sdk/middleware-logger/3.215.0:
    resolution: {integrity: sha512-0h4GGF0rV3jnY3jxmcAWsOdqHCYf25s0biSjmgTei+l/5S+geOGrovRPCNep0LLg0i9D8bkZsXISojilETbf+g==}
    engines: {node: '>=14.0.0'}
    dependencies:
      '@aws-sdk/types': 3.215.0
      tslib: 2.4.1
    dev: false

  /@aws-sdk/middleware-logger/3.226.0:
    resolution: {integrity: sha512-m9gtLrrYnpN6yckcQ09rV7ExWOLMuq8mMPF/K3DbL/YL0TuILu9i2T1W+JuxSX+K9FMG2HrLAKivE/kMLr55xA==}
    engines: {node: '>=14.0.0'}
    dependencies:
      '@aws-sdk/types': 3.226.0
      tslib: 2.4.1

  /@aws-sdk/middleware-recursion-detection/3.208.0:
    resolution: {integrity: sha512-Dgpf5NEOYXvkQuGcbxvDovTh4HwO4ULJReGko67NJjgdZZyFS1fNykVPncxenRpsN9SJBigswYs3lwPVpqijzA==}
    engines: {node: '>=14.0.0'}
    dependencies:
      '@aws-sdk/protocol-http': 3.208.0
      '@aws-sdk/types': 3.208.0
      tslib: 2.4.1
    dev: true

  /@aws-sdk/middleware-recursion-detection/3.212.0:
    resolution: {integrity: sha512-ATHPNtnd7nlm0jRXvr/c2xbxcna5ZGXEWTM5tUjIflOK9Rl3PCRce/hoQnHs45kv4l3daC53sPuRvTQ8O7K67A==}
    engines: {node: '>=14.0.0'}
    dependencies:
      '@aws-sdk/protocol-http': 3.212.0
      '@aws-sdk/types': 3.212.0
      tslib: 2.4.1
    dev: true

  /@aws-sdk/middleware-recursion-detection/3.215.0:
    resolution: {integrity: sha512-KQ+kiEsaluM4i6opjusUukxY78+UhfR7vzXHDkzZK/GplQ1hY0B+rwVO1eaULmlnmf3FK+Wd6lwrPV7xS2W+EA==}
    engines: {node: '>=14.0.0'}
    dependencies:
      '@aws-sdk/protocol-http': 3.215.0
      '@aws-sdk/types': 3.215.0
      tslib: 2.4.1
    dev: false

  /@aws-sdk/middleware-recursion-detection/3.226.0:
    resolution: {integrity: sha512-mwRbdKEUeuNH5TEkyZ5FWxp6bL2UC1WbY+LDv6YjHxmSMKpAoOueEdtU34PqDOLrpXXxIGHDFmjeGeMfktyEcA==}
    engines: {node: '>=14.0.0'}
    dependencies:
      '@aws-sdk/protocol-http': 3.226.0
      '@aws-sdk/types': 3.226.0
      tslib: 2.4.1

  /@aws-sdk/middleware-retry/3.208.0:
    resolution: {integrity: sha512-JAcN2e3PKWGcNX7run/jP6xJ7w2m15a2CpVrfMtka9p/I/3qnqB86jGUs/3Iv04FEqgXq7KTHbFBg8CndsaHEw==}
    engines: {node: '>=14.0.0'}
    dependencies:
      '@aws-sdk/protocol-http': 3.208.0
      '@aws-sdk/service-error-classification': 3.208.0
      '@aws-sdk/types': 3.208.0
      '@aws-sdk/util-middleware': 3.208.0
      tslib: 2.4.1
      uuid: 8.3.2
    dev: true

  /@aws-sdk/middleware-retry/3.212.0:
    resolution: {integrity: sha512-lIi/JkYXalY6CYw2dJbQ/Xo64Ah3wfJ63BMTFQHQk1htnIDBnLd9a6ng96JgXJQMSO4ZEqRW/709NBlC157hbw==}
    engines: {node: '>=14.0.0'}
    dependencies:
      '@aws-sdk/protocol-http': 3.212.0
      '@aws-sdk/service-error-classification': 3.212.0
      '@aws-sdk/types': 3.212.0
      '@aws-sdk/util-middleware': 3.212.0
      tslib: 2.4.1
      uuid: 8.3.2
    dev: true

  /@aws-sdk/middleware-retry/3.215.0:
    resolution: {integrity: sha512-I/dnUPVg2Kp3lW+MywBoPp06EOng8IfuaS9ph4bcJpQKrhNU5ekRgCHH2C4k1A6GcP8uyHxQ5TVV6j+l0QPIsA==}
    engines: {node: '>=14.0.0'}
    dependencies:
      '@aws-sdk/protocol-http': 3.215.0
      '@aws-sdk/service-error-classification': 3.215.0
      '@aws-sdk/types': 3.215.0
      '@aws-sdk/util-middleware': 3.215.0
      tslib: 2.4.1
      uuid: 8.3.2
    dev: false

  /@aws-sdk/middleware-retry/3.226.0:
    resolution: {integrity: sha512-uMn4dSkv9Na2uvt6K3HgTnVrCRAlGv1MBAtUDLXONqUv1L/Z1fp3CkFkLKQHKylfBwBhe6dXfYEo87i8LZFoqg==}
    engines: {node: '>=14.0.0'}
    dependencies:
      '@aws-sdk/protocol-http': 3.226.0
      '@aws-sdk/service-error-classification': 3.226.0
      '@aws-sdk/types': 3.226.0
      '@aws-sdk/util-middleware': 3.226.0
      tslib: 2.4.1
      uuid: 8.3.2

  /@aws-sdk/middleware-sdk-s3/3.226.0:
    resolution: {integrity: sha512-sOFLFCnlN3kPgSI8C9mq/X3o6Oy4lIk4jz5kuB11zfvsm+YlIlxL4s06FkYqHsGDBH9hmh8dEuOxQ+YktyyeoA==}
    engines: {node: '>=14.0.0'}
    dependencies:
      '@aws-sdk/middleware-bucket-endpoint': 3.226.0
      '@aws-sdk/protocol-http': 3.226.0
      '@aws-sdk/types': 3.226.0
      '@aws-sdk/util-arn-parser': 3.208.0
      tslib: 2.4.1

  /@aws-sdk/middleware-sdk-sqs/3.226.0:
    resolution: {integrity: sha512-p2Lv+g09wyTAUF7LYVWt/NQoGAwT3iajTE8hLbJKOOD7s5BmVFE6xJ/kyCKb8299nF7dVJz+tFAbF6DA4Qu4fw==}
    engines: {node: '>=14.0.0'}
    dependencies:
      '@aws-sdk/types': 3.226.0
      '@aws-sdk/util-hex-encoding': 3.201.0
      tslib: 2.4.1

  /@aws-sdk/middleware-sdk-sts/3.208.0:
    resolution: {integrity: sha512-lFVodZHYLF7puXgNZ1m5ycKbyCPp79nqI+pkRXl066ZtZWzCW8+JKCaLjF3jfXlnvg6foPDJdxUvt0VU5EddGg==}
    engines: {node: '>=14.0.0'}
    dependencies:
      '@aws-sdk/middleware-signing': 3.208.0
      '@aws-sdk/property-provider': 3.208.0
      '@aws-sdk/protocol-http': 3.208.0
      '@aws-sdk/signature-v4': 3.208.0
      '@aws-sdk/types': 3.208.0
      tslib: 2.4.1
    dev: true

  /@aws-sdk/middleware-sdk-sts/3.212.0:
    resolution: {integrity: sha512-IcMfno3RJEXXS1Ch5lY0hgdSkGn9XW9m3XoKu1DjhEqR34ENDzvUmEN2PimIcZnz+9W59CU9UAMs/amRhwhlmw==}
    engines: {node: '>=14.0.0'}
    dependencies:
      '@aws-sdk/middleware-signing': 3.212.0
      '@aws-sdk/property-provider': 3.212.0
      '@aws-sdk/protocol-http': 3.212.0
      '@aws-sdk/signature-v4': 3.212.0
      '@aws-sdk/types': 3.212.0
      tslib: 2.4.1
    dev: true

  /@aws-sdk/middleware-sdk-sts/3.215.0:
    resolution: {integrity: sha512-wJRxoDf+2egbRgochaQL8+zzADx8FM/2W0spKNj8x+t/3iqw70QwxCfuEKW/uFQ3ph6eaIrv7gYc8RRjwhD8rg==}
    engines: {node: '>=14.0.0'}
    dependencies:
      '@aws-sdk/middleware-signing': 3.215.0
      '@aws-sdk/property-provider': 3.215.0
      '@aws-sdk/protocol-http': 3.215.0
      '@aws-sdk/signature-v4': 3.215.0
      '@aws-sdk/types': 3.215.0
      tslib: 2.4.1
    dev: false

  /@aws-sdk/middleware-sdk-sts/3.226.0:
    resolution: {integrity: sha512-NN9T/qoSD1kZvAT+VLny3NnlqgylYQcsgV3rvi/8lYzw/G/2s8VS6sm/VTWGGZhx08wZRv20MWzYu3bftcyqUg==}
    engines: {node: '>=14.0.0'}
    dependencies:
      '@aws-sdk/middleware-signing': 3.226.0
      '@aws-sdk/property-provider': 3.226.0
      '@aws-sdk/protocol-http': 3.226.0
      '@aws-sdk/signature-v4': 3.226.0
      '@aws-sdk/types': 3.226.0
      tslib: 2.4.1

  /@aws-sdk/middleware-serde/3.208.0:
    resolution: {integrity: sha512-3h2yP6qyf/IhfdvyFeNX7w4BF37vOZvfUDBq+wb1QEc7DCAskoUKWtCCKJ9HDq3IJQp8hzqY82eawUir6flqlQ==}
    engines: {node: '>=14.0.0'}
    dependencies:
      '@aws-sdk/types': 3.208.0
      tslib: 2.4.1
    dev: true

  /@aws-sdk/middleware-serde/3.212.0:
    resolution: {integrity: sha512-KwRpwi/8vNDV0l8uvu1DPk0q3WR2pnp9VtUNZ6u9zU54hvVL+Z1PtQh/WfzJzNvtCHvtc/gVMs3Daqb/Ecrm5Q==}
    engines: {node: '>=14.0.0'}
    dependencies:
      '@aws-sdk/types': 3.212.0
      tslib: 2.4.1
    dev: true

  /@aws-sdk/middleware-serde/3.215.0:
    resolution: {integrity: sha512-+uhLXdKvvQZcRRFc3UmemSr/YUHA4Jc+1YMjHxc3v8vvfztFJBb0wgBx999myOi8PmkYThlRBQDzXy9UCIhIJw==}
    engines: {node: '>=14.0.0'}
    dependencies:
      '@aws-sdk/types': 3.215.0
      tslib: 2.4.1
    dev: false

  /@aws-sdk/middleware-serde/3.226.0:
    resolution: {integrity: sha512-nPuOOAkSfx9TxzdKFx0X2bDlinOxGrqD7iof926K/AEflxGD1DBdcaDdjlYlPDW2CVE8LV/rAgbYuLxh/E/1VA==}
    engines: {node: '>=14.0.0'}
    dependencies:
      '@aws-sdk/types': 3.226.0
      tslib: 2.4.1

  /@aws-sdk/middleware-signing/3.208.0:
    resolution: {integrity: sha512-cMSWhg8xOrxZw04EYKEQQQ7RT+03rigS4KS3Uy6x/M+jFyoM+sRiY/7376sJCwlpvKH2xJIVpwPbKk/uz4j4DA==}
    engines: {node: '>=14.0.0'}
    dependencies:
      '@aws-sdk/property-provider': 3.208.0
      '@aws-sdk/protocol-http': 3.208.0
      '@aws-sdk/signature-v4': 3.208.0
      '@aws-sdk/types': 3.208.0
      '@aws-sdk/util-middleware': 3.208.0
      tslib: 2.4.1
    dev: true

  /@aws-sdk/middleware-signing/3.212.0:
    resolution: {integrity: sha512-pth95aEsxqQO0lrRAHZNVI5hrMtA14nEUPFjiLaXtOssZrjD6mBzXPRy1nKob6XWXOp/Vy0mnyI/FT/NnMflFw==}
    engines: {node: '>=14.0.0'}
    dependencies:
      '@aws-sdk/property-provider': 3.212.0
      '@aws-sdk/protocol-http': 3.212.0
      '@aws-sdk/signature-v4': 3.212.0
      '@aws-sdk/types': 3.212.0
      '@aws-sdk/util-middleware': 3.212.0
      tslib: 2.4.1
    dev: true

  /@aws-sdk/middleware-signing/3.215.0:
    resolution: {integrity: sha512-3BqzYqkmdPeOxjI8DVQE7Bm7J5QIvDy30abglXqrDg6npw6KonKI2Q3FIPFf+oLpZTMStwkoQOnwXHTPrSZ6Tg==}
    engines: {node: '>=14.0.0'}
    dependencies:
      '@aws-sdk/property-provider': 3.215.0
      '@aws-sdk/protocol-http': 3.215.0
      '@aws-sdk/signature-v4': 3.215.0
      '@aws-sdk/types': 3.215.0
      '@aws-sdk/util-middleware': 3.215.0
      tslib: 2.4.1
    dev: false

  /@aws-sdk/middleware-signing/3.226.0:
    resolution: {integrity: sha512-E6HmtPcl+IjYDDzi1xI2HpCbBq2avNWcjvCriMZWuTAtRVpnA6XDDGW5GY85IfS3A8G8vuWqEVPr8JcYUcjfew==}
    engines: {node: '>=14.0.0'}
    dependencies:
      '@aws-sdk/property-provider': 3.226.0
      '@aws-sdk/protocol-http': 3.226.0
      '@aws-sdk/signature-v4': 3.226.0
      '@aws-sdk/types': 3.226.0
      '@aws-sdk/util-middleware': 3.226.0
      tslib: 2.4.1

  /@aws-sdk/middleware-ssec/3.226.0:
    resolution: {integrity: sha512-DR97oWoLHiMdaUP/wu99HtzG7/ijvCrjZGDH37WBO1rxFtEti6L7T09wgHzwxMN8gtL8FJA7dU8IrffGSC9VmA==}
    engines: {node: '>=14.0.0'}
    dependencies:
      '@aws-sdk/types': 3.226.0
      tslib: 2.4.1

  /@aws-sdk/middleware-stack/3.208.0:
    resolution: {integrity: sha512-bvFPUa+RTB7PSRCUsO6bRlEtiEadrDES+dpNmInMNQ9kmbd4OhNOCb664hhtiglIIXX5cd8mSPEo+w/RV0kEEQ==}
    engines: {node: '>=14.0.0'}
    dependencies:
      tslib: 2.4.1
    dev: true

  /@aws-sdk/middleware-stack/3.212.0:
    resolution: {integrity: sha512-AZ5f9ChioHsxGUojlzqI57sYyM9oW9SN/7AuiNafXU02j9jw7DKiYRn43lRUhgYnb/REhedHA5SsqIBF5eut/w==}
    engines: {node: '>=14.0.0'}
    dependencies:
      tslib: 2.4.1
    dev: true

  /@aws-sdk/middleware-stack/3.215.0:
    resolution: {integrity: sha512-rdSVL7LxRgjlvoluqwODD4ypBy2k/YVl6FrDplyCMSi8m2WHZG99FzdmR9bpnWK+0DGzYZSMRYx6ynJ9N9PsSw==}
    engines: {node: '>=14.0.0'}
    dependencies:
      tslib: 2.4.1
    dev: false

  /@aws-sdk/middleware-stack/3.226.0:
    resolution: {integrity: sha512-85wF29LvPvpoed60fZGDYLwv1Zpd/cM0C22WSSFPw1SSJeqO4gtFYyCg2squfT3KI6kF43IIkOCJ+L7GtryPug==}
    engines: {node: '>=14.0.0'}
    dependencies:
      tslib: 2.4.1

  /@aws-sdk/middleware-user-agent/3.208.0:
    resolution: {integrity: sha512-6RNf+TOZpiCy7xUcDSh8ji/x8ht1oAM+qIhm6hsEPLdI1cTvbPZrwowO9Y6L0J68V9OkEgLYiq77KKKYT7QQSw==}
    engines: {node: '>=14.0.0'}
    dependencies:
      '@aws-sdk/protocol-http': 3.208.0
      '@aws-sdk/types': 3.208.0
      tslib: 2.4.1
    dev: true

  /@aws-sdk/middleware-user-agent/3.212.0:
    resolution: {integrity: sha512-CVSY2kt+RaP6CVqSKp+1sPUAQFusTLZLFHVK0YPFzcIySJMqJC0l0/BzLhaIf5Bs3JHa/VGym8oDpp881yimHA==}
    engines: {node: '>=14.0.0'}
    dependencies:
      '@aws-sdk/protocol-http': 3.212.0
      '@aws-sdk/types': 3.212.0
      tslib: 2.4.1
    dev: true

  /@aws-sdk/middleware-user-agent/3.215.0:
    resolution: {integrity: sha512-X6GfoMNoEITTw7rGL/gWs8UZ0cmmmezvKcl+KtHsA642R05OR4mY5G7LdbWAw0bcrwKsuKOGmwUrC9lzGqbWUw==}
    engines: {node: '>=14.0.0'}
    dependencies:
      '@aws-sdk/protocol-http': 3.215.0
      '@aws-sdk/types': 3.215.0
      tslib: 2.4.1
    dev: false

  /@aws-sdk/middleware-user-agent/3.226.0:
    resolution: {integrity: sha512-N1WnfzCW1Y5yWhVAphf8OPGTe8Df3vmV7/LdsoQfmpkCZgLZeK2o0xITkUQhRj1mbw7yp8tVFLFV3R2lMurdAQ==}
    engines: {node: '>=14.0.0'}
    dependencies:
      '@aws-sdk/protocol-http': 3.226.0
      '@aws-sdk/types': 3.226.0
      tslib: 2.4.1

  /@aws-sdk/node-config-provider/3.208.0:
    resolution: {integrity: sha512-htjs1cDXYXEMwZ1q2vb7wfG3bOW4weWWkKcfT7vqzZKfTXoMH2mPpJIXnPE1PxXerOLXHGUU8qqhfl6LxjlnfQ==}
    engines: {node: '>=14.0.0'}
    dependencies:
      '@aws-sdk/property-provider': 3.208.0
      '@aws-sdk/shared-ini-file-loader': 3.208.0
      '@aws-sdk/types': 3.208.0
      tslib: 2.4.1
    dev: true

  /@aws-sdk/node-config-provider/3.212.0:
    resolution: {integrity: sha512-8AfOEDPe/D9DccUgredYg07GH2jrw07FCTyA1Pug5Hgbas7w14zbhLyQB0l6gcOJEuh34e/7oV9hN3s1hctnJg==}
    engines: {node: '>=14.0.0'}
    dependencies:
      '@aws-sdk/property-provider': 3.212.0
      '@aws-sdk/shared-ini-file-loader': 3.212.0
      '@aws-sdk/types': 3.212.0
      tslib: 2.4.1
    dev: true

  /@aws-sdk/node-config-provider/3.215.0:
    resolution: {integrity: sha512-notckD94QwwxC0GsfpTxB7VH8SREIIlMsUSddqGtpModa0cq/wRb9rqnydZSoznbYpK1ND6h0C9hr/2PNz89zw==}
    engines: {node: '>=14.0.0'}
    dependencies:
      '@aws-sdk/property-provider': 3.215.0
      '@aws-sdk/shared-ini-file-loader': 3.215.0
      '@aws-sdk/types': 3.215.0
      tslib: 2.4.1
    dev: false

  /@aws-sdk/node-config-provider/3.226.0:
    resolution: {integrity: sha512-B8lQDqiRk7X5izFEUMXmi8CZLOKCTWQJU9HQf3ako+sF0gexo4nHN3jhoRWyLtcgC5S3on/2jxpAcqtm7kuY3w==}
    engines: {node: '>=14.0.0'}
    dependencies:
      '@aws-sdk/property-provider': 3.226.0
      '@aws-sdk/shared-ini-file-loader': 3.226.0
      '@aws-sdk/types': 3.226.0
      tslib: 2.4.1

  /@aws-sdk/node-http-handler/3.208.0:
    resolution: {integrity: sha512-2t0b9Id7WekluqxQdPugAZhe/wdzW0L53rfMEfDS3R0INNSq1sEfddIfCzJrmfWDCrCOGIDNyxo/w7Ki3NclzQ==}
    engines: {node: '>=14.0.0'}
    dependencies:
      '@aws-sdk/abort-controller': 3.208.0
      '@aws-sdk/protocol-http': 3.208.0
      '@aws-sdk/querystring-builder': 3.208.0
      '@aws-sdk/types': 3.208.0
      tslib: 2.4.1
    dev: true

  /@aws-sdk/node-http-handler/3.212.0:
    resolution: {integrity: sha512-wt4jK8HeYMjuQbWB4+Xt/nGyTvIwtLhm0SHcRgcoTsUjEiaPio/xNanyBWhPSUM87jpyG6bQMCzUtDbPeLqhkA==}
    engines: {node: '>=14.0.0'}
    dependencies:
      '@aws-sdk/abort-controller': 3.212.0
      '@aws-sdk/protocol-http': 3.212.0
      '@aws-sdk/querystring-builder': 3.212.0
      '@aws-sdk/types': 3.212.0
      tslib: 2.4.1
    dev: true

  /@aws-sdk/node-http-handler/3.215.0:
    resolution: {integrity: sha512-btKWSR7m0UuWIN3p5MfSIvhqeYik7xri7U6nWuVI5GVzIYjzxEZOMvPAinDLDxL5wipodi0ZvTUNdDJdm7BcGQ==}
    engines: {node: '>=14.0.0'}
    dependencies:
      '@aws-sdk/abort-controller': 3.215.0
      '@aws-sdk/protocol-http': 3.215.0
      '@aws-sdk/querystring-builder': 3.215.0
      '@aws-sdk/types': 3.215.0
      tslib: 2.4.1
    dev: false

  /@aws-sdk/node-http-handler/3.226.0:
    resolution: {integrity: sha512-xQCddnZNMiPmjr3W7HYM+f5ir4VfxgJh37eqZwX6EZmyItFpNNeVzKUgA920ka1VPz/ZUYB+2OFGiX3LCLkkaA==}
    engines: {node: '>=14.0.0'}
    dependencies:
      '@aws-sdk/abort-controller': 3.226.0
      '@aws-sdk/protocol-http': 3.226.0
      '@aws-sdk/querystring-builder': 3.226.0
      '@aws-sdk/types': 3.226.0
      tslib: 2.4.1

  /@aws-sdk/property-provider/3.208.0:
    resolution: {integrity: sha512-aUhfuwXjZ5TGzLhBstuAMmbnxHXeSGhzoIS8yy465ifgc95p6cHFZf+ZibgwgCMaGrKlTDCia2zwwpKQHN+4cw==}
    engines: {node: '>=14.0.0'}
    dependencies:
      '@aws-sdk/types': 3.208.0
      tslib: 2.4.1
    dev: true

  /@aws-sdk/property-provider/3.212.0:
    resolution: {integrity: sha512-NMCIABfw3VZ7Vtn6iSeZRuSToRLxIHq0eGoUgO7T4fUp3U5vqYt28A5UY65KB9ifUPpNSllEG3EhEqs5qFw5+w==}
    engines: {node: '>=14.0.0'}
    dependencies:
      '@aws-sdk/types': 3.212.0
      tslib: 2.4.1
    dev: true

  /@aws-sdk/property-provider/3.215.0:
    resolution: {integrity: sha512-dDPjMCCopkRURAmOJCMSlpIQ5BGWCpYj0+FIfZ5qWQs24fn1PAkQHecOiBhJO0ZSVuQy3xcIyWsAp1NE5e+7ug==}
    engines: {node: '>=14.0.0'}
    dependencies:
      '@aws-sdk/types': 3.215.0
      tslib: 2.4.1
    dev: false

  /@aws-sdk/property-provider/3.226.0:
    resolution: {integrity: sha512-TsljjG+Sg0LmdgfiAlWohluWKnxB/k8xenjeozZfzOr5bHmNHtdbWv6BtNvD/R83hw7SFXxbJHlD5H4u9p2NFg==}
    engines: {node: '>=14.0.0'}
    dependencies:
      '@aws-sdk/types': 3.226.0
      tslib: 2.4.1

  /@aws-sdk/protocol-http/3.208.0:
    resolution: {integrity: sha512-Sr9dmaW0Z9X9s16NHZn94efLRpaqLyLqABFPgjqE8cYP6eLX/VrmZGNR62GFVxCiyEEpVxy4Ddk1YkbRwnuonA==}
    engines: {node: '>=14.0.0'}
    dependencies:
      '@aws-sdk/types': 3.208.0
      tslib: 2.4.1
    dev: true

  /@aws-sdk/protocol-http/3.212.0:
    resolution: {integrity: sha512-EhkLPQC2TeqC3RGKfW87zoKj/gsWS4JJlRl5U6KMXejBMKQPzuopUiF9gQJ2iuou9BT8B+RsG2qgSHzrxp6lKw==}
    engines: {node: '>=14.0.0'}
    dependencies:
      '@aws-sdk/types': 3.212.0
      tslib: 2.4.1
    dev: true

  /@aws-sdk/protocol-http/3.215.0:
    resolution: {integrity: sha512-qp6Y6v4S534LAjadiVl9p7ErK7ImphOKq6yhFyQwxko6iITLcz8ib3yU27fs4QJcnNj5ZooqW/YlL/0EikDxCQ==}
    engines: {node: '>=14.0.0'}
    dependencies:
      '@aws-sdk/types': 3.215.0
      tslib: 2.4.1
    dev: false

  /@aws-sdk/protocol-http/3.226.0:
    resolution: {integrity: sha512-zWkVqiTA9RXL6y0hhfZc9bcU4DX2NI6Hw9IhQmSPeM59mdbPjJlY4bLlMr5YxywqO3yQ/ylNoAfrEzrDjlOSRg==}
    engines: {node: '>=14.0.0'}
    dependencies:
      '@aws-sdk/types': 3.226.0
      tslib: 2.4.1

  /@aws-sdk/querystring-builder/3.208.0:
    resolution: {integrity: sha512-1Rpauh5hWlK++KjsHQjHcSN7yE05hj1FVb0HaeLrFIJB5rQYWXK7DpOUhmv5SOmU+q6cIM2kNCrSxH31+WglMw==}
    engines: {node: '>=14.0.0'}
    dependencies:
      '@aws-sdk/types': 3.208.0
      '@aws-sdk/util-uri-escape': 3.201.0
      tslib: 2.4.1
    dev: true

  /@aws-sdk/querystring-builder/3.212.0:
    resolution: {integrity: sha512-4CaQstj0Aki3vc96Z0d481raNagmy9gnJtIv6yveATJ/57lk/RUv2WtTUOzpFKv/oNx5khix2tpbRqK9nCUxVg==}
    engines: {node: '>=14.0.0'}
    dependencies:
      '@aws-sdk/types': 3.212.0
      '@aws-sdk/util-uri-escape': 3.201.0
      tslib: 2.4.1
    dev: true

  /@aws-sdk/querystring-builder/3.215.0:
    resolution: {integrity: sha512-eilk8CqG37BVhQklLif00K2dOJgDzacUi8h3KVQ72ry1V3h345i4HsmaFIxvnz8XtNyDvV8qFAzeYg9n2P9RQA==}
    engines: {node: '>=14.0.0'}
    dependencies:
      '@aws-sdk/types': 3.215.0
      '@aws-sdk/util-uri-escape': 3.201.0
      tslib: 2.4.1
    dev: false

  /@aws-sdk/querystring-builder/3.226.0:
    resolution: {integrity: sha512-LVurypuNeotO4lmirKXRC4NYrZRAyMJXuwO0f2a5ZAUJCjauwYrifKue6yCfU7bls7gut7nfcR6B99WBYpHs3g==}
    engines: {node: '>=14.0.0'}
    dependencies:
      '@aws-sdk/types': 3.226.0
      '@aws-sdk/util-uri-escape': 3.201.0
      tslib: 2.4.1

  /@aws-sdk/querystring-parser/3.208.0:
    resolution: {integrity: sha512-dVVLdP3il9bJX74/BNBjFn59XrEVBUZ4xSKYH6t7dgSz9uSu8DcT4pPzwaq+/94dVewCW3zq2jVA1iw1rK7JVQ==}
    engines: {node: '>=14.0.0'}
    dependencies:
      '@aws-sdk/types': 3.208.0
      tslib: 2.4.1
    dev: true

  /@aws-sdk/querystring-parser/3.212.0:
    resolution: {integrity: sha512-ttarfAHMOYKgFHeBdgXID9SlNS7erH4gavN3fvf5R1RliCytUnzsTTvqa7CmVBFy0Xc/2yA+/6FFDKlOsS8tRg==}
    engines: {node: '>=14.0.0'}
    dependencies:
      '@aws-sdk/types': 3.212.0
      tslib: 2.4.1
    dev: true

  /@aws-sdk/querystring-parser/3.215.0:
    resolution: {integrity: sha512-8h/9H8dWM4fZO27UGzo8W5JXln4yJMugPyUl4qFA437gzPgNFN95+oLJWXtHMlfCHC5T/PDKetY9TarMDgBD0Q==}
    engines: {node: '>=14.0.0'}
    dependencies:
      '@aws-sdk/types': 3.215.0
      tslib: 2.4.1
    dev: false

  /@aws-sdk/querystring-parser/3.226.0:
    resolution: {integrity: sha512-FzB+VrQ47KAFxiPt2YXrKZ8AOLZQqGTLCKHzx4bjxGmwgsjV8yIbtJiJhZLMcUQV4LtGeIY9ixIqQhGvnZHE4A==}
    engines: {node: '>=14.0.0'}
    dependencies:
      '@aws-sdk/types': 3.226.0
      tslib: 2.4.1

  /@aws-sdk/service-error-classification/3.208.0:
    resolution: {integrity: sha512-ZZWV3AOTd8UDcfXCNoQ8v4sHaTgFxGaXWO0NHHgqFbVYr1d+8EXQiOy/v8JsY1jrfoXBWXptTOcioCTeM0xBpw==}
    engines: {node: '>=14.0.0'}
    dev: true

  /@aws-sdk/service-error-classification/3.212.0:
    resolution: {integrity: sha512-jCv+uuFq4yGjP8FoCmoOGqnKNHHREDOFf7OxVSCluGMg2LXHfGxxqkqNFJlT3p+QdEp323GSWFY+PUsMJy7BLQ==}
    engines: {node: '>=14.0.0'}
    dev: true

  /@aws-sdk/service-error-classification/3.215.0:
    resolution: {integrity: sha512-SKBvClGFGzMPsjBBKjneaUazLCNr6bSxe9eFvOr3gCwuwE2jPQwW3VE1mb62howuvm6cLthEDwLQp/FsT1gMsw==}
    engines: {node: '>=14.0.0'}
    dev: false

  /@aws-sdk/service-error-classification/3.226.0:
    resolution: {integrity: sha512-9R01dBpE8JILe2CTft7YN2tMufT2mMWMTqxmHwPSmOpsxHTj8hEII7GTfvpb95ThHwW7XMNhg7pbHLbrTJZCVA==}
    engines: {node: '>=14.0.0'}

  /@aws-sdk/shared-ini-file-loader/3.208.0:
    resolution: {integrity: sha512-ZDmwOLNiBKfvtN1M2eG2bItw0+4hKDU/XKqB+yVI9Uo29o4XwtQ4Br7HixTlPYJAavmM1cCch8PVvnwngYAKPA==}
    engines: {node: '>=14.0.0'}
    dependencies:
      '@aws-sdk/types': 3.208.0
      tslib: 2.4.1
    dev: true

  /@aws-sdk/shared-ini-file-loader/3.212.0:
    resolution: {integrity: sha512-wKWqCA1oU57V//D3uAjQKGGj6rm6YKH4pWIU38Ypb/xNafiB7C51KtwpQVsS2HCNfmGrD03sGLKEZCSy9jvIlA==}
    engines: {node: '>=14.0.0'}
    dependencies:
      '@aws-sdk/types': 3.212.0
      tslib: 2.4.1
    dev: true

  /@aws-sdk/shared-ini-file-loader/3.215.0:
    resolution: {integrity: sha512-unzQeLOyUiYHr8WxxandHo0OaCj31gx0wpt8dn2cZcHm/MdCqHcHcsQqOVnQsWQrrxY/XZ27cPyMVQeicNKYwQ==}
    engines: {node: '>=14.0.0'}
    dependencies:
      '@aws-sdk/types': 3.215.0
      tslib: 2.4.1
    dev: false

  /@aws-sdk/shared-ini-file-loader/3.226.0:
    resolution: {integrity: sha512-661VQefsARxVyyV2FX9V61V+nNgImk7aN2hYlFKla6BCwZfMng+dEtD0xVGyg1PfRw0qvEv5LQyxMVgHcUSevA==}
    engines: {node: '>=14.0.0'}
    dependencies:
      '@aws-sdk/types': 3.226.0
      tslib: 2.4.1

  /@aws-sdk/signature-v4-multi-region/3.226.0:
    resolution: {integrity: sha512-QHxNuf9ynK208v7Y3imdsa3Cz8ynYV7ZOf3sBJdItuEtHN6uy/KxaOrtvpF8I5Hyn48Hc8z5miTSMujFKT7GEw==}
    engines: {node: '>=14.0.0'}
    peerDependencies:
      '@aws-sdk/signature-v4-crt': ^3.118.0
    peerDependenciesMeta:
      '@aws-sdk/signature-v4-crt':
        optional: true
    dependencies:
      '@aws-sdk/protocol-http': 3.226.0
      '@aws-sdk/signature-v4': 3.226.0
      '@aws-sdk/types': 3.226.0
      '@aws-sdk/util-arn-parser': 3.208.0
      tslib: 2.4.1

  /@aws-sdk/signature-v4/3.208.0:
    resolution: {integrity: sha512-+c5A8RsN4Lk3TXFiQ3ZsW7sJ4zYPPmYQ55ITSfjock5hzgM1vW43Mgvjjq6foW5L7SNfdhLH+NrhpgFwSF/GeA==}
    engines: {node: '>=14.0.0'}
    dependencies:
      '@aws-sdk/is-array-buffer': 3.201.0
      '@aws-sdk/types': 3.208.0
      '@aws-sdk/util-hex-encoding': 3.201.0
      '@aws-sdk/util-middleware': 3.208.0
      '@aws-sdk/util-uri-escape': 3.201.0
      tslib: 2.4.1
    dev: true

  /@aws-sdk/signature-v4/3.212.0:
    resolution: {integrity: sha512-tCrzWA60AWGDRmY9OyUrG0BzD+dDbAtHSqcY2LchGHOlMmv501/WXBIvn9fDfKp8GJj6Lb3VcG9cY1jCuKKcmg==}
    engines: {node: '>=14.0.0'}
    dependencies:
      '@aws-sdk/is-array-buffer': 3.201.0
      '@aws-sdk/types': 3.212.0
      '@aws-sdk/util-hex-encoding': 3.201.0
      '@aws-sdk/util-middleware': 3.212.0
      '@aws-sdk/util-uri-escape': 3.201.0
      tslib: 2.4.1
    dev: true

  /@aws-sdk/signature-v4/3.215.0:
    resolution: {integrity: sha512-Rc73uUCi3eJneO25DydLTfJYamXeuKS9YIhNMTKlpvcN1UQAmAnUbAmCuEmqvkYOiGD1i4/kd8kBga708iIikQ==}
    engines: {node: '>=14.0.0'}
    dependencies:
      '@aws-sdk/is-array-buffer': 3.201.0
      '@aws-sdk/types': 3.215.0
      '@aws-sdk/util-hex-encoding': 3.201.0
      '@aws-sdk/util-middleware': 3.215.0
      '@aws-sdk/util-uri-escape': 3.201.0
      tslib: 2.4.1
    dev: false

  /@aws-sdk/signature-v4/3.226.0:
    resolution: {integrity: sha512-/R5q5agdPd7HJB68XMzpxrNPk158EHUvkFkuRu5Qf3kkkHebEzWEBlWoVpUe6ss4rP9Tqcue6xPuaftEmhjpYw==}
    engines: {node: '>=14.0.0'}
    dependencies:
      '@aws-sdk/is-array-buffer': 3.201.0
      '@aws-sdk/types': 3.226.0
      '@aws-sdk/util-hex-encoding': 3.201.0
      '@aws-sdk/util-middleware': 3.226.0
      '@aws-sdk/util-uri-escape': 3.201.0
      tslib: 2.4.1

  /@aws-sdk/smithy-client/3.208.0:
    resolution: {integrity: sha512-4SGPAs7ZtG9AUYknJNkZTs+ww1cpdcPth5te+R/dN4anUbqtL2qvmbdZJ+8rzdAZKndXu0huKE1OZrR3COLciw==}
    engines: {node: '>=14.0.0'}
    dependencies:
      '@aws-sdk/middleware-stack': 3.208.0
      '@aws-sdk/types': 3.208.0
      tslib: 2.4.1
    dev: true

  /@aws-sdk/smithy-client/3.212.0:
    resolution: {integrity: sha512-dQUlM/eltp9JVEVQWGxU/6Or8jGQWK5mgmbP+BUHkfDgoMIeOFksIYon211KhE18EjoGgav1mr4/HHlcnekI2w==}
    engines: {node: '>=14.0.0'}
    dependencies:
      '@aws-sdk/middleware-stack': 3.212.0
      '@aws-sdk/types': 3.212.0
      tslib: 2.4.1
    dev: true

  /@aws-sdk/smithy-client/3.215.0:
    resolution: {integrity: sha512-PiZfCdZkPohzMPrRmJ46TPOf2Tr/dhKYdwQArRnOOIsJABUGXjlzCUE8vysDN35XZYRx5f9hd+/U7kayhniq2w==}
    engines: {node: '>=14.0.0'}
    dependencies:
      '@aws-sdk/middleware-stack': 3.215.0
      '@aws-sdk/types': 3.215.0
      tslib: 2.4.1
    dev: false

  /@aws-sdk/smithy-client/3.226.0:
    resolution: {integrity: sha512-BWr1FhWSUhkSBp0TLzliD5AQBjA2Jmo9FlOOt+cBwd9BKkSGlGj+HgATYJ83Sjjg2+J6qvEZBxB78LKVHhorBw==}
    engines: {node: '>=14.0.0'}
    dependencies:
      '@aws-sdk/middleware-stack': 3.226.0
      '@aws-sdk/types': 3.226.0
      tslib: 2.4.1

  /@aws-sdk/token-providers/3.212.0:
    resolution: {integrity: sha512-pTe4PM14b58nbfvIP9B0zW5dUIxEb/ALVzSLuxpJwJRI51E5QZmXJMT3P77MUd6niqKw0cRrnEHIgznD67JHSg==}
    engines: {node: '>=14.0.0'}
    dependencies:
      '@aws-sdk/client-sso-oidc': 3.212.0
      '@aws-sdk/property-provider': 3.212.0
      '@aws-sdk/shared-ini-file-loader': 3.212.0
      '@aws-sdk/types': 3.212.0
      tslib: 2.4.1
    transitivePeerDependencies:
      - aws-crt
    dev: true

  /@aws-sdk/token-providers/3.216.0:
    resolution: {integrity: sha512-cEmOfG7njWl0OA5lR65Sp2SW1i8ZLjf7C95TZ1e6t2Oo5aUFeN3aKBxMOV//1yc+BNzcFBnoHP/f29GhWxUOxA==}
    engines: {node: '>=14.0.0'}
    dependencies:
      '@aws-sdk/client-sso-oidc': 3.216.0
      '@aws-sdk/property-provider': 3.215.0
      '@aws-sdk/shared-ini-file-loader': 3.215.0
      '@aws-sdk/types': 3.215.0
      tslib: 2.4.1
    transitivePeerDependencies:
      - aws-crt
    dev: false

  /@aws-sdk/token-providers/3.226.0:
    resolution: {integrity: sha512-3ouRt2i3ve8ivg54PxPhtOTcipzf6BoQsMw0EiO23yYKujhyeFH2IkxV4EYC687xFrUjheqJf8FWU/DD8EQ/ow==}
    engines: {node: '>=14.0.0'}
    dependencies:
      '@aws-sdk/client-sso-oidc': 3.226.0
      '@aws-sdk/property-provider': 3.226.0
      '@aws-sdk/shared-ini-file-loader': 3.226.0
      '@aws-sdk/types': 3.226.0
      tslib: 2.4.1
    transitivePeerDependencies:
      - aws-crt

  /@aws-sdk/types/3.208.0:
    resolution: {integrity: sha512-5AuOPtY1Hdf4xoEo+voRijl3OnFm8IB+oITXl+SN2iASJv+XPnRNw/QVbIxfGeWgWhmK31F+XdjTYsjT2rx8Qw==}
    engines: {node: '>=14.0.0'}
    dev: true

  /@aws-sdk/types/3.212.0:
    resolution: {integrity: sha512-uXBXB1PBYxfPyIvgmjbGdYBlS7rdeMG58uCaY3Ga5scY2xQnj7HU7knATKuIKk2DH1lLT0inqtsRVJS25zRK5w==}
    engines: {node: '>=14.0.0'}
    dev: true

  /@aws-sdk/types/3.215.0:
    resolution: {integrity: sha512-eRbCVjwzTYd9C5e2mceScJ6D2kYDDEC3PLkYfJa+1wH9iiF2JlbiYozAokyeYBHQ+AjmD93MK58RBoM8iZfH0Q==}
    engines: {node: '>=14.0.0'}
    dev: false

  /@aws-sdk/types/3.226.0:
    resolution: {integrity: sha512-MmmNHrWeO4man7wpOwrAhXlevqtOV9ZLcH4RhnG5LmRce0RFOApx24HoKENfFCcOyCm5LQBlsXCqi0dZWDWU0A==}
    engines: {node: '>=14.0.0'}
    dependencies:
      tslib: 2.4.1

  /@aws-sdk/url-parser/3.208.0:
    resolution: {integrity: sha512-zhU231xkZbUh68Z/TGNRW30MGTZQVigGuMiJU6eOtL2aOulnKqI1Yjs/QejrTtPWsqSihWvxOUZ2cVRPyeOvrA==}
    dependencies:
      '@aws-sdk/querystring-parser': 3.208.0
      '@aws-sdk/types': 3.208.0
      tslib: 2.4.1
    dev: true

  /@aws-sdk/url-parser/3.212.0:
    resolution: {integrity: sha512-mTUQQRcVYqur7aHDuDMDKxN7Yr/5kIZB1RtMjIwtimTcf7TZaskN6sLTPo42YgASM6XQQhJECZaOE7Ow16i6Mg==}
    dependencies:
      '@aws-sdk/querystring-parser': 3.212.0
      '@aws-sdk/types': 3.212.0
      tslib: 2.4.1
    dev: true

  /@aws-sdk/url-parser/3.215.0:
    resolution: {integrity: sha512-r/qIk3TUlV36JvoRjTErFm0LzzgNKLB1YUG8zVZCGAc2TEATi8OVEmsZvi+KfTmsbszulITJVcjZKbHLbGoUzg==}
    dependencies:
      '@aws-sdk/querystring-parser': 3.215.0
      '@aws-sdk/types': 3.215.0
      tslib: 2.4.1
    dev: false

  /@aws-sdk/url-parser/3.226.0:
    resolution: {integrity: sha512-p5RLE0QWyP0OcTOLmFcLdVgUcUEzmEfmdrnOxyNzomcYb0p3vUagA5zfa1HVK2azsQJFBv28GfvMnba9bGhObg==}
    dependencies:
      '@aws-sdk/querystring-parser': 3.226.0
      '@aws-sdk/types': 3.226.0
      tslib: 2.4.1

  /@aws-sdk/util-arn-parser/3.208.0:
    resolution: {integrity: sha512-QV4af+kscova9dv4VuHOgH8wEr/IIYHDGcnyVtkUEqahCejWr1Kuk+SBK0xMwnZY5LSycOtQ8aeqHOn9qOjZtA==}
    engines: {node: '>=14.0.0'}
    dependencies:
      tslib: 2.4.1

  /@aws-sdk/util-base64-browser/3.208.0:
    resolution: {integrity: sha512-nR6S6aZqlr//Sy3+2J7G2mn5XG1ELBBTswvbp6kCo5BK9v/kESuzsHC5b6f3xzl/TY4JSG8Aj+h7x+kZHfKwwg==}
    deprecated: The package @aws-sdk/util-base64-browser has been renamed to @aws-sdk/util-base64. Please install the renamed package.
    dependencies:
      tslib: 2.4.1
    dev: true

  /@aws-sdk/util-base64-node/3.208.0:
    resolution: {integrity: sha512-tCkSexa90loq8yU+BKAX5WIVQGq8IM/DdFhFphQd1azgOIBYxafA/aVw9mDY+to0mq4QRHiUwmUsmzLWEFSDJg==}
    engines: {node: '>=14.0.0'}
    deprecated: The package @aws-sdk/util-base64-node has been renamed to @aws-sdk/util-base64. Please install the renamed package.
    dependencies:
      '@aws-sdk/util-buffer-from': 3.208.0
      tslib: 2.4.1
    dev: true

  /@aws-sdk/util-base64/3.208.0:
    resolution: {integrity: sha512-PQniZph5A6N7uuEOQi+1hnMz/FSOK/8kMFyFO+4DgA1dZ5pcKcn5wiFwHkcTb/BsgVqQa3Jx0VHNnvhlS8JyTg==}
    engines: {node: '>=14.0.0'}
    dependencies:
      '@aws-sdk/util-buffer-from': 3.208.0
      tslib: 2.4.1

  /@aws-sdk/util-body-length-browser/3.188.0:
    resolution: {integrity: sha512-8VpnwFWXhnZ/iRSl9mTf+VKOX9wDE8QtN4bj9pBfxwf90H1X7E8T6NkiZD3k+HubYf2J94e7DbeHs7fuCPW5Qg==}
    dependencies:
      tslib: 2.4.1

  /@aws-sdk/util-body-length-node/3.208.0:
    resolution: {integrity: sha512-3zj50e5g7t/MQf53SsuuSf0hEELzMtD8RX8C76f12OSRo2Bca4FLLYHe0TZbxcfQHom8/hOaeZEyTyMogMglqg==}
    engines: {node: '>=14.0.0'}
    dependencies:
      tslib: 2.4.1

  /@aws-sdk/util-buffer-from/3.208.0:
    resolution: {integrity: sha512-7L0XUixNEFcLUGPeBF35enCvB9Xl+K6SQsmbrPk1P3mlV9mguWSDQqbOBwY1Ir0OVbD6H/ZOQU7hI/9RtRI0Zw==}
    engines: {node: '>=14.0.0'}
    dependencies:
      '@aws-sdk/is-array-buffer': 3.201.0
      tslib: 2.4.1

  /@aws-sdk/util-config-provider/3.208.0:
    resolution: {integrity: sha512-DSRqwrERUsT34ug+anlMBIFooBEGwM8GejC7q00Y/9IPrQy50KnG5PW2NiTjuLKNi7pdEOlwTSEocJE15eDZIg==}
    engines: {node: '>=14.0.0'}
    dependencies:
      tslib: 2.4.1

  /@aws-sdk/util-defaults-mode-browser/3.208.0:
    resolution: {integrity: sha512-i4cA074pycou1BPr7axFMiK3iHv+Tzjl/ZiN3Yc0BQDLWC9AQdrNodB4WAKnn4a4fWgA/MadfzKXnW1oltSzIg==}
    engines: {node: '>= 10.0.0'}
    dependencies:
      '@aws-sdk/property-provider': 3.208.0
      '@aws-sdk/types': 3.208.0
      bowser: 2.11.0
      tslib: 2.4.1
    dev: true

  /@aws-sdk/util-defaults-mode-browser/3.212.0:
    resolution: {integrity: sha512-tAs9+/lTtil545kyCqy7qjnnCq4S2S+4kBhHXgwRNPT85Nx5XCEEheWH6VZ45YufRaiRNFfX0n+odDwzDaev6g==}
    engines: {node: '>= 10.0.0'}
    dependencies:
      '@aws-sdk/property-provider': 3.212.0
      '@aws-sdk/types': 3.212.0
      bowser: 2.11.0
      tslib: 2.4.1
    dev: true

  /@aws-sdk/util-defaults-mode-browser/3.215.0:
    resolution: {integrity: sha512-MiNfZgB0I4dR8CBxH163W7c9KvE38sgCHNPWopMqSX5ezz7cuCPohCU0XsWd4I7K31PvzuqmKgOiKBAZraQJMA==}
    engines: {node: '>= 10.0.0'}
    dependencies:
      '@aws-sdk/property-provider': 3.215.0
      '@aws-sdk/types': 3.215.0
      bowser: 2.11.0
      tslib: 2.4.1
    dev: false

  /@aws-sdk/util-defaults-mode-browser/3.226.0:
    resolution: {integrity: sha512-chLx+6AeMSjuPsCVbI1B4Pg3jftjjcsuTsJucjo0DKBb1VSWqPCitmOILQVvKiA2Km8TSs3VcbUuOCyDExkzAg==}
    engines: {node: '>= 10.0.0'}
    dependencies:
      '@aws-sdk/property-provider': 3.226.0
      '@aws-sdk/types': 3.226.0
      bowser: 2.11.0
      tslib: 2.4.1

  /@aws-sdk/util-defaults-mode-node/3.208.0:
    resolution: {integrity: sha512-y9dENqcmiUb7/D3uwJsE/fV+RZ9CUc/cs4OcofO81sU29xz8Fg/XQarjSdGVZMTnrDd190GXymMcB4qpOYhtPw==}
    engines: {node: '>= 10.0.0'}
    dependencies:
      '@aws-sdk/config-resolver': 3.208.0
      '@aws-sdk/credential-provider-imds': 3.208.0
      '@aws-sdk/node-config-provider': 3.208.0
      '@aws-sdk/property-provider': 3.208.0
      '@aws-sdk/types': 3.208.0
      tslib: 2.4.1
    dev: true

  /@aws-sdk/util-defaults-mode-node/3.212.0:
    resolution: {integrity: sha512-fNl1IDqn1mAoiM2Xv5KGAczXHy2+tPlouunIEePnQKTq0pzT3WqR13qleTfu1EcEz1oyGnDRoK91aP61Jxh3OQ==}
    engines: {node: '>= 10.0.0'}
    dependencies:
      '@aws-sdk/config-resolver': 3.212.0
      '@aws-sdk/credential-provider-imds': 3.212.0
      '@aws-sdk/node-config-provider': 3.212.0
      '@aws-sdk/property-provider': 3.212.0
      '@aws-sdk/types': 3.212.0
      tslib: 2.4.1
    dev: true

  /@aws-sdk/util-defaults-mode-node/3.215.0:
    resolution: {integrity: sha512-mSp3R8GljQ+4UT3QMOksQk9L0cWbFLvR7bBmAlt4+GobgTjpRfzFjBP3uwrCqFa3BKDUR3FeJq3qwo+xeY1Krg==}
    engines: {node: '>= 10.0.0'}
    dependencies:
      '@aws-sdk/config-resolver': 3.215.0
      '@aws-sdk/credential-provider-imds': 3.215.0
      '@aws-sdk/node-config-provider': 3.215.0
      '@aws-sdk/property-provider': 3.215.0
      '@aws-sdk/types': 3.215.0
      tslib: 2.4.1
    dev: false

  /@aws-sdk/util-defaults-mode-node/3.226.0:
    resolution: {integrity: sha512-Zr0AEj6g8gqiOhr31Pa2tdOFdPQciaAUCg3Uj/eH0znNBdVoptCj67oCW/I5v4pY4ZLZtGhr3uuoxDJH2MB3yg==}
    engines: {node: '>= 10.0.0'}
    dependencies:
      '@aws-sdk/config-resolver': 3.226.0
      '@aws-sdk/credential-provider-imds': 3.226.0
      '@aws-sdk/node-config-provider': 3.226.0
      '@aws-sdk/property-provider': 3.226.0
      '@aws-sdk/types': 3.226.0
      tslib: 2.4.1

  /@aws-sdk/util-dynamodb/3.226.0:
    resolution: {integrity: sha512-Gd4yYlOT73qbIWtkrK+mEqbDxby16Liv0aW/w3A4NV3ANI8VaazEAvcLrJb/PgjtShyxMR5T2+who9GWXFxkUQ==}
    engines: {node: '>=14.0.0'}
    dependencies:
      tslib: 2.4.1
    dev: false

  /@aws-sdk/util-endpoints/3.208.0:
    resolution: {integrity: sha512-FGJA07iEbC883bAaw0qtDrly5Y+1nR3ic+OOzGX2AsSgaeVAc1j8Lgg3br7ofBbr8p81ec6zN4syy4v7V0Wb0A==}
    engines: {node: '>=14.0.0'}
    dependencies:
      '@aws-sdk/types': 3.208.0
      tslib: 2.4.1
    dev: true

  /@aws-sdk/util-endpoints/3.212.0:
    resolution: {integrity: sha512-/ADfvrZwhzUphre3pliO290IFOflvHyBBEaKn9WfRQ5veZxl+CuOEjxkwTJfHUrfWbh+xpCuOewWVLCptmoC4A==}
    engines: {node: '>=14.0.0'}
    dependencies:
      '@aws-sdk/types': 3.212.0
      tslib: 2.4.1
    dev: true

  /@aws-sdk/util-endpoints/3.216.0:
    resolution: {integrity: sha512-uHje4H6Qj/z/op8UZoSuvGpEZhz/r+AGY0rCihFo7XjhT4RYVxb2Eb9uHRK/IAeHU4kjHAdpQiWGMSmnT/UacA==}
    engines: {node: '>=14.0.0'}
    dependencies:
      '@aws-sdk/types': 3.215.0
      tslib: 2.4.1
    dev: false

  /@aws-sdk/util-endpoints/3.226.0:
    resolution: {integrity: sha512-iqOkac/zLmyPBUJd7SLN0PeZMkOmlGgD5PHmmekTClOkce2eUjK9SNX1PzL73aXPoPTyhg9QGLH8uEZEQ8YUzg==}
    engines: {node: '>=14.0.0'}
    dependencies:
      '@aws-sdk/types': 3.226.0
      tslib: 2.4.1

  /@aws-sdk/util-hex-encoding/3.201.0:
    resolution: {integrity: sha512-7t1vR1pVxKx0motd3X9rI3m/xNp78p3sHtP5yo4NP4ARpxyJ0fokBomY8ScaH2D/B+U5o9ARxldJUdMqyBlJcA==}
    engines: {node: '>=14.0.0'}
    dependencies:
      tslib: 2.4.1

  /@aws-sdk/util-locate-window/3.208.0:
    resolution: {integrity: sha512-iua1A2+P7JJEDHVgvXrRJSvsnzG7stYSGQnBVphIUlemwl6nN5D+QrgbjECtrbxRz8asYFHSzhdhECqN+tFiBg==}
    engines: {node: '>=14.0.0'}
    dependencies:
      tslib: 2.4.1

  /@aws-sdk/util-middleware/3.208.0:
    resolution: {integrity: sha512-oXilrYpXwaPyMw1uNjL1wmR54zeFzIWx2ve1MSMheIYr26deFP3RpMfKkGXwiOvXzZ9pzTcA8shNLhg1frO/zg==}
    engines: {node: '>=14.0.0'}
    dependencies:
      tslib: 2.4.1
    dev: true

  /@aws-sdk/util-middleware/3.212.0:
    resolution: {integrity: sha512-621glUpwVKJRB8QxRG/5cAKIq8LKPdl/l8CS7vDg34f6j9BJmP5YVPcTzzQ6iskQAblkndiBAnSjp7kGujxuGg==}
    engines: {node: '>=14.0.0'}
    dependencies:
      tslib: 2.4.1
    dev: true

  /@aws-sdk/util-middleware/3.215.0:
    resolution: {integrity: sha512-DfHGlFlQCr+T/xhjS36HH8JEThDVB5lg5NZ6x4Cibhyeps9YX/4ovLAIx3B19H34sdWhZi7q6LfslCHLRu2+7Q==}
    engines: {node: '>=14.0.0'}
    dependencies:
      tslib: 2.4.1
    dev: false

  /@aws-sdk/util-middleware/3.226.0:
    resolution: {integrity: sha512-B96CQnwX4gRvQdaQkdUtqvDPkrptV5+va6FVeJOocU/DbSYMAScLxtR3peMS8cnlOT6nL1Eoa42OI9AfZz1VwQ==}
    engines: {node: '>=14.0.0'}
    dependencies:
      tslib: 2.4.1

  /@aws-sdk/util-stream-browser/3.226.0:
    resolution: {integrity: sha512-ZvjlA1ySaLd0DqUWTKmL7LsxfPhroAONpzsinaHmw9aZVL40s2cADU9eWgBdHTuAOeFklL7NP0cc6UiTFHKe8g==}
    dependencies:
      '@aws-sdk/fetch-http-handler': 3.226.0
      '@aws-sdk/types': 3.226.0
      '@aws-sdk/util-base64': 3.208.0
      '@aws-sdk/util-hex-encoding': 3.201.0
      '@aws-sdk/util-utf8-browser': 3.188.0
      tslib: 2.4.1

  /@aws-sdk/util-stream-node/3.226.0:
    resolution: {integrity: sha512-HADXiIgDGoXcCLSKuPnjCLENf0iC0lzqqnymZu9H2FoACZhJB7DvJ9LnP51Pvw9lfCu+yvLzbMqSPdbXtMbRWg==}
    engines: {node: '>=14.0.0'}
    dependencies:
      '@aws-sdk/node-http-handler': 3.226.0
      '@aws-sdk/types': 3.226.0
      '@aws-sdk/util-buffer-from': 3.208.0
      tslib: 2.4.1

  /@aws-sdk/util-uri-escape/3.201.0:
    resolution: {integrity: sha512-TeTWbGx4LU2c5rx0obHeDFeO9HvwYwQtMh1yniBz00pQb6Qt6YVOETVQikRZ+XRQwEyCg/dA375UplIpiy54mA==}
    engines: {node: '>=14.0.0'}
    dependencies:
      tslib: 2.4.1

  /@aws-sdk/util-user-agent-browser/3.208.0:
    resolution: {integrity: sha512-Z5n9Kg2pBstzzQgRymQRgb4pM0bNPLGQejB3ZmCAphaxvuTBfu2E6KO55h5WwkFHUuh0i5u2wn1BI9R66S8CgQ==}
    dependencies:
      '@aws-sdk/types': 3.208.0
      bowser: 2.11.0
      tslib: 2.4.1
    dev: true

  /@aws-sdk/util-user-agent-browser/3.212.0:
    resolution: {integrity: sha512-xXz16ge9NdKCwlD+952rfvgHdDe+pbCavbVMNdR60joHq5KYGR1e02l0LRNVe48/C9dAo2ezeJ+YnTPaw3Yl8Q==}
    dependencies:
      '@aws-sdk/types': 3.212.0
      bowser: 2.11.0
      tslib: 2.4.1
    dev: true

  /@aws-sdk/util-user-agent-browser/3.215.0:
    resolution: {integrity: sha512-uZz6BJWr8sJcA+onveS1lFqnbIXBHwvkyHLgCuuGhAxd5yY6YNLhpJBnhy9Fb8/aSbk6yao3qxlokqw9gthmAw==}
    dependencies:
      '@aws-sdk/types': 3.215.0
      bowser: 2.11.0
      tslib: 2.4.1
    dev: false

  /@aws-sdk/util-user-agent-browser/3.226.0:
    resolution: {integrity: sha512-PhBIu2h6sPJPcv2I7ELfFizdl5pNiL4LfxrasMCYXQkJvVnoXztHA1x+CQbXIdtZOIlpjC+6BjDcE0uhnpvfcA==}
    dependencies:
      '@aws-sdk/types': 3.226.0
      bowser: 2.11.0
      tslib: 2.4.1

  /@aws-sdk/util-user-agent-node/3.208.0:
    resolution: {integrity: sha512-T7V3TTc+NdcHgITo8yMUDs/qR0wfPjURUrCixHPtqYkqvhoF6YrHUAoCbOcz7SG/Tsm2GgSKAHB4ip9D2QLg4g==}
    engines: {node: '>=14.0.0'}
    peerDependencies:
      aws-crt: '>=1.0.0'
    peerDependenciesMeta:
      aws-crt:
        optional: true
    dependencies:
      '@aws-sdk/node-config-provider': 3.208.0
      '@aws-sdk/types': 3.208.0
      tslib: 2.4.1
    dev: true

  /@aws-sdk/util-user-agent-node/3.212.0:
    resolution: {integrity: sha512-HE8VwtMtTXGkwUjryNpy+qyg7wrQxCGplDP59yo0YVn86B5f9nhRi/2jRAsKo9yf94iP7PXAz65TY9+KJC8UIg==}
    engines: {node: '>=14.0.0'}
    peerDependencies:
      aws-crt: '>=1.0.0'
    peerDependenciesMeta:
      aws-crt:
        optional: true
    dependencies:
      '@aws-sdk/node-config-provider': 3.212.0
      '@aws-sdk/types': 3.212.0
      tslib: 2.4.1
    dev: true

  /@aws-sdk/util-user-agent-node/3.215.0:
    resolution: {integrity: sha512-4lrdd1oGRwJEwfvgvg1jcJ2O0bwElsvtiqZfTRHN6MNTFUqsKl0xHlgFChQsz3Hfrc1niWtZCmbqQKGdO5ARpw==}
    engines: {node: '>=14.0.0'}
    peerDependencies:
      aws-crt: '>=1.0.0'
    peerDependenciesMeta:
      aws-crt:
        optional: true
    dependencies:
      '@aws-sdk/node-config-provider': 3.215.0
      '@aws-sdk/types': 3.215.0
      tslib: 2.4.1
    dev: false

  /@aws-sdk/util-user-agent-node/3.226.0:
    resolution: {integrity: sha512-othPc5Dz/pkYkxH+nZPhc1Al0HndQT8zHD4e9h+EZ+8lkd8n+IsnLfTS/mSJWrfiC6UlNRVw55cItstmJyMe/A==}
    engines: {node: '>=14.0.0'}
    peerDependencies:
      aws-crt: '>=1.0.0'
    peerDependenciesMeta:
      aws-crt:
        optional: true
    dependencies:
      '@aws-sdk/node-config-provider': 3.226.0
      '@aws-sdk/types': 3.226.0
      tslib: 2.4.1

  /@aws-sdk/util-utf8-browser/3.188.0:
    resolution: {integrity: sha512-jt627x0+jE+Ydr9NwkFstg3cUvgWh56qdaqAMDsqgRlKD21md/6G226z/Qxl7lb1VEW2LlmCx43ai/37Qwcj2Q==}
    dependencies:
      tslib: 2.4.1

  /@aws-sdk/util-utf8-node/3.208.0:
    resolution: {integrity: sha512-jKY87Acv0yWBdFxx6bveagy5FYjz+dtV8IPT7ay1E2WPWH1czoIdMAkc8tSInK31T6CRnHWkLZ1qYwCbgRfERQ==}
    engines: {node: '>=14.0.0'}
    dependencies:
      '@aws-sdk/util-buffer-from': 3.208.0
      tslib: 2.4.1

  /@aws-sdk/util-waiter/3.212.0:
    resolution: {integrity: sha512-TsmNpXpefq414PrHWKO35e5YFGB/MyQBZ6Ia8+hs6wZgd7rrUFghC4yjn8eCRpnfpdegEsWGcQZ/qeyMafgvcg==}
    engines: {node: '>=14.0.0'}
    dependencies:
      '@aws-sdk/abort-controller': 3.212.0
      '@aws-sdk/types': 3.212.0
      tslib: 2.4.1
    dev: true

  /@aws-sdk/util-waiter/3.226.0:
    resolution: {integrity: sha512-qYQMRxnu5k8qQihJXoIWMkBOj0+XkHHj/drLdbRnwL6ni6NcG8++cs9M3DSjIcxmxgF/7SLpDjn1H3sC7cYo4g==}
    engines: {node: '>=14.0.0'}
    dependencies:
      '@aws-sdk/abort-controller': 3.226.0
      '@aws-sdk/types': 3.226.0
      tslib: 2.4.1

  /@aws-sdk/xml-builder/3.201.0:
    resolution: {integrity: sha512-brRdB1wwMgjWEnOQsv7zSUhIQuh7DEicrfslAqHop4S4FtSI3GQAShpQqgOpMTNFYcpaWKmE/Y1MJmNY7xLCnw==}
    engines: {node: '>=14.0.0'}
    dependencies:
      tslib: 2.4.1

  /@babel/code-frame/7.18.6:
    resolution: {integrity: sha512-TDCmlK5eOvH+eH7cdAFlNXeVJqWIQ7gW9tY1GJIpUtFb6CmjVyq2VM3u71bOyR8CRihcCgMUYoDNyLXao3+70Q==}
    engines: {node: '>=6.9.0'}
    dependencies:
      '@babel/highlight': 7.18.6
    dev: true

  /@babel/compat-data/7.20.1:
    resolution: {integrity: sha512-EWZ4mE2diW3QALKvDMiXnbZpRvlj+nayZ112nK93SnhqOtpdsbVD4W+2tEoT3YNBAG9RBR0ISY758ZkOgsn6pQ==}
    engines: {node: '>=6.9.0'}
    dev: true

  /@babel/core/7.20.2:
    resolution: {integrity: sha512-w7DbG8DtMrJcFOi4VrLm+8QM4az8Mo+PuLBKLp2zrYRCow8W/f9xiXm5sN53C8HksCyDQwCKha9JiDoIyPjT2g==}
    engines: {node: '>=6.9.0'}
    dependencies:
      '@ampproject/remapping': 2.2.0
      '@babel/code-frame': 7.18.6
      '@babel/generator': 7.20.4
      '@babel/helper-compilation-targets': 7.20.0_@babel+core@7.20.2
      '@babel/helper-module-transforms': 7.20.2
      '@babel/helpers': 7.20.1
      '@babel/parser': 7.20.3
      '@babel/template': 7.18.10
      '@babel/traverse': 7.20.1
      '@babel/types': 7.20.2
      convert-source-map: 1.9.0
      debug: 4.3.4
      gensync: 1.0.0-beta.2
      json5: 2.2.1
      semver: 6.3.0
    transitivePeerDependencies:
      - supports-color
    dev: true

  /@babel/generator/7.20.4:
    resolution: {integrity: sha512-luCf7yk/cm7yab6CAW1aiFnmEfBJplb/JojV56MYEK7ziWfGmFlTfmL9Ehwfy4gFhbjBfWO1wj7/TuSbVNEEtA==}
    engines: {node: '>=6.9.0'}
    dependencies:
      '@babel/types': 7.20.2
      '@jridgewell/gen-mapping': 0.3.2
      jsesc: 2.5.2
    dev: true

  /@babel/helper-compilation-targets/7.20.0_@babel+core@7.20.2:
    resolution: {integrity: sha512-0jp//vDGp9e8hZzBc6N/KwA5ZK3Wsm/pfm4CrY7vzegkVxc65SgSn6wYOnwHe9Js9HRQ1YTCKLGPzDtaS3RoLQ==}
    engines: {node: '>=6.9.0'}
    peerDependencies:
      '@babel/core': ^7.0.0
    dependencies:
      '@babel/compat-data': 7.20.1
      '@babel/core': 7.20.2
      '@babel/helper-validator-option': 7.18.6
      browserslist: 4.21.4
      semver: 6.3.0
    dev: true

  /@babel/helper-environment-visitor/7.18.9:
    resolution: {integrity: sha512-3r/aACDJ3fhQ/EVgFy0hpj8oHyHpQc+LPtJoY9SzTThAsStm4Ptegq92vqKoE3vD706ZVFWITnMnxucw+S9Ipg==}
    engines: {node: '>=6.9.0'}
    dev: true

  /@babel/helper-function-name/7.19.0:
    resolution: {integrity: sha512-WAwHBINyrpqywkUH0nTnNgI5ina5TFn85HKS0pbPDfxFfhyR/aNQEn4hGi1P1JyT//I0t4OgXUlofzWILRvS5w==}
    engines: {node: '>=6.9.0'}
    dependencies:
      '@babel/template': 7.18.10
      '@babel/types': 7.20.2
    dev: true

  /@babel/helper-hoist-variables/7.18.6:
    resolution: {integrity: sha512-UlJQPkFqFULIcyW5sbzgbkxn2FKRgwWiRexcuaR8RNJRy8+LLveqPjwZV/bwrLZCN0eUHD/x8D0heK1ozuoo6Q==}
    engines: {node: '>=6.9.0'}
    dependencies:
      '@babel/types': 7.20.2
    dev: true

  /@babel/helper-module-imports/7.18.6:
    resolution: {integrity: sha512-0NFvs3VkuSYbFi1x2Vd6tKrywq+z/cLeYC/RJNFrIX/30Bf5aiGYbtvGXolEktzJH8o5E5KJ3tT+nkxuuZFVlA==}
    engines: {node: '>=6.9.0'}
    dependencies:
      '@babel/types': 7.20.2
    dev: true

  /@babel/helper-module-transforms/7.20.2:
    resolution: {integrity: sha512-zvBKyJXRbmK07XhMuujYoJ48B5yvvmM6+wcpv6Ivj4Yg6qO7NOZOSnvZN9CRl1zz1Z4cKf8YejmCMh8clOoOeA==}
    engines: {node: '>=6.9.0'}
    dependencies:
      '@babel/helper-environment-visitor': 7.18.9
      '@babel/helper-module-imports': 7.18.6
      '@babel/helper-simple-access': 7.20.2
      '@babel/helper-split-export-declaration': 7.18.6
      '@babel/helper-validator-identifier': 7.19.1
      '@babel/template': 7.18.10
      '@babel/traverse': 7.20.1
      '@babel/types': 7.20.2
    transitivePeerDependencies:
      - supports-color
    dev: true

  /@babel/helper-plugin-utils/7.20.2:
    resolution: {integrity: sha512-8RvlJG2mj4huQ4pZ+rU9lqKi9ZKiRmuvGuM2HlWmkmgOhbs6zEAw6IEiJ5cQqGbDzGZOhwuOQNtZMi/ENLjZoQ==}
    engines: {node: '>=6.9.0'}
    dev: true

  /@babel/helper-simple-access/7.20.2:
    resolution: {integrity: sha512-+0woI/WPq59IrqDYbVGfshjT5Dmk/nnbdpcF8SnMhhXObpTq2KNBdLFRFrkVdbDOyUmHBCxzm5FHV1rACIkIbA==}
    engines: {node: '>=6.9.0'}
    dependencies:
      '@babel/types': 7.20.2
    dev: true

  /@babel/helper-split-export-declaration/7.18.6:
    resolution: {integrity: sha512-bde1etTx6ZyTmobl9LLMMQsaizFVZrquTEHOqKeQESMKo4PlObf+8+JA25ZsIpZhT/WEd39+vOdLXAFG/nELpA==}
    engines: {node: '>=6.9.0'}
    dependencies:
      '@babel/types': 7.20.2
    dev: true

  /@babel/helper-string-parser/7.19.4:
    resolution: {integrity: sha512-nHtDoQcuqFmwYNYPz3Rah5ph2p8PFeFCsZk9A/48dPc/rGocJ5J3hAAZ7pb76VWX3fZKu+uEr/FhH5jLx7umrw==}
    engines: {node: '>=6.9.0'}
    dev: true

  /@babel/helper-validator-identifier/7.19.1:
    resolution: {integrity: sha512-awrNfaMtnHUr653GgGEs++LlAvW6w+DcPrOliSMXWCKo597CwL5Acf/wWdNkf/tfEQE3mjkeD1YOVZOUV/od1w==}
    engines: {node: '>=6.9.0'}
    dev: true

  /@babel/helper-validator-option/7.18.6:
    resolution: {integrity: sha512-XO7gESt5ouv/LRJdrVjkShckw6STTaB7l9BrpBaAHDeF5YZT+01PCwmR0SJHnkW6i8OwW/EVWRShfi4j2x+KQw==}
    engines: {node: '>=6.9.0'}
    dev: true

  /@babel/helpers/7.20.1:
    resolution: {integrity: sha512-J77mUVaDTUJFZ5BpP6mMn6OIl3rEWymk2ZxDBQJUG3P+PbmyMcF3bYWvz0ma69Af1oobDqT/iAsvzhB58xhQUg==}
    engines: {node: '>=6.9.0'}
    dependencies:
      '@babel/template': 7.18.10
      '@babel/traverse': 7.20.1
      '@babel/types': 7.20.2
    transitivePeerDependencies:
      - supports-color
    dev: true

  /@babel/highlight/7.18.6:
    resolution: {integrity: sha512-u7stbOuYjaPezCuLj29hNW1v64M2Md2qupEKP1fHc7WdOA3DgLh37suiSrZYY7haUB7iBeQZ9P1uiRF359do3g==}
    engines: {node: '>=6.9.0'}
    dependencies:
      '@babel/helper-validator-identifier': 7.19.1
      chalk: 2.4.2
      js-tokens: 4.0.0
    dev: true

  /@babel/parser/7.20.3:
    resolution: {integrity: sha512-OP/s5a94frIPXwjzEcv5S/tpQfc6XhxYUnmWpgdqMWGgYCuErA3SzozaRAMQgSZWKeTJxht9aWAkUY+0UzvOFg==}
    engines: {node: '>=6.0.0'}
    dependencies:
      '@babel/types': 7.20.2
    dev: true

  /@babel/plugin-syntax-async-generators/7.8.4_@babel+core@7.20.2:
    resolution: {integrity: sha512-tycmZxkGfZaxhMRbXlPXuVFpdWlXpir2W4AMhSJgRKzk/eDlIXOhb2LHWoLpDF7TEHylV5zNhykX6KAgHJmTNw==}
    peerDependencies:
      '@babel/core': ^7.0.0-0
    dependencies:
      '@babel/core': 7.20.2
      '@babel/helper-plugin-utils': 7.20.2
    dev: true

  /@babel/plugin-syntax-bigint/7.8.3_@babel+core@7.20.2:
    resolution: {integrity: sha512-wnTnFlG+YxQm3vDxpGE57Pj0srRU4sHE/mDkt1qv2YJJSeUAec2ma4WLUnUPeKjyrfntVwe/N6dCXpU+zL3Npg==}
    peerDependencies:
      '@babel/core': ^7.0.0-0
    dependencies:
      '@babel/core': 7.20.2
      '@babel/helper-plugin-utils': 7.20.2
    dev: true

  /@babel/plugin-syntax-class-properties/7.12.13_@babel+core@7.20.2:
    resolution: {integrity: sha512-fm4idjKla0YahUNgFNLCB0qySdsoPiZP3iQE3rky0mBUtMZ23yDJ9SJdg6dXTSDnulOVqiF3Hgr9nbXvXTQZYA==}
    peerDependencies:
      '@babel/core': ^7.0.0-0
    dependencies:
      '@babel/core': 7.20.2
      '@babel/helper-plugin-utils': 7.20.2
    dev: true

  /@babel/plugin-syntax-import-meta/7.10.4_@babel+core@7.20.2:
    resolution: {integrity: sha512-Yqfm+XDx0+Prh3VSeEQCPU81yC+JWZ2pDPFSS4ZdpfZhp4MkFMaDC1UqseovEKwSUpnIL7+vK+Clp7bfh0iD7g==}
    peerDependencies:
      '@babel/core': ^7.0.0-0
    dependencies:
      '@babel/core': 7.20.2
      '@babel/helper-plugin-utils': 7.20.2
    dev: true

  /@babel/plugin-syntax-json-strings/7.8.3_@babel+core@7.20.2:
    resolution: {integrity: sha512-lY6kdGpWHvjoe2vk4WrAapEuBR69EMxZl+RoGRhrFGNYVK8mOPAW8VfbT/ZgrFbXlDNiiaxQnAtgVCZ6jv30EA==}
    peerDependencies:
      '@babel/core': ^7.0.0-0
    dependencies:
      '@babel/core': 7.20.2
      '@babel/helper-plugin-utils': 7.20.2
    dev: true

  /@babel/plugin-syntax-jsx/7.18.6_@babel+core@7.20.2:
    resolution: {integrity: sha512-6mmljtAedFGTWu2p/8WIORGwy+61PLgOMPOdazc7YoJ9ZCWUyFy3A6CpPkRKLKD1ToAesxX8KGEViAiLo9N+7Q==}
    engines: {node: '>=6.9.0'}
    peerDependencies:
      '@babel/core': ^7.0.0-0
    dependencies:
      '@babel/core': 7.20.2
      '@babel/helper-plugin-utils': 7.20.2
    dev: true

  /@babel/plugin-syntax-logical-assignment-operators/7.10.4_@babel+core@7.20.2:
    resolution: {integrity: sha512-d8waShlpFDinQ5MtvGU9xDAOzKH47+FFoney2baFIoMr952hKOLp1HR7VszoZvOsV/4+RRszNY7D17ba0te0ig==}
    peerDependencies:
      '@babel/core': ^7.0.0-0
    dependencies:
      '@babel/core': 7.20.2
      '@babel/helper-plugin-utils': 7.20.2
    dev: true

  /@babel/plugin-syntax-nullish-coalescing-operator/7.8.3_@babel+core@7.20.2:
    resolution: {integrity: sha512-aSff4zPII1u2QD7y+F8oDsz19ew4IGEJg9SVW+bqwpwtfFleiQDMdzA/R+UlWDzfnHFCxxleFT0PMIrR36XLNQ==}
    peerDependencies:
      '@babel/core': ^7.0.0-0
    dependencies:
      '@babel/core': 7.20.2
      '@babel/helper-plugin-utils': 7.20.2
    dev: true

  /@babel/plugin-syntax-numeric-separator/7.10.4_@babel+core@7.20.2:
    resolution: {integrity: sha512-9H6YdfkcK/uOnY/K7/aA2xpzaAgkQn37yzWUMRK7OaPOqOpGS1+n0H5hxT9AUw9EsSjPW8SVyMJwYRtWs3X3ug==}
    peerDependencies:
      '@babel/core': ^7.0.0-0
    dependencies:
      '@babel/core': 7.20.2
      '@babel/helper-plugin-utils': 7.20.2
    dev: true

  /@babel/plugin-syntax-object-rest-spread/7.8.3_@babel+core@7.20.2:
    resolution: {integrity: sha512-XoqMijGZb9y3y2XskN+P1wUGiVwWZ5JmoDRwx5+3GmEplNyVM2s2Dg8ILFQm8rWM48orGy5YpI5Bl8U1y7ydlA==}
    peerDependencies:
      '@babel/core': ^7.0.0-0
    dependencies:
      '@babel/core': 7.20.2
      '@babel/helper-plugin-utils': 7.20.2
    dev: true

  /@babel/plugin-syntax-optional-catch-binding/7.8.3_@babel+core@7.20.2:
    resolution: {integrity: sha512-6VPD0Pc1lpTqw0aKoeRTMiB+kWhAoT24PA+ksWSBrFtl5SIRVpZlwN3NNPQjehA2E/91FV3RjLWoVTglWcSV3Q==}
    peerDependencies:
      '@babel/core': ^7.0.0-0
    dependencies:
      '@babel/core': 7.20.2
      '@babel/helper-plugin-utils': 7.20.2
    dev: true

  /@babel/plugin-syntax-optional-chaining/7.8.3_@babel+core@7.20.2:
    resolution: {integrity: sha512-KoK9ErH1MBlCPxV0VANkXW2/dw4vlbGDrFgz8bmUsBGYkFRcbRwMh6cIJubdPrkxRwuGdtCk0v/wPTKbQgBjkg==}
    peerDependencies:
      '@babel/core': ^7.0.0-0
    dependencies:
      '@babel/core': 7.20.2
      '@babel/helper-plugin-utils': 7.20.2
    dev: true

  /@babel/plugin-syntax-top-level-await/7.14.5_@babel+core@7.20.2:
    resolution: {integrity: sha512-hx++upLv5U1rgYfwe1xBQUhRmU41NEvpUvrp8jkrSCdvGSnM5/qdRMtylJ6PG5OFkBaHkbTAKTnd3/YyESRHFw==}
    engines: {node: '>=6.9.0'}
    peerDependencies:
      '@babel/core': ^7.0.0-0
    dependencies:
      '@babel/core': 7.20.2
      '@babel/helper-plugin-utils': 7.20.2
    dev: true

  /@babel/plugin-syntax-typescript/7.20.0_@babel+core@7.20.2:
    resolution: {integrity: sha512-rd9TkG+u1CExzS4SM1BlMEhMXwFLKVjOAFFCDx9PbX5ycJWDoWMcwdJH9RhkPu1dOgn5TrxLot/Gx6lWFuAUNQ==}
    engines: {node: '>=6.9.0'}
    peerDependencies:
      '@babel/core': ^7.0.0-0
    dependencies:
      '@babel/core': 7.20.2
      '@babel/helper-plugin-utils': 7.20.2
    dev: true

  /@babel/template/7.18.10:
    resolution: {integrity: sha512-TI+rCtooWHr3QJ27kJxfjutghu44DLnasDMwpDqCXVTal9RLp3RSYNh4NdBrRP2cQAoG9A8juOQl6P6oZG4JxA==}
    engines: {node: '>=6.9.0'}
    dependencies:
      '@babel/code-frame': 7.18.6
      '@babel/parser': 7.20.3
      '@babel/types': 7.20.2
    dev: true

  /@babel/traverse/7.20.1:
    resolution: {integrity: sha512-d3tN8fkVJwFLkHkBN479SOsw4DMZnz8cdbL/gvuDuzy3TS6Nfw80HuQqhw1pITbIruHyh7d1fMA47kWzmcUEGA==}
    engines: {node: '>=6.9.0'}
    dependencies:
      '@babel/code-frame': 7.18.6
      '@babel/generator': 7.20.4
      '@babel/helper-environment-visitor': 7.18.9
      '@babel/helper-function-name': 7.19.0
      '@babel/helper-hoist-variables': 7.18.6
      '@babel/helper-split-export-declaration': 7.18.6
      '@babel/parser': 7.20.3
      '@babel/types': 7.20.2
      debug: 4.3.4
      globals: 11.12.0
    transitivePeerDependencies:
      - supports-color
    dev: true

  /@babel/types/7.20.2:
    resolution: {integrity: sha512-FnnvsNWgZCr232sqtXggapvlkk/tuwR/qhGzcmxI0GXLCjmPYQPzio2FbdlWuY6y1sHFfQKk+rRbUZ9VStQMog==}
    engines: {node: '>=6.9.0'}
    dependencies:
      '@babel/helper-string-parser': 7.19.4
      '@babel/helper-validator-identifier': 7.19.1
      to-fast-properties: 2.0.0
    dev: true

  /@balena/dockerignore/1.0.2:
    resolution: {integrity: sha512-wMue2Sy4GAVTk6Ic4tJVcnfdau+gx2EnG7S+uAEe+TWJFqE4YoWN4/H8MSLj4eYJKxGg26lZwboEniNiNwZQ6Q==}

  /@bcoe/v8-coverage/0.2.3:
    resolution: {integrity: sha512-0hYQ8SB4Db5zvZB4axdMHGwEaQjkZzFjQiN9LVYvIFB2nSUHW9tYpxWriPrWDASIxiaXax83REcLxuSdnGPZtw==}
    dev: true

  /@cspotcode/source-map-support/0.8.1:
    resolution: {integrity: sha512-IchNf6dN4tHoMFIn/7OE8LWZ19Y6q/67Bmf6vnGREv8RSbBVb9LPJxEcnwrcwX6ixSvaiGoomAUvu4YSxXrVgw==}
    engines: {node: '>=12'}
    dependencies:
      '@jridgewell/trace-mapping': 0.3.9
    dev: true

  /@datastructures-js/heap/4.1.2:
    resolution: {integrity: sha512-Dl6MPPVXxzWsSQxIaV0sOpAx/B8r7RYUO5/GWe7GhG9v9P4QfZ1cgPSq+SoF0QJFhu9G9TmtPfRLHPWzL73GpQ==}
    dev: false

  /@esbuild/android-arm/0.15.14:
    resolution: {integrity: sha512-+Rb20XXxRGisNu2WmNKk+scpanb7nL5yhuI1KR9wQFiC43ddPj/V1fmNyzlFC9bKiG4mYzxW7egtoHVcynr+OA==}
    engines: {node: '>=12'}
    cpu: [arm]
    os: [android]
    requiresBuild: true
    optional: true

  /@esbuild/android-arm/0.15.16:
    resolution: {integrity: sha512-nyB6CH++2mSgx3GbnrJsZSxzne5K0HMyNIWafDHqYy7IwxFc4fd/CgHVZXr8Eh+Q3KbIAcAe3vGyqIPhGblvMQ==}
    engines: {node: '>=12'}
    cpu: [arm]
    os: [android]
    requiresBuild: true
    dev: true
    optional: true

  /@esbuild/linux-loong64/0.15.14:
    resolution: {integrity: sha512-eQi9rosGNVQFJyJWV0HCA5WZae/qWIQME7s8/j8DMvnylfBv62Pbu+zJ2eUDqNf2O4u3WB+OEXyfkpBoe194sg==}
    engines: {node: '>=12'}
    cpu: [loong64]
    os: [linux]
    requiresBuild: true
    optional: true

  /@esbuild/linux-loong64/0.15.16:
    resolution: {integrity: sha512-SDLfP1uoB0HZ14CdVYgagllgrG7Mdxhkt4jDJOKl/MldKrkQ6vDJMZKl2+5XsEY/Lzz37fjgLQoJBGuAw/x8kQ==}
    engines: {node: '>=12'}
    cpu: [loong64]
    os: [linux]
    requiresBuild: true
    dev: true
    optional: true

  /@gar/promisify/1.1.3:
    resolution: {integrity: sha512-k2Ty1JcVojjJFwrg/ThKi2ujJ7XNLYaFGNB/bWT9wGR+oSMJHMa5w+CUq6p/pVrKeNNgA7pCqEcjSnHVoqJQFw==}
    dev: true

  /@hutson/parse-repository-url/3.0.2:
    resolution: {integrity: sha512-H9XAx3hc0BQHY6l+IFSWHDySypcXsvsuLhgYLUGywmJ5pswRVQJUHpOsobnLYp2ZUaUlKiKDrgWWhosOwAEM8Q==}
    engines: {node: '>=6.9.0'}
    dev: true

  /@isaacs/string-locale-compare/1.1.0:
    resolution: {integrity: sha512-SQ7Kzhh9+D+ZW9MA0zkYv3VXhIDNx+LzM6EJ+/65I3QY+enU6Itte7E5XX7EWrqLW2FN4n06GWzBnPoC3th2aQ==}
    dev: true

  /@istanbuljs/load-nyc-config/1.1.0:
    resolution: {integrity: sha512-VjeHSlIzpv/NyD3N0YuHfXOPDIixcA1q2ZV98wsMqcYlPmv2n3Yb2lYP9XMElnaFVXg5A7YLTeLu6V84uQDjmQ==}
    engines: {node: '>=8'}
    dependencies:
      camelcase: 5.3.1
      find-up: 4.1.0
      get-package-type: 0.1.0
      js-yaml: 3.14.1
      resolve-from: 5.0.0
    dev: true

  /@istanbuljs/schema/0.1.3:
    resolution: {integrity: sha512-ZXRY4jNvVgSVQ8DL3LTcakaAtXwTVUxE81hslsyD2AtoXW/wVob10HkOJ1X/pAlcI7D+2YoZKg5do8G/w6RYgA==}
    engines: {node: '>=8'}
    dev: true

  /@jest/console/29.3.1:
    resolution: {integrity: sha512-IRE6GD47KwcqA09RIWrabKdHPiKDGgtAL31xDxbi/RjQMsr+lY+ppxmHwY0dUEV3qvvxZzoe5Hl0RXZJOjQNUg==}
    engines: {node: ^14.15.0 || ^16.10.0 || >=18.0.0}
    dependencies:
      '@jest/types': 29.3.1
      '@types/node': 18.11.9
      chalk: 4.1.2
      jest-message-util: 29.3.1
      jest-util: 29.3.1
      slash: 3.0.0
    dev: true

  /@jest/core/29.3.1:
    resolution: {integrity: sha512-0ohVjjRex985w5MmO5L3u5GR1O30DexhBSpuwx2P+9ftyqHdJXnk7IUWiP80oHMvt7ubHCJHxV0a0vlKVuZirw==}
    engines: {node: ^14.15.0 || ^16.10.0 || >=18.0.0}
    peerDependencies:
      node-notifier: ^8.0.1 || ^9.0.0 || ^10.0.0
    peerDependenciesMeta:
      node-notifier:
        optional: true
    dependencies:
      '@jest/console': 29.3.1
      '@jest/reporters': 29.3.1
      '@jest/test-result': 29.3.1
      '@jest/transform': 29.3.1
      '@jest/types': 29.3.1
      '@types/node': 18.11.9
      ansi-escapes: 4.3.2
      chalk: 4.1.2
      ci-info: 3.5.0
      exit: 0.1.2
      graceful-fs: 4.2.10
      jest-changed-files: 29.2.0
      jest-config: 29.3.1_@types+node@18.11.9
      jest-haste-map: 29.3.1
      jest-message-util: 29.3.1
      jest-regex-util: 29.2.0
      jest-resolve: 29.3.1
      jest-resolve-dependencies: 29.3.1
      jest-runner: 29.3.1
      jest-runtime: 29.3.1
      jest-snapshot: 29.3.1
      jest-util: 29.3.1
      jest-validate: 29.3.1
      jest-watcher: 29.3.1
      micromatch: 4.0.5
      pretty-format: 29.3.1
      slash: 3.0.0
      strip-ansi: 6.0.1
    transitivePeerDependencies:
      - supports-color
      - ts-node
    dev: true

  /@jest/core/29.3.1_ts-node@10.9.1:
    resolution: {integrity: sha512-0ohVjjRex985w5MmO5L3u5GR1O30DexhBSpuwx2P+9ftyqHdJXnk7IUWiP80oHMvt7ubHCJHxV0a0vlKVuZirw==}
    engines: {node: ^14.15.0 || ^16.10.0 || >=18.0.0}
    peerDependencies:
      node-notifier: ^8.0.1 || ^9.0.0 || ^10.0.0
    peerDependenciesMeta:
      node-notifier:
        optional: true
    dependencies:
      '@jest/console': 29.3.1
      '@jest/reporters': 29.3.1
      '@jest/test-result': 29.3.1
      '@jest/transform': 29.3.1
      '@jest/types': 29.3.1
      '@types/node': 18.11.9
      ansi-escapes: 4.3.2
      chalk: 4.1.2
      ci-info: 3.5.0
      exit: 0.1.2
      graceful-fs: 4.2.10
      jest-changed-files: 29.2.0
      jest-config: 29.3.1_odkjkoia5xunhxkdrka32ib6vi
      jest-haste-map: 29.3.1
      jest-message-util: 29.3.1
      jest-regex-util: 29.2.0
      jest-resolve: 29.3.1
      jest-resolve-dependencies: 29.3.1
      jest-runner: 29.3.1
      jest-runtime: 29.3.1
      jest-snapshot: 29.3.1
      jest-util: 29.3.1
      jest-validate: 29.3.1
      jest-watcher: 29.3.1
      micromatch: 4.0.5
      pretty-format: 29.3.1
      slash: 3.0.0
      strip-ansi: 6.0.1
    transitivePeerDependencies:
      - supports-color
      - ts-node
    dev: true

  /@jest/create-cache-key-function/27.5.1:
    resolution: {integrity: sha512-dmH1yW+makpTSURTy8VzdUwFnfQh1G8R+DxO2Ho2FFmBbKFEVm+3jWdvFhE2VqB/LATCTokkP0dotjyQyw5/AQ==}
    engines: {node: ^10.13.0 || ^12.13.0 || ^14.15.0 || >=15.0.0}
    dependencies:
      '@jest/types': 27.5.1
    dev: true

  /@jest/environment/29.3.1:
    resolution: {integrity: sha512-pMmvfOPmoa1c1QpfFW0nXYtNLpofqo4BrCIk6f2kW4JFeNlHV2t3vd+3iDLf31e2ot2Mec0uqZfmI+U0K2CFag==}
    engines: {node: ^14.15.0 || ^16.10.0 || >=18.0.0}
    dependencies:
      '@jest/fake-timers': 29.3.1
      '@jest/types': 29.3.1
      '@types/node': 18.11.9
      jest-mock: 29.3.1
    dev: true

  /@jest/expect-utils/29.3.1:
    resolution: {integrity: sha512-wlrznINZI5sMjwvUoLVk617ll/UYfGIZNxmbU+Pa7wmkL4vYzhV9R2pwVqUh4NWWuLQWkI8+8mOkxs//prKQ3g==}
    engines: {node: ^14.15.0 || ^16.10.0 || >=18.0.0}
    dependencies:
      jest-get-type: 29.2.0
    dev: true

  /@jest/expect/29.3.1:
    resolution: {integrity: sha512-QivM7GlSHSsIAWzgfyP8dgeExPRZ9BIe2LsdPyEhCGkZkoyA+kGsoIzbKAfZCvvRzfZioKwPtCZIt5SaoxYCvg==}
    engines: {node: ^14.15.0 || ^16.10.0 || >=18.0.0}
    dependencies:
      expect: 29.3.1
      jest-snapshot: 29.3.1
    transitivePeerDependencies:
      - supports-color
    dev: true

  /@jest/fake-timers/29.3.1:
    resolution: {integrity: sha512-iHTL/XpnDlFki9Tq0Q1GGuVeQ8BHZGIYsvCO5eN/O/oJaRzofG9Xndd9HuSDBI/0ZS79pg0iwn07OMTQ7ngF2A==}
    engines: {node: ^14.15.0 || ^16.10.0 || >=18.0.0}
    dependencies:
      '@jest/types': 29.3.1
      '@sinonjs/fake-timers': 9.1.2
      '@types/node': 18.11.9
      jest-message-util: 29.3.1
      jest-mock: 29.3.1
      jest-util: 29.3.1
    dev: true

  /@jest/globals/29.3.1:
    resolution: {integrity: sha512-cTicd134vOcwO59OPaB6AmdHQMCtWOe+/DitpTZVxWgMJ+YvXL1HNAmPyiGbSHmF/mXVBkvlm8YYtQhyHPnV6Q==}
    engines: {node: ^14.15.0 || ^16.10.0 || >=18.0.0}
    dependencies:
      '@jest/environment': 29.3.1
      '@jest/expect': 29.3.1
      '@jest/types': 29.3.1
      jest-mock: 29.3.1
    transitivePeerDependencies:
      - supports-color
    dev: true

  /@jest/reporters/29.3.1:
    resolution: {integrity: sha512-GhBu3YFuDrcAYW/UESz1JphEAbvUjaY2vShRZRoRY1mxpCMB3yGSJ4j9n0GxVlEOdCf7qjvUfBCrTUUqhVfbRA==}
    engines: {node: ^14.15.0 || ^16.10.0 || >=18.0.0}
    peerDependencies:
      node-notifier: ^8.0.1 || ^9.0.0 || ^10.0.0
    peerDependenciesMeta:
      node-notifier:
        optional: true
    dependencies:
      '@bcoe/v8-coverage': 0.2.3
      '@jest/console': 29.3.1
      '@jest/test-result': 29.3.1
      '@jest/transform': 29.3.1
      '@jest/types': 29.3.1
      '@jridgewell/trace-mapping': 0.3.17
      '@types/node': 18.11.9
      chalk: 4.1.2
      collect-v8-coverage: 1.0.1
      exit: 0.1.2
      glob: 7.2.3
      graceful-fs: 4.2.10
      istanbul-lib-coverage: 3.2.0
      istanbul-lib-instrument: 5.2.1
      istanbul-lib-report: 3.0.0
      istanbul-lib-source-maps: 4.0.1
      istanbul-reports: 3.1.5
      jest-message-util: 29.3.1
      jest-util: 29.3.1
      jest-worker: 29.3.1
      slash: 3.0.0
      string-length: 4.0.2
      strip-ansi: 6.0.1
      v8-to-istanbul: 9.0.1
    transitivePeerDependencies:
      - supports-color
    dev: true

  /@jest/schemas/29.0.0:
    resolution: {integrity: sha512-3Ab5HgYIIAnS0HjqJHQYZS+zXc4tUmTmBH3z83ajI6afXp8X3ZtdLX+nXx+I7LNkJD7uN9LAVhgnjDgZa2z0kA==}
    engines: {node: ^14.15.0 || ^16.10.0 || >=18.0.0}
    dependencies:
      '@sinclair/typebox': 0.24.51
    dev: true

  /@jest/source-map/29.2.0:
    resolution: {integrity: sha512-1NX9/7zzI0nqa6+kgpSdKPK+WU1p+SJk3TloWZf5MzPbxri9UEeXX5bWZAPCzbQcyuAzubcdUHA7hcNznmRqWQ==}
    engines: {node: ^14.15.0 || ^16.10.0 || >=18.0.0}
    dependencies:
      '@jridgewell/trace-mapping': 0.3.17
      callsites: 3.1.0
      graceful-fs: 4.2.10
    dev: true

  /@jest/test-result/29.3.1:
    resolution: {integrity: sha512-qeLa6qc0ddB0kuOZyZIhfN5q0e2htngokyTWsGriedsDhItisW7SDYZ7ceOe57Ii03sL988/03wAcBh3TChMGw==}
    engines: {node: ^14.15.0 || ^16.10.0 || >=18.0.0}
    dependencies:
      '@jest/console': 29.3.1
      '@jest/types': 29.3.1
      '@types/istanbul-lib-coverage': 2.0.4
      collect-v8-coverage: 1.0.1
    dev: true

  /@jest/test-sequencer/29.3.1:
    resolution: {integrity: sha512-IqYvLbieTv20ArgKoAMyhLHNrVHJfzO6ARZAbQRlY4UGWfdDnLlZEF0BvKOMd77uIiIjSZRwq3Jb3Fa3I8+2UA==}
    engines: {node: ^14.15.0 || ^16.10.0 || >=18.0.0}
    dependencies:
      '@jest/test-result': 29.3.1
      graceful-fs: 4.2.10
      jest-haste-map: 29.3.1
      slash: 3.0.0
    dev: true

  /@jest/transform/29.3.1:
    resolution: {integrity: sha512-8wmCFBTVGYqFNLWfcOWoVuMuKYPUBTnTMDkdvFtAYELwDOl9RGwOsvQWGPFxDJ8AWY9xM/8xCXdqmPK3+Q5Lug==}
    engines: {node: ^14.15.0 || ^16.10.0 || >=18.0.0}
    dependencies:
      '@babel/core': 7.20.2
      '@jest/types': 29.3.1
      '@jridgewell/trace-mapping': 0.3.17
      babel-plugin-istanbul: 6.1.1
      chalk: 4.1.2
      convert-source-map: 2.0.0
      fast-json-stable-stringify: 2.1.0
      graceful-fs: 4.2.10
      jest-haste-map: 29.3.1
      jest-regex-util: 29.2.0
      jest-util: 29.3.1
      micromatch: 4.0.5
      pirates: 4.0.5
      slash: 3.0.0
      write-file-atomic: 4.0.2
    transitivePeerDependencies:
      - supports-color
    dev: true

  /@jest/types/27.5.1:
    resolution: {integrity: sha512-Cx46iJ9QpwQTjIdq5VJu2QTMMs3QlEjI0x1QbBP5W1+nMzyc2XmimiRR/CbX9TO0cPTeUlxWMOu8mslYsJ8DEw==}
    engines: {node: ^10.13.0 || ^12.13.0 || ^14.15.0 || >=15.0.0}
    dependencies:
      '@types/istanbul-lib-coverage': 2.0.4
      '@types/istanbul-reports': 3.0.1
      '@types/node': 18.11.9
      '@types/yargs': 16.0.4
      chalk: 4.1.2
    dev: true

  /@jest/types/29.3.1:
    resolution: {integrity: sha512-d0S0jmmTpjnhCmNpApgX3jrUZgZ22ivKJRvL2lli5hpCRoNnp1f85r2/wpKfXuYu8E7Jjh1hGfhPyup1NM5AmA==}
    engines: {node: ^14.15.0 || ^16.10.0 || >=18.0.0}
    dependencies:
      '@jest/schemas': 29.0.0
      '@types/istanbul-lib-coverage': 2.0.4
      '@types/istanbul-reports': 3.0.1
      '@types/node': 18.11.9
      '@types/yargs': 17.0.13
      chalk: 4.1.2
    dev: true

  /@jridgewell/gen-mapping/0.1.1:
    resolution: {integrity: sha512-sQXCasFk+U8lWYEe66WxRDOE9PjVz4vSM51fTu3Hw+ClTpUSQb718772vH3pyS5pShp6lvQM7SxgIDXXXmOX7w==}
    engines: {node: '>=6.0.0'}
    dependencies:
      '@jridgewell/set-array': 1.1.2
      '@jridgewell/sourcemap-codec': 1.4.14
    dev: true

  /@jridgewell/gen-mapping/0.3.2:
    resolution: {integrity: sha512-mh65xKQAzI6iBcFzwv28KVWSmCkdRBWoOh+bYQGW3+6OZvbbN3TqMGo5hqYxQniRcH9F2VZIoJCm4pa3BPDK/A==}
    engines: {node: '>=6.0.0'}
    dependencies:
      '@jridgewell/set-array': 1.1.2
      '@jridgewell/sourcemap-codec': 1.4.14
      '@jridgewell/trace-mapping': 0.3.17
    dev: true

  /@jridgewell/resolve-uri/3.1.0:
    resolution: {integrity: sha512-F2msla3tad+Mfht5cJq7LSXcdudKTWCVYUgw6pLFOOHSTtZlj6SWNYAp+AhuqLmWdBO2X5hPrLcu8cVP8fy28w==}
    engines: {node: '>=6.0.0'}
    dev: true

  /@jridgewell/set-array/1.1.2:
    resolution: {integrity: sha512-xnkseuNADM0gt2bs+BvhO0p78Mk762YnZdsuzFV018NoG1Sj1SCQvpSqa7XUaTam5vAGasABV9qXASMKnFMwMw==}
    engines: {node: '>=6.0.0'}
    dev: true

  /@jridgewell/sourcemap-codec/1.4.14:
    resolution: {integrity: sha512-XPSJHWmi394fuUuzDnGz1wiKqWfo1yXecHQMRf2l6hztTO+nPru658AyDngaBe7isIxEkRsPR3FZh+s7iVa4Uw==}
    dev: true

  /@jridgewell/trace-mapping/0.3.17:
    resolution: {integrity: sha512-MCNzAp77qzKca9+W/+I0+sEpaUnZoeasnghNeVc41VZCEKaCH73Vq3BZZ/SzWIgrqE4H4ceI+p+b6C0mHf9T4g==}
    dependencies:
      '@jridgewell/resolve-uri': 3.1.0
      '@jridgewell/sourcemap-codec': 1.4.14
    dev: true

  /@jridgewell/trace-mapping/0.3.9:
    resolution: {integrity: sha512-3Belt6tdc8bPgAtbcmdtNJlirVoTmEb5e2gC94PnkwEW9jI6CAHUeoG85tjWP5WquqfavoMtMwiG4P926ZKKuQ==}
    dependencies:
      '@jridgewell/resolve-uri': 3.1.0
      '@jridgewell/sourcemap-codec': 1.4.14
    dev: true

  /@lerna/add/5.6.2:
    resolution: {integrity: sha512-NHrm7kYiqP+EviguY7/NltJ3G9vGmJW6v2BASUOhP9FZDhYbq3O+rCDlFdoVRNtcyrSg90rZFMOWHph4KOoCQQ==}
    engines: {node: ^14.15.0 || >=16.0.0}
    dependencies:
      '@lerna/bootstrap': 5.6.2
      '@lerna/command': 5.6.2
      '@lerna/filter-options': 5.6.2
      '@lerna/npm-conf': 5.6.2
      '@lerna/validation-error': 5.6.2
      dedent: 0.7.0
      npm-package-arg: 8.1.1
      p-map: 4.0.0
      pacote: 13.6.2
      semver: 7.3.8
    transitivePeerDependencies:
      - bluebird
      - supports-color
    dev: true

  /@lerna/bootstrap/5.6.2:
    resolution: {integrity: sha512-S2fMOEXbef7nrybQhzBywIGSLhuiQ5huPp1sU+v9Y6XEBsy/2IA+lb0gsZosvPqlRfMtiaFstL+QunaBhlWECA==}
    engines: {node: ^14.15.0 || >=16.0.0}
    dependencies:
      '@lerna/command': 5.6.2
      '@lerna/filter-options': 5.6.2
      '@lerna/has-npm-version': 5.6.2
      '@lerna/npm-install': 5.6.2
      '@lerna/package-graph': 5.6.2
      '@lerna/pulse-till-done': 5.6.2
      '@lerna/rimraf-dir': 5.6.2
      '@lerna/run-lifecycle': 5.6.2
      '@lerna/run-topologically': 5.6.2
      '@lerna/symlink-binary': 5.6.2
      '@lerna/symlink-dependencies': 5.6.2
      '@lerna/validation-error': 5.6.2
      '@npmcli/arborist': 5.3.0
      dedent: 0.7.0
      get-port: 5.1.1
      multimatch: 5.0.0
      npm-package-arg: 8.1.1
      npmlog: 6.0.2
      p-map: 4.0.0
      p-map-series: 2.1.0
      p-waterfall: 2.1.1
      semver: 7.3.8
    transitivePeerDependencies:
      - bluebird
      - supports-color
    dev: true

  /@lerna/changed/5.6.2:
    resolution: {integrity: sha512-uUgrkdj1eYJHQGsXXlpH5oEAfu3x0qzeTjgvpdNrxHEdQWi7zWiW59hRadmiImc14uJJYIwVK5q/QLugrsdGFQ==}
    engines: {node: ^14.15.0 || >=16.0.0}
    dependencies:
      '@lerna/collect-updates': 5.6.2
      '@lerna/command': 5.6.2
      '@lerna/listable': 5.6.2
      '@lerna/output': 5.6.2
    dev: true

  /@lerna/check-working-tree/5.6.2:
    resolution: {integrity: sha512-6Vf3IB6p+iNIubwVgr8A/KOmGh5xb4SyRmhFtAVqe33yWl2p3yc+mU5nGoz4ET3JLF1T9MhsePj0hNt6qyOTLQ==}
    engines: {node: ^14.15.0 || >=16.0.0}
    dependencies:
      '@lerna/collect-uncommitted': 5.6.2
      '@lerna/describe-ref': 5.6.2
      '@lerna/validation-error': 5.6.2
    dev: true

  /@lerna/child-process/5.6.2:
    resolution: {integrity: sha512-QIOQ3jIbWdduHd5892fbo3u7/dQgbhzEBB7cvf+Ys/iCPP8UQrBECi1lfRgA4kcTKC2MyMz0SoyXZz/lFcXc3A==}
    engines: {node: ^14.15.0 || >=16.0.0}
    dependencies:
      chalk: 4.1.2
      execa: 5.1.1
      strong-log-transformer: 2.1.0
    dev: true

  /@lerna/clean/5.6.2:
    resolution: {integrity: sha512-A7j8r0Hk2pGyLUyaCmx4keNHen1L/KdcOjb4nR6X8GtTJR5AeA47a8rRKOCz9wwdyMPlo2Dau7d3RV9viv7a5g==}
    engines: {node: ^14.15.0 || >=16.0.0}
    dependencies:
      '@lerna/command': 5.6.2
      '@lerna/filter-options': 5.6.2
      '@lerna/prompt': 5.6.2
      '@lerna/pulse-till-done': 5.6.2
      '@lerna/rimraf-dir': 5.6.2
      p-map: 4.0.0
      p-map-series: 2.1.0
      p-waterfall: 2.1.1
    dev: true

  /@lerna/cli/5.6.2:
    resolution: {integrity: sha512-w0NRIEqDOmYKlA5t0iyqx0hbY7zcozvApmfvwF0lhkuhf3k6LRAFSamtimGQWicC779a7J2NXw4ASuBV47Fs1Q==}
    engines: {node: ^14.15.0 || >=16.0.0}
    dependencies:
      '@lerna/global-options': 5.6.2
      dedent: 0.7.0
      npmlog: 6.0.2
      yargs: 16.2.0
    dev: true

  /@lerna/collect-uncommitted/5.6.2:
    resolution: {integrity: sha512-i0jhxpypyOsW2PpPwIw4xg6EPh7/N3YuiI6P2yL7PynZ8nOv8DkIdoyMkhUP4gALjBfckH8Bj94eIaKMviqW4w==}
    engines: {node: ^14.15.0 || >=16.0.0}
    dependencies:
      '@lerna/child-process': 5.6.2
      chalk: 4.1.2
      npmlog: 6.0.2
    dev: true

  /@lerna/collect-updates/5.6.2:
    resolution: {integrity: sha512-DdTK13X6PIsh9HINiMniFeiivAizR/1FBB+hDVe6tOhsXFBfjHMw1xZhXlE+mYIoFmDm1UFK7zvQSexoaxRqFA==}
    engines: {node: ^14.15.0 || >=16.0.0}
    dependencies:
      '@lerna/child-process': 5.6.2
      '@lerna/describe-ref': 5.6.2
      minimatch: 3.1.2
      npmlog: 6.0.2
      slash: 3.0.0
    dev: true

  /@lerna/command/5.6.2:
    resolution: {integrity: sha512-eLVGI9TmxcaGt1M7TXGhhBZoeWOtOedMiH7NuCGHtL6TMJ9k+SCExyx+KpNmE6ImyNOzws6EvYLPLjftiqmoaA==}
    engines: {node: ^14.15.0 || >=16.0.0}
    dependencies:
      '@lerna/child-process': 5.6.2
      '@lerna/package-graph': 5.6.2
      '@lerna/project': 5.6.2
      '@lerna/validation-error': 5.6.2
      '@lerna/write-log-file': 5.6.2
      clone-deep: 4.0.1
      dedent: 0.7.0
      execa: 5.1.1
      is-ci: 2.0.0
      npmlog: 6.0.2
    dev: true

  /@lerna/conventional-commits/5.6.2:
    resolution: {integrity: sha512-fPrJpYJhxCgY2uyOCTcAAC6+T6lUAtpEGxLbjWHWTb13oKKEygp9THoFpe6SbAD0fYMb3jeZCZCqNofM62rmuA==}
    engines: {node: ^14.15.0 || >=16.0.0}
    dependencies:
      '@lerna/validation-error': 5.6.2
      conventional-changelog-angular: 5.0.13
      conventional-changelog-core: 4.2.4
      conventional-recommended-bump: 6.1.0
      fs-extra: 9.1.0
      get-stream: 6.0.1
      npm-package-arg: 8.1.1
      npmlog: 6.0.2
      pify: 5.0.0
      semver: 7.3.8
    dev: true

  /@lerna/create-symlink/5.6.2:
    resolution: {integrity: sha512-0WIs3P6ohPVh2+t5axrLZDE5Dt7fe3Kv0Auj0sBiBd6MmKZ2oS76apIl0Bspdbv8jX8+TRKGv6ib0280D0dtEw==}
    engines: {node: ^14.15.0 || >=16.0.0}
    dependencies:
      cmd-shim: 5.0.0
      fs-extra: 9.1.0
      npmlog: 6.0.2
    dev: true

  /@lerna/create/5.6.2:
    resolution: {integrity: sha512-+Y5cMUxMNXjTTU9IHpgRYIwKo39w+blui1P+s+qYlZUSCUAew0xNpOBG8iN0Nc5X9op4U094oIdHxv7Dyz6tWQ==}
    engines: {node: ^14.15.0 || >=16.0.0}
    dependencies:
      '@lerna/child-process': 5.6.2
      '@lerna/command': 5.6.2
      '@lerna/npm-conf': 5.6.2
      '@lerna/validation-error': 5.6.2
      dedent: 0.7.0
      fs-extra: 9.1.0
      init-package-json: 3.0.2
      npm-package-arg: 8.1.1
      p-reduce: 2.1.0
      pacote: 13.6.2
      pify: 5.0.0
      semver: 7.3.8
      slash: 3.0.0
      validate-npm-package-license: 3.0.4
      validate-npm-package-name: 4.0.0
      yargs-parser: 20.2.4
    transitivePeerDependencies:
      - bluebird
      - supports-color
    dev: true

  /@lerna/describe-ref/5.6.2:
    resolution: {integrity: sha512-UqU0N77aT1W8duYGir7R+Sk3jsY/c4lhcCEcnayMpFScMbAp0ETGsW04cYsHK29sgg+ZCc5zEwebBqabWhMhnA==}
    engines: {node: ^14.15.0 || >=16.0.0}
    dependencies:
      '@lerna/child-process': 5.6.2
      npmlog: 6.0.2
    dev: true

  /@lerna/diff/5.6.2:
    resolution: {integrity: sha512-aHKzKvUvUI8vOcshC2Za/bdz+plM3r/ycqUrPqaERzp+kc1pYHyPeXezydVdEmgmmwmyKI5hx4+2QNnzOnun2A==}
    engines: {node: ^14.15.0 || >=16.0.0}
    dependencies:
      '@lerna/child-process': 5.6.2
      '@lerna/command': 5.6.2
      '@lerna/validation-error': 5.6.2
      npmlog: 6.0.2
    dev: true

  /@lerna/exec/5.6.2:
    resolution: {integrity: sha512-meZozok5stK7S0oAVn+kdbTmU+kHj9GTXjW7V8kgwG9ld+JJMTH3nKK1L3mEKyk9TFu9vFWyEOF7HNK6yEOoVg==}
    engines: {node: ^14.15.0 || >=16.0.0}
    dependencies:
      '@lerna/child-process': 5.6.2
      '@lerna/command': 5.6.2
      '@lerna/filter-options': 5.6.2
      '@lerna/profiler': 5.6.2
      '@lerna/run-topologically': 5.6.2
      '@lerna/validation-error': 5.6.2
      p-map: 4.0.0
    dev: true

  /@lerna/filter-options/5.6.2:
    resolution: {integrity: sha512-4Z0HIhPak2TabTsUqEBQaQeOqgqEt0qyskvsY0oviYvqP/nrJfJBZh4H93jIiNQF59LJCn5Ce3KJJrLExxjlzw==}
    engines: {node: ^14.15.0 || >=16.0.0}
    dependencies:
      '@lerna/collect-updates': 5.6.2
      '@lerna/filter-packages': 5.6.2
      dedent: 0.7.0
      npmlog: 6.0.2
    dev: true

  /@lerna/filter-packages/5.6.2:
    resolution: {integrity: sha512-el9V2lTEG0Bbz+Omo45hATkRVnChCTJhcTpth19cMJ6mQ4M5H4IgbWCJdFMBi/RpTnOhz9BhJxDbj95kuIvvzw==}
    engines: {node: ^14.15.0 || >=16.0.0}
    dependencies:
      '@lerna/validation-error': 5.6.2
      multimatch: 5.0.0
      npmlog: 6.0.2
    dev: true

  /@lerna/get-npm-exec-opts/5.6.2:
    resolution: {integrity: sha512-0RbSDJ+QC9D5UWZJh3DN7mBIU1NhBmdHOE289oHSkjDY+uEjdzMPkEUy+wZ8fCzMLFnnNQkAEqNaOAzZ7dmFLA==}
    engines: {node: ^14.15.0 || >=16.0.0}
    dependencies:
      npmlog: 6.0.2
    dev: true

  /@lerna/get-packed/5.6.2:
    resolution: {integrity: sha512-pp5nNDmtrtd21aKHjwwOY5CS7XNIHxINzGa+Jholn1jMDYUtdskpN++ZqYbATGpW831++NJuiuBVyqAWi9xbXg==}
    engines: {node: ^14.15.0 || >=16.0.0}
    dependencies:
      fs-extra: 9.1.0
      ssri: 9.0.1
      tar: 6.1.12
    dev: true

  /@lerna/github-client/5.6.2:
    resolution: {integrity: sha512-pjALazZoRZtKqfwLBwmW3HPptVhQm54PvA8s3qhCQ+3JkqrZiIFwkkxNZxs3jwzr+aaSOzfhSzCndg0urb0GXA==}
    engines: {node: ^14.15.0 || >=16.0.0}
    dependencies:
      '@lerna/child-process': 5.6.2
      '@octokit/plugin-enterprise-rest': 6.0.1
      '@octokit/rest': 19.0.5
      git-url-parse: 13.1.0
      npmlog: 6.0.2
    transitivePeerDependencies:
      - encoding
    dev: true

  /@lerna/gitlab-client/5.6.2:
    resolution: {integrity: sha512-TInJmbrsmYIwUyrRxytjO82KjJbRwm67F7LoZs1shAq6rMvNqi4NxSY9j+hT/939alFmEq1zssoy/caeLXHRfQ==}
    engines: {node: ^14.15.0 || >=16.0.0}
    dependencies:
      node-fetch: 2.6.7
      npmlog: 6.0.2
    transitivePeerDependencies:
      - encoding
    dev: true

  /@lerna/global-options/5.6.2:
    resolution: {integrity: sha512-kaKELURXTlczthNJskdOvh6GGMyt24qat0xMoJZ8plYMdofJfhz24h1OFcvB/EwCUwP/XV1+ohE5P+vdktbrEg==}
    engines: {node: ^14.15.0 || >=16.0.0}
    dev: true

  /@lerna/has-npm-version/5.6.2:
    resolution: {integrity: sha512-kXCnSzffmTWsaK0ol30coyCfO8WH26HFbmJjRBzKv7VGkuAIcB6gX2gqRRgNLLlvI+Yrp+JSlpVNVnu15SEH2g==}
    engines: {node: ^14.15.0 || >=16.0.0}
    dependencies:
      '@lerna/child-process': 5.6.2
      semver: 7.3.8
    dev: true

  /@lerna/import/5.6.2:
    resolution: {integrity: sha512-xQUE49mtcP0z3KUdXBsyvp8rGDz6phuYUoQbhcFRJ7WPcQKzMvtm0XYrER6c2YWEX7QOuDac6tU82P8zTrTBaA==}
    engines: {node: ^14.15.0 || >=16.0.0}
    dependencies:
      '@lerna/child-process': 5.6.2
      '@lerna/command': 5.6.2
      '@lerna/prompt': 5.6.2
      '@lerna/pulse-till-done': 5.6.2
      '@lerna/validation-error': 5.6.2
      dedent: 0.7.0
      fs-extra: 9.1.0
      p-map-series: 2.1.0
    dev: true

  /@lerna/info/5.6.2:
    resolution: {integrity: sha512-MPjY5Olj+fiZHgfEdwXUFRKamdEuLr9Ob/qut8JsB/oQSQ4ALdQfnrOcMT8lJIcC2R67EA5yav2lHPBIkezm8A==}
    engines: {node: ^14.15.0 || >=16.0.0}
    dependencies:
      '@lerna/command': 5.6.2
      '@lerna/output': 5.6.2
      envinfo: 7.8.1
    dev: true

  /@lerna/init/5.6.2:
    resolution: {integrity: sha512-ahU3/lgF+J8kdJAQysihFJROHthkIDXfHmvhw7AYnzf94HjxGNXj7nz6i3At1/dM/1nQhR+4/uNR1/OU4tTYYQ==}
    engines: {node: ^14.15.0 || >=16.0.0}
    dependencies:
      '@lerna/child-process': 5.6.2
      '@lerna/command': 5.6.2
      '@lerna/project': 5.6.2
      fs-extra: 9.1.0
      p-map: 4.0.0
      write-json-file: 4.3.0
    dev: true

  /@lerna/link/5.6.2:
    resolution: {integrity: sha512-hXxQ4R3z6rUF1v2x62oIzLyeHL96u7ZBhxqYMJrm763D1VMSDcHKF9CjJfc6J9vH5Z2ZbL6CQg50Hw5mUpJbjg==}
    engines: {node: ^14.15.0 || >=16.0.0}
    dependencies:
      '@lerna/command': 5.6.2
      '@lerna/package-graph': 5.6.2
      '@lerna/symlink-dependencies': 5.6.2
      '@lerna/validation-error': 5.6.2
      p-map: 4.0.0
      slash: 3.0.0
    dev: true

  /@lerna/list/5.6.2:
    resolution: {integrity: sha512-WjE5O2tQ3TcS+8LqXUaxi0YdldhxUhNihT5+Gg4vzGdIlrPDioO50Zjo9d8jOU7i3LMIk6EzCma0sZr2CVfEGg==}
    engines: {node: ^14.15.0 || >=16.0.0}
    dependencies:
      '@lerna/command': 5.6.2
      '@lerna/filter-options': 5.6.2
      '@lerna/listable': 5.6.2
      '@lerna/output': 5.6.2
    dev: true

  /@lerna/listable/5.6.2:
    resolution: {integrity: sha512-8Yp49BwkY/5XqVru38Zko+6Wj/sgbwzJfIGEPy3Qu575r1NA/b9eI1gX22aMsEeXUeGOybR7nWT5ewnPQHjqvA==}
    engines: {node: ^14.15.0 || >=16.0.0}
    dependencies:
      '@lerna/query-graph': 5.6.2
      chalk: 4.1.2
      columnify: 1.6.0
    dev: true

  /@lerna/log-packed/5.6.2:
    resolution: {integrity: sha512-O9GODG7tMtWk+2fufn2MOkIDBYMRoKBhYMHshO5Aw/VIsH76DIxpX1koMzWfUngM/C70R4uNAKcVWineX4qzIw==}
    engines: {node: ^14.15.0 || >=16.0.0}
    dependencies:
      byte-size: 7.0.1
      columnify: 1.6.0
      has-unicode: 2.0.1
      npmlog: 6.0.2
    dev: true

  /@lerna/npm-conf/5.6.2:
    resolution: {integrity: sha512-gWDPhw1wjXYXphk/PAghTLexO5T6abVFhXb+KOMCeem366mY0F5bM88PiorL73aErTNUoR8n+V4X29NTZzDZpQ==}
    engines: {node: ^14.15.0 || >=16.0.0}
    dependencies:
      config-chain: 1.1.13
      pify: 5.0.0
    dev: true

  /@lerna/npm-dist-tag/5.6.2:
    resolution: {integrity: sha512-t2RmxV6Eog4acXkUI+EzWuYVbeVVY139pANIWS9qtdajfgp4GVXZi1S8mAIb70yeHdNpCp1mhK0xpCrFH9LvGQ==}
    engines: {node: ^14.15.0 || >=16.0.0}
    dependencies:
      '@lerna/otplease': 5.6.2
      npm-package-arg: 8.1.1
      npm-registry-fetch: 13.3.1
      npmlog: 6.0.2
    transitivePeerDependencies:
      - bluebird
      - supports-color
    dev: true

  /@lerna/npm-install/5.6.2:
    resolution: {integrity: sha512-AT226zdEo+uGENd37jwYgdALKJAIJK4pNOfmXWZWzVb9oMOr8I2YSjPYvSYUNG7gOo2YJQU8x5Zd7OShv2924Q==}
    engines: {node: ^14.15.0 || >=16.0.0}
    dependencies:
      '@lerna/child-process': 5.6.2
      '@lerna/get-npm-exec-opts': 5.6.2
      fs-extra: 9.1.0
      npm-package-arg: 8.1.1
      npmlog: 6.0.2
      signal-exit: 3.0.7
      write-pkg: 4.0.0
    dev: true

  /@lerna/npm-publish/5.6.2:
    resolution: {integrity: sha512-ldSyewCfv9fAeC5xNjL0HKGSUxcC048EJoe/B+KRUmd+IPidvZxMEzRu08lSC/q3V9YeUv9ZvRnxATXOM8CffA==}
    engines: {node: ^14.15.0 || >=16.0.0}
    dependencies:
      '@lerna/otplease': 5.6.2
      '@lerna/run-lifecycle': 5.6.2
      fs-extra: 9.1.0
      libnpmpublish: 6.0.5
      npm-package-arg: 8.1.1
      npmlog: 6.0.2
      pify: 5.0.0
      read-package-json: 5.0.2
    transitivePeerDependencies:
      - bluebird
      - supports-color
    dev: true

  /@lerna/npm-run-script/5.6.2:
    resolution: {integrity: sha512-MOQoWNcAyJivM8SYp0zELM7vg/Dj07j4YMdxZkey+S1UO0T4/vKBxb575o16hH4WeNzC3Pd7WBlb7C8dLOfNwQ==}
    engines: {node: ^14.15.0 || >=16.0.0}
    dependencies:
      '@lerna/child-process': 5.6.2
      '@lerna/get-npm-exec-opts': 5.6.2
      npmlog: 6.0.2
    dev: true

  /@lerna/otplease/5.6.2:
    resolution: {integrity: sha512-dGS4lzkEQVTMAgji82jp8RK6UK32wlzrBAO4P4iiVHCUTuwNLsY9oeBXvVXSMrosJnl6Hbe0NOvi43mqSucGoA==}
    engines: {node: ^14.15.0 || >=16.0.0}
    dependencies:
      '@lerna/prompt': 5.6.2
    dev: true

  /@lerna/output/5.6.2:
    resolution: {integrity: sha512-++d+bfOQwY66yo7q1XuAvRcqtRHCG45e/awP5xQomTZ6R1rhWiZ3whWdc9Z6lF7+UtBB9toSYYffKU/xc3L0yQ==}
    engines: {node: ^14.15.0 || >=16.0.0}
    dependencies:
      npmlog: 6.0.2
    dev: true

  /@lerna/pack-directory/5.6.2:
    resolution: {integrity: sha512-w5Jk5fo+HkN4Le7WMOudTcmAymcf0xPd302TqAQncjXpk0cb8tZbj+5bbNHsGb58GRjOIm5icQbHXooQUxbHhA==}
    engines: {node: ^14.15.0 || >=16.0.0}
    dependencies:
      '@lerna/get-packed': 5.6.2
      '@lerna/package': 5.6.2
      '@lerna/run-lifecycle': 5.6.2
      '@lerna/temp-write': 5.6.2
      npm-packlist: 5.1.3
      npmlog: 6.0.2
      tar: 6.1.12
    transitivePeerDependencies:
      - bluebird
      - supports-color
    dev: true

  /@lerna/package-graph/5.6.2:
    resolution: {integrity: sha512-TmL61qBBvA3Tc4qICDirZzdFFwWOA6qicIXUruLiE2PblRowRmCO1bKrrP6XbDOspzwrkPef6N2F2/5gHQAnkQ==}
    engines: {node: ^14.15.0 || >=16.0.0}
    dependencies:
      '@lerna/prerelease-id-from-version': 5.6.2
      '@lerna/validation-error': 5.6.2
      npm-package-arg: 8.1.1
      npmlog: 6.0.2
      semver: 7.3.8
    dev: true

  /@lerna/package/5.6.2:
    resolution: {integrity: sha512-LaOC8moyM5J9WnRiWZkedjOninSclBOJyPqhif6mHb2kCFX6jAroNYzE8KM4cphu8CunHuhI6Ixzswtv+Dultw==}
    engines: {node: ^14.15.0 || >=16.0.0}
    dependencies:
      load-json-file: 6.2.0
      npm-package-arg: 8.1.1
      write-pkg: 4.0.0
    dev: true

  /@lerna/prerelease-id-from-version/5.6.2:
    resolution: {integrity: sha512-7gIm9fecWFVNy2kpj/KbH11bRcpyANAwpsft3X5m6J7y7A6FTUscCbEvl3ZNdpQKHNuvnHgCtkm3A5PMSCEgkA==}
    engines: {node: ^14.15.0 || >=16.0.0}
    dependencies:
      semver: 7.3.8
    dev: true

  /@lerna/profiler/5.6.2:
    resolution: {integrity: sha512-okwkagP5zyRIOYTceu/9/esW7UZFt7lyL6q6ZgpSG3TYC5Ay+FXLtS6Xiha/FQdVdumFqKULDWTGovzUlxcwaw==}
    engines: {node: ^14.15.0 || >=16.0.0}
    dependencies:
      fs-extra: 9.1.0
      npmlog: 6.0.2
      upath: 2.0.1
    dev: true

  /@lerna/project/5.6.2:
    resolution: {integrity: sha512-kPIMcIy/0DVWM91FPMMFmXyAnCuuLm3NdhnA8NusE//VuY9wC6QC/3OwuCY39b2dbko/fPZheqKeAZkkMH6sGg==}
    engines: {node: ^14.15.0 || >=16.0.0}
    dependencies:
      '@lerna/package': 5.6.2
      '@lerna/validation-error': 5.6.2
      cosmiconfig: 7.0.1
      dedent: 0.7.0
      dot-prop: 6.0.1
      glob-parent: 5.1.2
      globby: 11.1.0
      js-yaml: 4.1.0
      load-json-file: 6.2.0
      npmlog: 6.0.2
      p-map: 4.0.0
      resolve-from: 5.0.0
      write-json-file: 4.3.0
    dev: true

  /@lerna/prompt/5.6.2:
    resolution: {integrity: sha512-4hTNmVYADEr0GJTMegWV+GW6n+dzKx1vN9v2ISqyle283Myv930WxuyO0PeYGqTrkneJsyPreCMovuEGCvZ0iQ==}
    engines: {node: ^14.15.0 || >=16.0.0}
    dependencies:
      inquirer: 8.2.5
      npmlog: 6.0.2
    dev: true

  /@lerna/publish/5.6.2_5er4eyzjydue3sjlccexmwcwzy:
    resolution: {integrity: sha512-QaW0GjMJMuWlRNjeDCjmY/vjriGSWgkLS23yu8VKNtV5U3dt5yIKA3DNGV3HgZACuu45kQxzMDsfLzgzbGNtYA==}
    engines: {node: ^14.15.0 || >=16.0.0}
    dependencies:
      '@lerna/check-working-tree': 5.6.2
      '@lerna/child-process': 5.6.2
      '@lerna/collect-updates': 5.6.2
      '@lerna/command': 5.6.2
      '@lerna/describe-ref': 5.6.2
      '@lerna/log-packed': 5.6.2
      '@lerna/npm-conf': 5.6.2
      '@lerna/npm-dist-tag': 5.6.2
      '@lerna/npm-publish': 5.6.2
      '@lerna/otplease': 5.6.2
      '@lerna/output': 5.6.2
      '@lerna/pack-directory': 5.6.2
      '@lerna/prerelease-id-from-version': 5.6.2
      '@lerna/prompt': 5.6.2
      '@lerna/pulse-till-done': 5.6.2
      '@lerna/run-lifecycle': 5.6.2
      '@lerna/run-topologically': 5.6.2
      '@lerna/validation-error': 5.6.2
      '@lerna/version': 5.6.2_5er4eyzjydue3sjlccexmwcwzy
      fs-extra: 9.1.0
      libnpmaccess: 6.0.4
      npm-package-arg: 8.1.1
      npm-registry-fetch: 13.3.1
      npmlog: 6.0.2
      p-map: 4.0.0
      p-pipe: 3.1.0
      pacote: 13.6.2
      semver: 7.3.8
    transitivePeerDependencies:
      - bluebird
      - encoding
      - nx
      - supports-color
      - typescript
    dev: true

  /@lerna/pulse-till-done/5.6.2:
    resolution: {integrity: sha512-eA/X1RCxU5YGMNZmbgPi+Kyfx1Q3bn4P9jo/LZy+/NRRr1po3ASXP2GJZ1auBh/9A2ELDvvKTOXCVHqczKC6rA==}
    engines: {node: ^14.15.0 || >=16.0.0}
    dependencies:
      npmlog: 6.0.2
    dev: true

  /@lerna/query-graph/5.6.2:
    resolution: {integrity: sha512-KRngr96yBP8XYDi9/U62fnGO+ZXqm04Qk6a2HtoTr/ha8QvO1s7Tgm0xs/G7qWXDQHZgunWIbmK/LhxM7eFQrw==}
    engines: {node: ^14.15.0 || >=16.0.0}
    dependencies:
      '@lerna/package-graph': 5.6.2
    dev: true

  /@lerna/resolve-symlink/5.6.2:
    resolution: {integrity: sha512-PDQy+7M8JEFtwIVHJgWvSxHkxJf9zXCENkvIWDB+SsoDPhw9+caewt46bTeP5iGm9pOMu3oZukaWo/TvF7sNjg==}
    engines: {node: ^14.15.0 || >=16.0.0}
    dependencies:
      fs-extra: 9.1.0
      npmlog: 6.0.2
      read-cmd-shim: 3.0.1
    dev: true

  /@lerna/rimraf-dir/5.6.2:
    resolution: {integrity: sha512-jgEfzz7uBUiQKteq3G8MtJiA2D2VoKmZSSY3VSiW/tPOSXYxxSHxEsClQdCeNa6+sYrDNDT8fP6MJ3lPLjDeLA==}
    engines: {node: ^14.15.0 || >=16.0.0}
    dependencies:
      '@lerna/child-process': 5.6.2
      npmlog: 6.0.2
      path-exists: 4.0.0
      rimraf: 3.0.2
    dev: true

  /@lerna/run-lifecycle/5.6.2:
    resolution: {integrity: sha512-u9gGgq/50Fm8dvfcc/TSHOCAQvzLD7poVanDMhHYWOAqRDnellJEEmA1K/Yka4vZmySrzluahkry9G6jcREt+g==}
    engines: {node: ^14.15.0 || >=16.0.0}
    dependencies:
      '@lerna/npm-conf': 5.6.2
      '@npmcli/run-script': 4.2.1
      npmlog: 6.0.2
      p-queue: 6.6.2
    transitivePeerDependencies:
      - bluebird
      - supports-color
    dev: true

  /@lerna/run-topologically/5.6.2:
    resolution: {integrity: sha512-QQ/jGOIsVvUg3izShWsd67RlWYh9UOH2yw97Ol1zySX9+JspCMVQrn9eKq1Pk8twQOFhT87LpT/aaxbTBgREPw==}
    engines: {node: ^14.15.0 || >=16.0.0}
    dependencies:
      '@lerna/query-graph': 5.6.2
      p-queue: 6.6.2
    dev: true

  /@lerna/run/5.6.2:
    resolution: {integrity: sha512-c2kJxdFrNg5KOkrhmgwKKUOsfSrGNlFCe26EttufOJ3xfY0VnXlEw9rHOkTgwtu7969rfCdyaVP1qckMrF1Dgw==}
    engines: {node: ^14.15.0 || >=16.0.0}
    dependencies:
      '@lerna/command': 5.6.2
      '@lerna/filter-options': 5.6.2
      '@lerna/npm-run-script': 5.6.2
      '@lerna/output': 5.6.2
      '@lerna/profiler': 5.6.2
      '@lerna/run-topologically': 5.6.2
      '@lerna/timer': 5.6.2
      '@lerna/validation-error': 5.6.2
      fs-extra: 9.1.0
      p-map: 4.0.0
    dev: true

  /@lerna/symlink-binary/5.6.2:
    resolution: {integrity: sha512-Cth+miwYyO81WAmrQbPBrLHuF+F0UUc0el5kRXLH6j5zzaRS3kMM68r40M7MmfH8m3GPi7691UARoWFEotW5jw==}
    engines: {node: ^14.15.0 || >=16.0.0}
    dependencies:
      '@lerna/create-symlink': 5.6.2
      '@lerna/package': 5.6.2
      fs-extra: 9.1.0
      p-map: 4.0.0
    dev: true

  /@lerna/symlink-dependencies/5.6.2:
    resolution: {integrity: sha512-dUVNQLEcjVOIQiT9OlSAKt0ykjyJPy8l9i4NJDe2/0XYaUjo8PWsxJ0vrutz27jzi2aZUy07ASmowQZEmnLHAw==}
    engines: {node: ^14.15.0 || >=16.0.0}
    dependencies:
      '@lerna/create-symlink': 5.6.2
      '@lerna/resolve-symlink': 5.6.2
      '@lerna/symlink-binary': 5.6.2
      fs-extra: 9.1.0
      p-map: 4.0.0
      p-map-series: 2.1.0
    dev: true

  /@lerna/temp-write/5.6.2:
    resolution: {integrity: sha512-S5ZNVTurSwWBmc9kh5alfSjmO3+BnRT6shYtOlmVIUYqWeYVYA5C1Htj322bbU4CSNCMFK6NQl4qGKL17HMuig==}
    dependencies:
      graceful-fs: 4.2.10
      is-stream: 2.0.1
      make-dir: 3.1.0
      temp-dir: 1.0.0
      uuid: 8.3.2
    dev: true

  /@lerna/timer/5.6.2:
    resolution: {integrity: sha512-AjMOiLc2B+5Nzdd9hNORetAdZ/WK8YNGX/+2ypzM68TMAPfIT5C40hMlSva9Yg4RsBz22REopXgM5s2zQd5ZQA==}
    engines: {node: ^14.15.0 || >=16.0.0}
    dev: true

  /@lerna/validation-error/5.6.2:
    resolution: {integrity: sha512-4WlDUHaa+RSJNyJRtX3gVIAPVzjZD2tle8AJ0ZYBfdZnZmG0VlB2pD1FIbOQPK8sY2h5m0cHLRvfLoLncqHvdQ==}
    engines: {node: ^14.15.0 || >=16.0.0}
    dependencies:
      npmlog: 6.0.2
    dev: true

  /@lerna/version/5.6.2_5er4eyzjydue3sjlccexmwcwzy:
    resolution: {integrity: sha512-odNSR2rTbHW++xMZSQKu/F6Syrd/sUvwDLPaMKktoOSPKmycHt/eWcuQQyACdtc43Iqeu4uQd7PCLsniqOVFrw==}
    engines: {node: ^14.15.0 || >=16.0.0}
    dependencies:
      '@lerna/check-working-tree': 5.6.2
      '@lerna/child-process': 5.6.2
      '@lerna/collect-updates': 5.6.2
      '@lerna/command': 5.6.2
      '@lerna/conventional-commits': 5.6.2
      '@lerna/github-client': 5.6.2
      '@lerna/gitlab-client': 5.6.2
      '@lerna/output': 5.6.2
      '@lerna/prerelease-id-from-version': 5.6.2
      '@lerna/prompt': 5.6.2
      '@lerna/run-lifecycle': 5.6.2
      '@lerna/run-topologically': 5.6.2
      '@lerna/temp-write': 5.6.2
      '@lerna/validation-error': 5.6.2
      '@nrwl/devkit': 15.0.13_5er4eyzjydue3sjlccexmwcwzy
      chalk: 4.1.2
      dedent: 0.7.0
      load-json-file: 6.2.0
      minimatch: 3.1.2
      npmlog: 6.0.2
      p-map: 4.0.0
      p-pipe: 3.1.0
      p-reduce: 2.1.0
      p-waterfall: 2.1.1
      semver: 7.3.8
      slash: 3.0.0
      write-json-file: 4.3.0
    transitivePeerDependencies:
      - bluebird
      - encoding
      - nx
      - supports-color
      - typescript
    dev: true

  /@lerna/write-log-file/5.6.2:
    resolution: {integrity: sha512-J09l18QnWQ3sXIRwuJkjXY3+KwPR2uO5NgbZGE3GXJK1V/LzOBRMvjGAIbuQHXw25uqe7vpLUpB8drtnFrubCQ==}
    engines: {node: ^14.15.0 || >=16.0.0}
    dependencies:
      npmlog: 6.0.2
      write-file-atomic: 4.0.2
    dev: true

  /@middy/core/3.6.2:
    resolution: {integrity: sha512-/vyvG34RIt7CTmuB/jksGkk9vs6RCoOlRFPfdQq11dHkiKlT2mm8j/jZx7gSpEhXXh9LeaEMuKPnsgWBIlGS1g==}
    engines: {node: '>=14'}
    dev: false

  /@middy/error-logger/3.6.2:
    resolution: {integrity: sha512-7pGHuYWbBHsowtb+s4IDkfackp/kNe/iDTdqMzV8RoFfa+w3Oljre54fVquLVMe9+O98mA/woXYPJtv4MGVnUw==}
    engines: {node: '>=14'}
    dev: false

  /@nodelib/fs.scandir/2.1.5:
    resolution: {integrity: sha512-vq24Bq3ym5HEQm2NKCr3yXDwjc7vTsEThRDnkp2DK9p1uqLR+DHurm/NOTo0KG7HYHU7eppKZj3MyqYuMBf62g==}
    engines: {node: '>= 8'}
    dependencies:
      '@nodelib/fs.stat': 2.0.5
      run-parallel: 1.2.0

  /@nodelib/fs.stat/2.0.5:
    resolution: {integrity: sha512-RkhPPp2zrqDAQA/2jNhnztcPAlv64XdhIp7a7454A5ovI7Bukxgt7MX7udwAu3zg1DcpPU0rz3VV1SeaqvY4+A==}
    engines: {node: '>= 8'}

  /@nodelib/fs.walk/1.2.8:
    resolution: {integrity: sha512-oGB+UxlgWcgQkgwo8GcEGwemoTFt3FIO9ababBmaGwXIoBKZ+GTy0pP185beGg7Llih/NSHSV2XAs1lnznocSg==}
    engines: {node: '>= 8'}
    dependencies:
      '@nodelib/fs.scandir': 2.1.5
      fastq: 1.13.0

  /@npmcli/arborist/5.3.0:
    resolution: {integrity: sha512-+rZ9zgL1lnbl8Xbb1NQdMjveOMwj4lIYfcDtyJHHi5x4X8jtR6m8SXooJMZy5vmFVZ8w7A2Bnd/oX9eTuU8w5A==}
    engines: {node: ^12.13.0 || ^14.15.0 || >=16.0.0}
    dependencies:
      '@isaacs/string-locale-compare': 1.1.0
      '@npmcli/installed-package-contents': 1.0.7
      '@npmcli/map-workspaces': 2.0.4
      '@npmcli/metavuln-calculator': 3.1.1
      '@npmcli/move-file': 2.0.1
      '@npmcli/name-from-folder': 1.0.1
      '@npmcli/node-gyp': 2.0.0
      '@npmcli/package-json': 2.0.0
      '@npmcli/run-script': 4.2.1
      bin-links: 3.0.3
      cacache: 16.1.3
      common-ancestor-path: 1.0.1
      json-parse-even-better-errors: 2.3.1
      json-stringify-nice: 1.1.4
      mkdirp: 1.0.4
      mkdirp-infer-owner: 2.0.0
      nopt: 5.0.0
      npm-install-checks: 5.0.0
      npm-package-arg: 9.1.2
      npm-pick-manifest: 7.0.2
      npm-registry-fetch: 13.3.1
      npmlog: 6.0.2
      pacote: 13.6.2
      parse-conflict-json: 2.0.2
      proc-log: 2.0.1
      promise-all-reject-late: 1.0.1
      promise-call-limit: 1.0.1
      read-package-json-fast: 2.0.3
      readdir-scoped-modules: 1.1.0
      rimraf: 3.0.2
      semver: 7.3.8
      ssri: 9.0.1
      treeverse: 2.0.0
      walk-up-path: 1.0.0
    transitivePeerDependencies:
      - bluebird
      - supports-color
    dev: true

  /@npmcli/fs/2.1.2:
    resolution: {integrity: sha512-yOJKRvohFOaLqipNtwYB9WugyZKhC/DZC4VYPmpaCzDBrA8YpK3qHZ8/HGscMnE4GqbkLNuVcCnxkeQEdGt6LQ==}
    engines: {node: ^12.13.0 || ^14.15.0 || >=16.0.0}
    dependencies:
      '@gar/promisify': 1.1.3
      semver: 7.3.8
    dev: true

  /@npmcli/git/3.0.2:
    resolution: {integrity: sha512-CAcd08y3DWBJqJDpfuVL0uijlq5oaXaOJEKHKc4wqrjd00gkvTZB+nFuLn+doOOKddaQS9JfqtNoFCO2LCvA3w==}
    engines: {node: ^12.13.0 || ^14.15.0 || >=16.0.0}
    dependencies:
      '@npmcli/promise-spawn': 3.0.0
      lru-cache: 7.14.1
      mkdirp: 1.0.4
      npm-pick-manifest: 7.0.2
      proc-log: 2.0.1
      promise-inflight: 1.0.1
      promise-retry: 2.0.1
      semver: 7.3.8
      which: 2.0.2
    transitivePeerDependencies:
      - bluebird
    dev: true

  /@npmcli/installed-package-contents/1.0.7:
    resolution: {integrity: sha512-9rufe0wnJusCQoLpV9ZPKIVP55itrM5BxOXs10DmdbRfgWtHy1LDyskbwRnBghuB0PrF7pNPOqREVtpz4HqzKw==}
    engines: {node: '>= 10'}
    dependencies:
      npm-bundled: 1.1.2
      npm-normalize-package-bin: 1.0.1
    dev: true

  /@npmcli/map-workspaces/2.0.4:
    resolution: {integrity: sha512-bMo0aAfwhVwqoVM5UzX1DJnlvVvzDCHae821jv48L1EsrYwfOZChlqWYXEtto/+BkBXetPbEWgau++/brh4oVg==}
    engines: {node: ^12.13.0 || ^14.15.0 || >=16.0.0}
    dependencies:
      '@npmcli/name-from-folder': 1.0.1
      glob: 8.0.3
      minimatch: 5.1.0
      read-package-json-fast: 2.0.3
    dev: true

  /@npmcli/metavuln-calculator/3.1.1:
    resolution: {integrity: sha512-n69ygIaqAedecLeVH3KnO39M6ZHiJ2dEv5A7DGvcqCB8q17BGUgW8QaanIkbWUo2aYGZqJaOORTLAlIvKjNDKA==}
    engines: {node: ^12.13.0 || ^14.15.0 || >=16.0.0}
    dependencies:
      cacache: 16.1.3
      json-parse-even-better-errors: 2.3.1
      pacote: 13.6.2
      semver: 7.3.8
    transitivePeerDependencies:
      - bluebird
      - supports-color
    dev: true

  /@npmcli/move-file/2.0.1:
    resolution: {integrity: sha512-mJd2Z5TjYWq/ttPLLGqArdtnC74J6bOzg4rMDnN+p1xTacZ2yPRCk2y0oSWQtygLR9YVQXgOcONrwtnk3JupxQ==}
    engines: {node: ^12.13.0 || ^14.15.0 || >=16.0.0}
    dependencies:
      mkdirp: 1.0.4
      rimraf: 3.0.2
    dev: true

  /@npmcli/name-from-folder/1.0.1:
    resolution: {integrity: sha512-qq3oEfcLFwNfEYOQ8HLimRGKlD8WSeGEdtUa7hmzpR8Sa7haL1KVQrvgO6wqMjhWFFVjgtrh1gIxDz+P8sjUaA==}
    dev: true

  /@npmcli/node-gyp/2.0.0:
    resolution: {integrity: sha512-doNI35wIe3bBaEgrlPfdJPaCpUR89pJWep4Hq3aRdh6gKazIVWfs0jHttvSSoq47ZXgC7h73kDsUl8AoIQUB+A==}
    engines: {node: ^12.13.0 || ^14.15.0 || >=16.0.0}
    dev: true

  /@npmcli/package-json/2.0.0:
    resolution: {integrity: sha512-42jnZ6yl16GzjWSH7vtrmWyJDGVa/LXPdpN2rcUWolFjc9ON2N3uz0qdBbQACfmhuJZ2lbKYtmK5qx68ZPLHMA==}
    engines: {node: ^12.13.0 || ^14.15.0 || >=16.0.0}
    dependencies:
      json-parse-even-better-errors: 2.3.1
    dev: true

  /@npmcli/promise-spawn/3.0.0:
    resolution: {integrity: sha512-s9SgS+p3a9Eohe68cSI3fi+hpcZUmXq5P7w0kMlAsWVtR7XbK3ptkZqKT2cK1zLDObJ3sR+8P59sJE0w/KTL1g==}
    engines: {node: ^12.13.0 || ^14.15.0 || >=16.0.0}
    dependencies:
      infer-owner: 1.0.4
    dev: true

  /@npmcli/run-script/4.2.1:
    resolution: {integrity: sha512-7dqywvVudPSrRCW5nTHpHgeWnbBtz8cFkOuKrecm6ih+oO9ciydhWt6OF7HlqupRRmB8Q/gECVdB9LMfToJbRg==}
    engines: {node: ^12.13.0 || ^14.15.0 || >=16.0.0}
    dependencies:
      '@npmcli/node-gyp': 2.0.0
      '@npmcli/promise-spawn': 3.0.0
      node-gyp: 9.3.0
      read-package-json-fast: 2.0.3
      which: 2.0.2
    transitivePeerDependencies:
      - bluebird
      - supports-color
    dev: true

  /@nrwl/cli/15.0.13:
    resolution: {integrity: sha512-w0oOP4v176CbD34+VytiAItIH3fOeiaccq7T2Un/hhx+/Q9mdO/VWyYZOKmp85uGodx/yZ6LyGW6rX0BjM0Rsg==}
    dependencies:
      nx: 15.0.13
    transitivePeerDependencies:
      - '@swc-node/register'
      - '@swc/core'
      - debug
    dev: true

  /@nrwl/devkit/15.0.13_5er4eyzjydue3sjlccexmwcwzy:
    resolution: {integrity: sha512-/8k7wbBRFf2UC+T4F+vWMy3bfSGi+uK6RwXk53moLq3nxehXaQhRiCqasC6VJFUw3zK6luu2T7xkPUlA9K9l4w==}
    peerDependencies:
      nx: '>= 14 <= 16'
    dependencies:
      '@phenomnomnominal/tsquery': 4.1.1_typescript@4.9.3
      ejs: 3.1.8
      ignore: 5.2.0
      nx: 15.0.13
      semver: 7.3.4
      tslib: 2.4.1
    transitivePeerDependencies:
      - typescript
    dev: true

  /@nrwl/tao/15.0.13:
    resolution: {integrity: sha512-z55RKnVOYsiABKFUIj+QBf6I4fUwTlObxJpgUJp0i3E97P3BgbzhTG1EhuBxLH8fGKrbOAPs0ct38Asl+zGZfQ==}
    dependencies:
      nx: 15.0.13
    transitivePeerDependencies:
      - '@swc-node/register'
      - '@swc/core'
      - debug
    dev: true

  /@octokit/auth-token/3.0.2:
    resolution: {integrity: sha512-pq7CwIMV1kmzkFTimdwjAINCXKTajZErLB4wMLYapR2nuB/Jpr66+05wOTZMSCBXP6n4DdDWT2W19Bm17vU69Q==}
    engines: {node: '>= 14'}
    dependencies:
      '@octokit/types': 8.0.0
    dev: true

  /@octokit/core/4.1.0:
    resolution: {integrity: sha512-Czz/59VefU+kKDy+ZfDwtOIYIkFjExOKf+HA92aiTZJ6EfWpFzYQWw0l54ji8bVmyhc+mGaLUbSUmXazG7z5OQ==}
    engines: {node: '>= 14'}
    dependencies:
      '@octokit/auth-token': 3.0.2
      '@octokit/graphql': 5.0.4
      '@octokit/request': 6.2.2
      '@octokit/request-error': 3.0.2
      '@octokit/types': 8.0.0
      before-after-hook: 2.2.3
      universal-user-agent: 6.0.0
    transitivePeerDependencies:
      - encoding
    dev: true

  /@octokit/endpoint/7.0.3:
    resolution: {integrity: sha512-57gRlb28bwTsdNXq+O3JTQ7ERmBTuik9+LelgcLIVfYwf235VHbN9QNo4kXExtp/h8T423cR5iJThKtFYxC7Lw==}
    engines: {node: '>= 14'}
    dependencies:
      '@octokit/types': 8.0.0
      is-plain-object: 5.0.0
      universal-user-agent: 6.0.0
    dev: true

  /@octokit/graphql/5.0.4:
    resolution: {integrity: sha512-amO1M5QUQgYQo09aStR/XO7KAl13xpigcy/kI8/N1PnZYSS69fgte+xA4+c2DISKqUZfsh0wwjc2FaCt99L41A==}
    engines: {node: '>= 14'}
    dependencies:
      '@octokit/request': 6.2.2
      '@octokit/types': 8.0.0
      universal-user-agent: 6.0.0
    transitivePeerDependencies:
      - encoding
    dev: true

  /@octokit/openapi-types/14.0.0:
    resolution: {integrity: sha512-HNWisMYlR8VCnNurDU6os2ikx0s0VyEjDYHNS/h4cgb8DeOxQ0n72HyinUtdDVxJhFy3FWLGl0DJhfEWk3P5Iw==}
    dev: true

  /@octokit/plugin-enterprise-rest/6.0.1:
    resolution: {integrity: sha512-93uGjlhUD+iNg1iWhUENAtJata6w5nE+V4urXOAlIXdco6xNZtUSfYY8dzp3Udy74aqO/B5UZL80x/YMa5PKRw==}
    dev: true

  /@octokit/plugin-paginate-rest/5.0.1_@octokit+core@4.1.0:
    resolution: {integrity: sha512-7A+rEkS70pH36Z6JivSlR7Zqepz3KVucEFVDnSrgHXzG7WLAzYwcHZbKdfTXHwuTHbkT1vKvz7dHl1+HNf6Qyw==}
    engines: {node: '>= 14'}
    peerDependencies:
      '@octokit/core': '>=4'
    dependencies:
      '@octokit/core': 4.1.0
      '@octokit/types': 8.0.0
    dev: true

  /@octokit/plugin-request-log/1.0.4_@octokit+core@4.1.0:
    resolution: {integrity: sha512-mLUsMkgP7K/cnFEw07kWqXGF5LKrOkD+lhCrKvPHXWDywAwuDUeDwWBpc69XK3pNX0uKiVt8g5z96PJ6z9xCFA==}
    peerDependencies:
      '@octokit/core': '>=3'
    dependencies:
      '@octokit/core': 4.1.0
    dev: true

  /@octokit/plugin-rest-endpoint-methods/6.7.0_@octokit+core@4.1.0:
    resolution: {integrity: sha512-orxQ0fAHA7IpYhG2flD2AygztPlGYNAdlzYz8yrD8NDgelPfOYoRPROfEyIe035PlxvbYrgkfUZIhSBKju/Cvw==}
    engines: {node: '>= 14'}
    peerDependencies:
      '@octokit/core': '>=3'
    dependencies:
      '@octokit/core': 4.1.0
      '@octokit/types': 8.0.0
      deprecation: 2.3.1
    dev: true

  /@octokit/request-error/3.0.2:
    resolution: {integrity: sha512-WMNOFYrSaX8zXWoJg9u/pKgWPo94JXilMLb2VManNOby9EZxrQaBe/QSC4a1TzpAlpxofg2X/jMnCyZgL6y7eg==}
    engines: {node: '>= 14'}
    dependencies:
      '@octokit/types': 8.0.0
      deprecation: 2.3.1
      once: 1.4.0
    dev: true

  /@octokit/request/6.2.2:
    resolution: {integrity: sha512-6VDqgj0HMc2FUX2awIs+sM6OwLgwHvAi4KCK3mT2H2IKRt6oH9d0fej5LluF5mck1lRR/rFWN0YIDSYXYSylbw==}
    engines: {node: '>= 14'}
    dependencies:
      '@octokit/endpoint': 7.0.3
      '@octokit/request-error': 3.0.2
      '@octokit/types': 8.0.0
      is-plain-object: 5.0.0
      node-fetch: 2.6.7
      universal-user-agent: 6.0.0
    transitivePeerDependencies:
      - encoding
    dev: true

  /@octokit/rest/19.0.5:
    resolution: {integrity: sha512-+4qdrUFq2lk7Va+Qff3ofREQWGBeoTKNqlJO+FGjFP35ZahP+nBenhZiGdu8USSgmq4Ky3IJ/i4u0xbLqHaeow==}
    engines: {node: '>= 14'}
    dependencies:
      '@octokit/core': 4.1.0
      '@octokit/plugin-paginate-rest': 5.0.1_@octokit+core@4.1.0
      '@octokit/plugin-request-log': 1.0.4_@octokit+core@4.1.0
      '@octokit/plugin-rest-endpoint-methods': 6.7.0_@octokit+core@4.1.0
    transitivePeerDependencies:
      - encoding
    dev: true

  /@octokit/types/8.0.0:
    resolution: {integrity: sha512-65/TPpOJP1i3K4lBJMnWqPUJ6zuOtzhtagDvydAWbEXpbFYA0oMKKyLb95NFZZP0lSh/4b6K+DQlzvYQJQQePg==}
    dependencies:
      '@octokit/openapi-types': 14.0.0
    dev: true

  /@parcel/watcher/2.0.4:
    resolution: {integrity: sha512-cTDi+FUDBIUOBKEtj+nhiJ71AZVlkAsQFuGQTun5tV9mwQBQgZvhCzG+URPQc8myeN32yRVZEfVAPCs1RW+Jvg==}
    engines: {node: '>= 10.0.0'}
    requiresBuild: true
    dependencies:
      node-addon-api: 3.2.1
      node-gyp-build: 4.5.0
    dev: true

  /@phenomnomnominal/tsquery/4.1.1_typescript@4.9.3:
    resolution: {integrity: sha512-jjMmK1tnZbm1Jq5a7fBliM4gQwjxMU7TFoRNwIyzwlO+eHPRCFv/Nv+H/Gi1jc3WR7QURG8D5d0Tn12YGrUqBQ==}
    peerDependencies:
      typescript: ^3 || ^4
    dependencies:
      esquery: 1.4.0
      typescript: 4.9.3
    dev: true

  /@sinclair/typebox/0.24.51:
    resolution: {integrity: sha512-1P1OROm/rdubP5aFDSZQILU0vrLCJ4fvHt6EoqHEM+2D/G5MK3bIaymUKLit8Js9gbns5UyJnkP/TZROLw4tUA==}
    dev: true

  /@sinonjs/commons/1.8.5:
    resolution: {integrity: sha512-rTpCA0wG1wUxglBSFdMMY0oTrKYvgf4fNgv/sXbfCVAdf+FnPBdKJR/7XbpTCwbCrvCbdPYnlWaUUYz4V2fPDA==}
    dependencies:
      type-detect: 4.0.8
    dev: true

  /@sinonjs/fake-timers/9.1.2:
    resolution: {integrity: sha512-BPS4ynJW/o92PUR4wgriz2Ud5gpST5vz6GQfMixEDK0Z8ZCUv2M7SkBLykH56T++Xs+8ln9zTGbOvNGIe02/jw==}
    dependencies:
      '@sinonjs/commons': 1.8.5
    dev: true

  /@slack/events-api/3.0.1:
    resolution: {integrity: sha512-ReJzZRpCgwGtKrAT0tRMppO3zm72jmxsOlTgR7PGajv2oq/tOJSeVRm7RcGiwn3EPIuovKkD/mr4TTN4n801fQ==}
    engines: {node: '>=12.13.0', npm: '>=6.12.0'}
    hasBin: true
    dependencies:
      '@types/debug': 4.1.7
      '@types/express': 4.17.14
      '@types/lodash.isstring': 4.0.7
      '@types/node': 12.20.55
      '@types/yargs': 15.0.14
      debug: 2.6.9
      lodash.isstring: 4.0.1
      raw-body: 2.5.1
      tsscmp: 1.0.6
      yargs: 15.4.1
    optionalDependencies:
      express: 4.18.2
    transitivePeerDependencies:
      - supports-color
    dev: false

  /@slack/types/1.10.0:
    resolution: {integrity: sha512-tA7GG7Tj479vojfV3AoxbckalA48aK6giGjNtgH6ihpLwTyHE3fIgRrvt8TWfLwW8X8dyu7vgmAsGLRG7hWWOg==}
    engines: {node: '>= 8.9.0', npm: '>= 5.5.1'}
    dev: false

  /@slack/webhook/6.1.0:
    resolution: {integrity: sha512-7AYNISyAjn/lA/VDwZ307K5ft5DojXgBd3DRrGoFN8XxIwIyRALdFhxBiMgAqeJH8eWoktvNwLK24R9hREEqpA==}
    engines: {node: '>= 12.13.0', npm: '>= 6.12.0'}
    dependencies:
      '@slack/types': 1.10.0
      '@types/node': 18.11.9
      axios: 0.21.4
    transitivePeerDependencies:
      - debug
    dev: false

  /@swc/core-darwin-arm64/1.3.19:
    resolution: {integrity: sha512-6xLtmXzS4nNWGQkajbiAjGXspUJfxS2IWoGQ16J9nfOFdttKyoIG5o5+mxUfKeg5bXw9cI+r675kN/irx3z7MQ==}
    engines: {node: '>=10'}
    cpu: [arm64]
    os: [darwin]
    requiresBuild: true
    optional: true

  /@swc/core-darwin-x64/1.3.19:
    resolution: {integrity: sha512-qCDQcngYBeWrsNS1kcBslRD0dahKcYKaUUWRC9yHpRcs3SRvnSpJyWQR4y9RCdO9YNmixJ9+5+zPD9qcgL7jBw==}
    engines: {node: '>=10'}
    cpu: [x64]
    os: [darwin]
    requiresBuild: true
    optional: true

  /@swc/core-linux-arm-gnueabihf/1.3.19:
    resolution: {integrity: sha512-ufbKW6Lhii1+kVCXnsHgqYIpRvXhPjdhMudfP4KKVgJtT6TsdEIr+KRAQIBHLjRUsTKA2DLsGEpu9jfjwFiNEg==}
    engines: {node: '>=10'}
    cpu: [arm]
    os: [linux]
    requiresBuild: true
    optional: true

  /@swc/core-linux-arm64-gnu/1.3.19:
    resolution: {integrity: sha512-HHhqLRZv9Ss8orJrlEP4XRcLuqLDwFtGgbtHU8kyWBmQEtK42uT18Pf5RJBo5sPJHY8m5EO8C8y3hIbGmKtLyg==}
    engines: {node: '>=10'}
    cpu: [arm64]
    os: [linux]
    requiresBuild: true
    optional: true

  /@swc/core-linux-arm64-musl/1.3.19:
    resolution: {integrity: sha512-vipnF3C6T1368uHQqz8RpdszWxxGh0X8VBK3TdTOSWvI/duNZtZXEOZlB2Nh9w+u09umVw0MsJhvg86Aon39mA==}
    engines: {node: '>=10'}
    cpu: [arm64]
    os: [linux]
    requiresBuild: true
    optional: true

  /@swc/core-linux-x64-gnu/1.3.19:
    resolution: {integrity: sha512-dUbq8mnIqBhU7OppfY3ncOvl26691WFGxd97QtnnlfMZrKnaofKFMIxE9sTHOLSbBo16AylnEMiwa45w2UWDEg==}
    engines: {node: '>=10'}
    cpu: [x64]
    os: [linux]
    requiresBuild: true
    optional: true

  /@swc/core-linux-x64-musl/1.3.19:
    resolution: {integrity: sha512-RiVZrlkNGcj9jZyjF7YFOW3fj9fWPC25AYkknLpWxAmLQcp1piAWj+aSixmMWUC4QJau78VZzcm+kRgIOECALw==}
    engines: {node: '>=10'}
    cpu: [x64]
    os: [linux]
    requiresBuild: true
    optional: true

  /@swc/core-win32-arm64-msvc/1.3.19:
    resolution: {integrity: sha512-r2U6GC+go2iiLx5JBZIJswYFiMv0yOsm+pgE1srVvAc8dP02320t9yh0Uj4Sr2hDipTWJ33Y5PMZwEsZSfBVbQ==}
    engines: {node: '>=10'}
    cpu: [arm64]
    os: [win32]
    requiresBuild: true
    optional: true

  /@swc/core-win32-ia32-msvc/1.3.19:
    resolution: {integrity: sha512-SPpESDa4vr0PRvUiqXSi8oZSTmkDOGrZ/pSiLD7ISgjsQ5RQMbPkuEK0ztWljim87q2fO0bGVVhyaVYxdOVS1A==}
    engines: {node: '>=10'}
    cpu: [ia32]
    os: [win32]
    requiresBuild: true
    optional: true

  /@swc/core-win32-x64-msvc/1.3.19:
    resolution: {integrity: sha512-0X5HqFC1wQlheOQDZeF6KNOSURZKkGISNK3aTSmTq9g7dDJ/kTcVjsdKbu2rK4ibCnlC9IS0cLK9FpROnsVPwA==}
    engines: {node: '>=10'}
    cpu: [x64]
    os: [win32]
    requiresBuild: true
    optional: true

  /@swc/core/1.3.19:
    resolution: {integrity: sha512-KiXUv2vpmOaGhoLCN9Rw7Crsfq1YmOR2ZbajiqNAh/iu0d3CKn5JZhLRs6S7nCk78cwFFac2obQfTWPePLUe/g==}
    engines: {node: '>=10'}
    hasBin: true
    requiresBuild: true
    optionalDependencies:
      '@swc/core-darwin-arm64': 1.3.19
      '@swc/core-darwin-x64': 1.3.19
      '@swc/core-linux-arm-gnueabihf': 1.3.19
      '@swc/core-linux-arm64-gnu': 1.3.19
      '@swc/core-linux-arm64-musl': 1.3.19
      '@swc/core-linux-x64-gnu': 1.3.19
      '@swc/core-linux-x64-musl': 1.3.19
      '@swc/core-win32-arm64-msvc': 1.3.19
      '@swc/core-win32-ia32-msvc': 1.3.19
      '@swc/core-win32-x64-msvc': 1.3.19

  /@swc/jest/0.2.23_@swc+core@1.3.19:
    resolution: {integrity: sha512-ZLj17XjHbPtNsgqjm83qizENw05emLkKGu3WuPUttcy9hkngl0/kcc7fDbcSBpADS0GUtsO+iKPjZFWVAtJSlA==}
    engines: {npm: '>= 7.0.0'}
    peerDependencies:
      '@swc/core': '*'
    dependencies:
      '@jest/create-cache-key-function': 27.5.1
      '@swc/core': 1.3.19
      jsonc-parser: 3.2.0
    dev: true

  /@tootallnate/once/2.0.0:
    resolution: {integrity: sha512-XCuKFP5PS55gnMVu3dty8KPatLqUoy/ZYzDzAGCQ8JNFCkLXzmI7vNHCR+XpbZaMWQK/vQubr7PkYq8g470J/A==}
    engines: {node: '>= 10'}
    dev: true

  /@tsconfig/node10/1.0.9:
    resolution: {integrity: sha512-jNsYVVxU8v5g43Erja32laIDHXeoNvFEpX33OK4d6hljo3jDhCBDhx5dhCCTMWUojscpAagGiRkBKxpdl9fxqA==}
    dev: true

  /@tsconfig/node12/1.0.11:
    resolution: {integrity: sha512-cqefuRsh12pWyGsIoBKJA9luFu3mRxCA+ORZvA4ktLSzIuCUtWVxGIuXigEwO5/ywWFMZ2QEGKWvkZG1zDMTag==}
    dev: true

  /@tsconfig/node14/1.0.3:
    resolution: {integrity: sha512-ysT8mhdixWK6Hw3i1V2AeRqZ5WfXg1G43mqoYlM2nc6388Fq5jcXyr5mRsqViLx/GJYdoL0bfXD8nmF+Zn/Iow==}
    dev: true

  /@tsconfig/node16/1.0.3:
    resolution: {integrity: sha512-yOlFc+7UtL/89t2ZhjPvvB/DeAr3r+Dq58IgzsFkOAvVC6NMJXmCGjbptdXdR9qsX7pKcTL+s87FtYREi2dEEQ==}
    dev: true

  /@types/aws-lambda/8.10.108:
    resolution: {integrity: sha512-1yh1W1WoqK3lGHy+V/Fi55zobxrDHUUsluCWdMlOXkCvtsCmHPXOG+CQ2STIL4B1g6xi6I6XzxaF8V9+zeIFLA==}
    dev: true

  /@types/babel__core/7.1.20:
    resolution: {integrity: sha512-PVb6Bg2QuscZ30FvOU7z4guG6c926D9YRvOxEaelzndpMsvP+YM74Q/dAFASpg2l6+XLalxSGxcq/lrgYWZtyQ==}
    dependencies:
      '@babel/parser': 7.20.3
      '@babel/types': 7.20.2
      '@types/babel__generator': 7.6.4
      '@types/babel__template': 7.4.1
      '@types/babel__traverse': 7.18.2
    dev: true

  /@types/babel__generator/7.6.4:
    resolution: {integrity: sha512-tFkciB9j2K755yrTALxD44McOrk+gfpIpvC3sxHjRawj6PfnQxrse4Clq5y/Rq+G3mrBurMax/lG8Qn2t9mSsg==}
    dependencies:
      '@babel/types': 7.20.2
    dev: true

  /@types/babel__template/7.4.1:
    resolution: {integrity: sha512-azBFKemX6kMg5Io+/rdGT0dkGreboUVR0Cdm3fz9QJWpaQGJRQXl7C+6hOTCZcMll7KFyEQpgbYI2lHdsS4U7g==}
    dependencies:
      '@babel/parser': 7.20.3
      '@babel/types': 7.20.2
    dev: true

  /@types/babel__traverse/7.18.2:
    resolution: {integrity: sha512-FcFaxOr2V5KZCviw1TnutEMVUVsGt4D2hP1TAfXZAMKuHYW3xQhe3jTxNPWutgCJ3/X1c5yX8ZoGVEItxKbwBg==}
    dependencies:
      '@babel/types': 7.20.2
    dev: true

  /@types/body-parser/1.19.2:
    resolution: {integrity: sha512-ALYone6pm6QmwZoAgeyNksccT9Q4AWZQ6PvfwR37GT6r6FWUPguq6sUmNGSMV2Wr761oQoBxwGGa6DR5o1DC9g==}
    dependencies:
      '@types/connect': 3.4.35
      '@types/node': 18.11.9
    dev: false

  /@types/connect/3.4.35:
    resolution: {integrity: sha512-cdeYyv4KWoEgpBISTxWvqYsVy444DOqehiF3fM3ne10AmJ62RSyNkUnxMJXHQWRQQX2eR94m5y1IZyDwBjV9FQ==}
    dependencies:
      '@types/node': 18.11.9
    dev: false

  /@types/debug/4.1.7:
    resolution: {integrity: sha512-9AonUzyTjXXhEOa0DnqpzZi6VHlqKMswga9EXjpXnnqxwLtdvPPtlO8evrI5D9S6asFRCQ6v+wpiUKbw+vKqyg==}
    dependencies:
      '@types/ms': 0.7.31
    dev: false

  /@types/express-serve-static-core/4.17.31:
    resolution: {integrity: sha512-DxMhY+NAsTwMMFHBTtJFNp5qiHKJ7TeqOo23zVEM9alT1Ml27Q3xcTH0xwxn7Q0BbMcVEJOs/7aQtUWupUQN3Q==}
    dependencies:
      '@types/node': 18.11.9
      '@types/qs': 6.9.7
      '@types/range-parser': 1.2.4
    dev: false

  /@types/express/4.17.14:
    resolution: {integrity: sha512-TEbt+vaPFQ+xpxFLFssxUDXj5cWCxZJjIcB7Yg0k0GMHGtgtQgpvx/MUQUeAkNbA9AAGrwkAsoeItdTgS7FMyg==}
    dependencies:
      '@types/body-parser': 1.19.2
      '@types/express-serve-static-core': 4.17.31
      '@types/qs': 6.9.7
      '@types/serve-static': 1.15.0
    dev: false

  /@types/fs-extra/9.0.13:
    resolution: {integrity: sha512-nEnwB++1u5lVDM2UI4c1+5R+FYaKfaAzS4OococimjVm3nQw3TuzH5UNsocrcTBbhnerblyHj4A49qXbIiZdpA==}
    dependencies:
      '@types/node': 18.11.9

  /@types/graceful-fs/4.1.5:
    resolution: {integrity: sha512-anKkLmZZ+xm4p8JWBf4hElkM4XR+EZeA2M9BAkkTldmcyDY4mbdIJnRghDJH3Ov5ooY7/UAoENtmdMSkaAd7Cw==}
    dependencies:
      '@types/node': 18.11.9
    dev: true

  /@types/istanbul-lib-coverage/2.0.4:
    resolution: {integrity: sha512-z/QT1XN4K4KYuslS23k62yDIDLwLFkzxOuMplDtObz0+y7VqJCaO2o+SPwHCvLFZh7xazvvoor2tA/hPz9ee7g==}
    dev: true

  /@types/istanbul-lib-report/3.0.0:
    resolution: {integrity: sha512-plGgXAPfVKFoYfa9NpYDAkseG+g6Jr294RqeqcqDixSbU34MZVJRi/P+7Y8GDpzkEwLaGZZOpKIEmeVZNtKsrg==}
    dependencies:
      '@types/istanbul-lib-coverage': 2.0.4
    dev: true

  /@types/istanbul-reports/3.0.1:
    resolution: {integrity: sha512-c3mAZEuK0lvBp8tmuL74XRKn1+y2dcwOUpH7x4WrF6gk1GIgiluDRgMYQtw2OFcBvAJWlt6ASU3tSqxp0Uu0Aw==}
    dependencies:
      '@types/istanbul-lib-report': 3.0.0
    dev: true

  /@types/jest/29.2.2:
    resolution: {integrity: sha512-og1wAmdxKoS71K2ZwSVqWPX6OVn3ihZ6ZT2qvZvZQm90lJVDyXIjYcu4Khx2CNIeaFv12rOU/YObOsI3VOkzog==}
    dependencies:
      expect: 29.3.1
      pretty-format: 29.3.1
    dev: true

  /@types/json5/0.0.29:
    resolution: {integrity: sha512-dRLjCWHYg4oaA77cxO64oO+7JwCwnIzkZPdrrC71jQmQtlhM556pwKo5bUzqvZndkVbeFLIIi+9TC40JNF5hNQ==}
    dev: true

  /@types/lodash.isstring/4.0.7:
    resolution: {integrity: sha512-gt4q4n1Who4JxLeFR/kduS2Tia+biQk/zdbIkOfMvAldXHJdcC5SsvZREchkwa4CwKK+DqhIm3wfigFYzNKS8Q==}
    dependencies:
      '@types/lodash': 4.14.191
    dev: false

  /@types/lodash/4.14.191:
    resolution: {integrity: sha512-BdZ5BCCvho3EIXw6wUCXHe7rS53AIDPLE+JzwgT+OsJk53oBfbSmZZ7CX4VaRoN78N+TJpFi9QPlfIVNmJYWxQ==}
    dev: false

  /@types/mime/3.0.1:
    resolution: {integrity: sha512-Y4XFY5VJAuw0FgAqPNd6NNoV44jbq9Bz2L7Rh/J6jLTiHBSBJa9fxqQIvkIld4GsoDOcCbvzOUAbLPsSKKg+uA==}
    dev: false

  /@types/minimatch/3.0.5:
    resolution: {integrity: sha512-Klz949h02Gz2uZCMGwDUSDS1YBlTdDDgbWHi+81l29tQALUtvz4rAYi5uoVhE5Lagoq6DeqAUlbrHvW/mXDgdQ==}
    dev: true

  /@types/minimatch/5.1.2:
    resolution: {integrity: sha512-K0VQKziLUWkVKiRVrx4a40iPaxTUefQmjtkQofBkYRcoaaL/8rhwDWww9qWbrgicNOgnpIsMxyNIUM4+n6dUIA==}
    dev: true

  /@types/minimist/1.2.2:
    resolution: {integrity: sha512-jhuKLIRrhvCPLqwPcx6INqmKeiA5EWrsCOPhrlFSrbrmU4ZMPjj5Ul/oLCMDO98XRUIwVm78xICz4EPCektzeQ==}

  /@types/ms/0.7.31:
    resolution: {integrity: sha512-iiUgKzV9AuaEkZqkOLDIvlQiL6ltuZd9tGcW3gwpnX8JbuiuhFlEGmmFXEXkN50Cvq7Os88IY2v0dkDqXYWVgA==}
    dev: false

  /@types/node-fetch/2.6.2:
    resolution: {integrity: sha512-DHqhlq5jeESLy19TYhLakJ07kNumXWjcDdxXsLUMJZ6ue8VZJj4kLPQVE/2mdHh3xZziNF1xppu5lwmS53HR+A==}
    dependencies:
      '@types/node': 18.11.9
      form-data: 3.0.1
    dev: true

  /@types/node/12.20.55:
    resolution: {integrity: sha512-J8xLz7q2OFulZ2cyGTLE1TbbZcjpno7FaN6zdJNrgAdrJ+DZzh/uFR6YrTb4C+nXakvud8Q4+rbhoIWlYQbUFQ==}
    dev: false

  /@types/node/16.18.3:
    resolution: {integrity: sha512-jh6m0QUhIRcZpNv7Z/rpN+ZWXOicUUQbSoWks7Htkbb9IjFQj4kzcX/xFCkjstCj5flMsN8FiSvt+q+Tcs4Llg==}
    dev: true

  /@types/node/18.11.9:
    resolution: {integrity: sha512-CRpX21/kGdzjOpFsZSkcrXMGIBWMGNIHXXBVFSH+ggkftxg+XYP20TESbh+zFvFj3EQOl5byk0HTRn1IL6hbqg==}

  /@types/normalize-package-data/2.4.1:
    resolution: {integrity: sha512-Gj7cI7z+98M282Tqmp2K5EIsoouUEzbBJhQQzDE3jSIRk6r9gsz0oUokqIUR4u1R3dMHo0pDHM7sNOHyhulypw==}
    dev: true

  /@types/parse-json/4.0.0:
    resolution: {integrity: sha512-//oorEZjL6sbPcKUaCdIGlIUeH26mgzimjBB77G6XRgnDl/L5wOnpyBGRe/Mmf5CVW3PwEBE1NjiMZ/ssFh4wA==}
    dev: true

  /@types/prettier/2.7.1:
    resolution: {integrity: sha512-ri0UmynRRvZiiUJdiz38MmIblKK+oH30MztdBVR95dv/Ubw6neWSb8u1XpRb72L4qsZOhz+L+z9JD40SJmfWow==}
    dev: true

  /@types/ps-tree/1.1.2:
    resolution: {integrity: sha512-ZREFYlpUmPQJ0esjxoG1fMvB2HNaD3z+mjqdSosZvd3RalncI9NEur73P8ZJz4YQdL64CmV1w0RuqoRUlhQRBw==}

  /@types/qs/6.9.7:
    resolution: {integrity: sha512-FGa1F62FT09qcrueBA6qYTrJPVDzah9a+493+o2PCXsesWHIn27G98TsSMs3WPNbZIEj4+VJf6saSFpvD+3Zsw==}
    dev: false

  /@types/range-parser/1.2.4:
    resolution: {integrity: sha512-EEhsLsD6UsDM1yFhAvy0Cjr6VwmpMWqFBCb9w07wVugF7w9nfajxLuVmngTIpgS6svCnm6Vaw+MZhoDCKnOfsw==}
    dev: false

  /@types/serve-static/1.15.0:
    resolution: {integrity: sha512-z5xyF6uh8CbjAu9760KDKsH2FcDxZ2tFCsA4HIMWE6IkiYMXfVoa+4f9KX+FN0ZLsaMw1WNG2ETLA6N+/YA+cg==}
    dependencies:
      '@types/mime': 3.0.1
      '@types/node': 18.11.9
    dev: false

  /@types/stack-utils/2.0.1:
    resolution: {integrity: sha512-Hl219/BT5fLAaz6NDkSuhzasy49dwQS/DSdu4MdggFB8zcXv7vflBI3xp7FEmkmdDkBUI2bPUNeMttp2knYdxw==}
    dev: true

  /@types/validator/13.7.10:
    resolution: {integrity: sha512-t1yxFAR2n0+VO6hd/FJ9F2uezAZVWHLmpmlJzm1eX03+H7+HsuTAp7L8QJs+2pQCfWkP1+EXsGK9Z9v7o/qPVQ==}
    dev: false

  /@types/which/2.0.1:
    resolution: {integrity: sha512-Jjakcv8Roqtio6w1gr0D7y6twbhx6gGgFGF5BLwajPpnOIOxFkakFhCq+LmyyeAz7BX6ULrjBOxdKaCDy+4+dQ==}

  /@types/yargs-parser/21.0.0:
    resolution: {integrity: sha512-iO9ZQHkZxHn4mSakYV0vFHAVDyEOIJQrV2uZ06HxEPcx+mt8swXoZHIbaaJ2crJYFfErySgktuTZ3BeLz+XmFA==}

  /@types/yargs/15.0.14:
    resolution: {integrity: sha512-yEJzHoxf6SyQGhBhIYGXQDSCkJjB6HohDShto7m8vaKg9Yp0Yn8+71J9eakh2bnPg6BfsH9PRMhiRTZnd4eXGQ==}
    dependencies:
      '@types/yargs-parser': 21.0.0
    dev: false

  /@types/yargs/16.0.4:
    resolution: {integrity: sha512-T8Yc9wt/5LbJyCaLiHPReJa0kApcIgJ7Bn735GjItUfh08Z1pJvu8QZqb9s+mMvKV6WUQRV7K2R46YbjMXTTJw==}
    dependencies:
      '@types/yargs-parser': 21.0.0
    dev: true

  /@types/yargs/17.0.13:
    resolution: {integrity: sha512-9sWaruZk2JGxIQU+IhI1fhPYRcQ0UuTNuKuCW9bR5fp7qi2Llf7WDzNa17Cy7TKnh3cdxDOiyTu6gaLS0eDatg==}
    dependencies:
      '@types/yargs-parser': 21.0.0
    dev: true

  /@yarnpkg/lockfile/1.1.0:
    resolution: {integrity: sha512-GpSwvyXOcOOlV70vbnzjj4fW5xW/FdUF6nQEt1ENy7m4ZCczi1+/buVUPAqmGfqznsORNFzUMjctTIp8a9tuCQ==}
    dev: true

  /@yarnpkg/parsers/3.0.0-rc.27:
    resolution: {integrity: sha512-qs2wZulOYVjaOS6tYOs3SsR7m/qeHwjPrB5i4JtBJELsgWrEkyL+rJH21RA+fVwttJobAYQqw5Xj5SYLaDK/bQ==}
    engines: {node: '>=14.15.0'}
    dependencies:
      js-yaml: 3.14.1
      tslib: 2.4.1
    dev: true

  /@zkochan/js-yaml/0.0.6:
    resolution: {integrity: sha512-nzvgl3VfhcELQ8LyVrYOru+UtAy1nrygk2+AGbTm8a5YcO6o8lSjAT+pfg3vJWxIoZKOUhrK6UU7xW/+00kQrg==}
    dependencies:
      argparse: 2.0.1
    dev: true

  /JSONStream/1.3.5:
    resolution: {integrity: sha512-E+iruNOY8VV9s4JEbe1aNEm6MiszPRr/UfcHMz0TQh1BXSxHK+ASV1R6W4HpjBhSeS+54PIsAMCBmwD06LLsqQ==}
    dependencies:
      jsonparse: 1.3.1
      through: 2.3.8
    dev: true

  /abbrev/1.1.1:
    resolution: {integrity: sha512-nne9/IiQ/hzIhY6pdDnbBtz7DjPTKrY00P/zvPSm5pOFkl6xuGrGnXn/VtTNNfNtAfZ9/1RtehkszU9qcTii0Q==}
    dev: true

  /abort-controller/3.0.0:
    resolution: {integrity: sha512-h8lQ8tacZYnR3vNQTgibj+tODHI5/+l06Au2Pcriv/Gmet0eaj4TwWH41sO9wnHDiQsEj19q0drzdWdeAHtweg==}
    engines: {node: '>=6.5'}
    dependencies:
      event-target-shim: 5.0.1
    dev: false

  /accepts/1.3.8:
    resolution: {integrity: sha512-PYAthTa2m2VKxuvSD3DPC/Gy+U+sOA1LAuT8mkmRuvw+NACSaeXEQ+NHcVF7rONl6qcaxV3Uuemwawk+7+SJLw==}
    engines: {node: '>= 0.6'}
    dependencies:
      mime-types: 2.1.35
      negotiator: 0.6.3
    dev: false
    optional: true

  /acorn-walk/8.2.0:
    resolution: {integrity: sha512-k+iyHEuPgSw6SbuDpGQM+06HQUa04DZ3o+F6CSzXMvvI5KMvnaEqXe+YVe555R9nn6GPt404fos4wcgpw12SDA==}
    engines: {node: '>=0.4.0'}
    dev: true

  /acorn/8.8.1:
    resolution: {integrity: sha512-7zFpHzhnqYKrkYdUjF1HI1bzd0VygEGX8lFk4k5zVMqHEoES+P+7TKI+EvLO9WVMJ8eekdO0aDEK044xTXwPPA==}
    engines: {node: '>=0.4.0'}
    dev: true

  /add-stream/1.0.0:
    resolution: {integrity: sha512-qQLMr+8o0WC4FZGQTcJiKBVC59JylcPSrTtk6usvmIDFUOCKegapy1VHQwRbFMOFyb/inzUVqHs+eMYKDM1YeQ==}
    dev: true

  /agent-base/6.0.2:
    resolution: {integrity: sha512-RZNwNclF7+MS/8bDg70amg32dyeZGZxiDuQmZxKLAlQjr3jGyLx+4Kkk58UO7D2QdgFIQCovuSuZESne6RG6XQ==}
    engines: {node: '>= 6.0.0'}
    dependencies:
      debug: 4.3.4
    transitivePeerDependencies:
      - supports-color
    dev: true

  /agentkeepalive/4.2.1:
    resolution: {integrity: sha512-Zn4cw2NEqd+9fiSVWMscnjyQ1a8Yfoc5oBajLeo5w+YBHgDUcEBY2hS4YpTz6iN5f/2zQiktcuM6tS8x1p9dpA==}
    engines: {node: '>= 8.0.0'}
    dependencies:
      debug: 4.3.4
      depd: 1.1.2
      humanize-ms: 1.2.1
    transitivePeerDependencies:
      - supports-color
    dev: true

  /aggregate-error/3.1.0:
    resolution: {integrity: sha512-4I7Td01quW/RpocfNayFdFVk1qSuoh0E7JrbRJ16nH01HhKFQ88INq9Sd+nd72zqRySlr9BmDA8xlEJ6vJMrYA==}
    engines: {node: '>=8'}
    dependencies:
      clean-stack: 2.2.0
      indent-string: 4.0.0
    dev: true

  /ansi-colors/4.1.3:
    resolution: {integrity: sha512-/6w/C21Pm1A7aZitlI5Ni/2J6FFQN8i1Cvz3kHABAAbw93v/NlvKdVOqz7CCWz/3iv/JplRSEEZ83XION15ovw==}
    engines: {node: '>=6'}
    dev: true

  /ansi-escapes/4.3.2:
    resolution: {integrity: sha512-gKXj5ALrKWQLsYG9jlTRmR/xKluxHV+Z9QEwNIgCfM1/uwPMCuzVVnh5mwTd+OuBZcwSIMbqssNWRm1lE51QaQ==}
    engines: {node: '>=8'}
    dependencies:
      type-fest: 0.21.3
    dev: true

  /ansi-regex/5.0.1:
    resolution: {integrity: sha512-quJQXlTSUGL2LH9SUXo8VwsY4soanhgo6LNSm84E1LBcE8s3O0wpdiRzyR9z/ZZJMlMWv37qOOb9pdJlMUEKFQ==}
    engines: {node: '>=8'}

  /ansi-regex/6.0.1:
    resolution: {integrity: sha512-n5M855fKb2SsfMIiFFoVrABHJC8QtHwVx+mHWP3QcEqBHYienj5dHSgjbxtC0WEZXYt4wcD6zrQElDPhFuZgfA==}
    engines: {node: '>=12'}

  /ansi-styles/3.2.1:
    resolution: {integrity: sha512-VT0ZI6kZRdTh8YyJw3SMbYm/u+NqfsAxEpWO0Pf9sq8/e94WxxOpPKx9FR1FlyCtOVDNOQ+8ntlqFxiRc+r5qA==}
    engines: {node: '>=4'}
    dependencies:
      color-convert: 1.9.3
    dev: true

  /ansi-styles/4.3.0:
    resolution: {integrity: sha512-zbB9rCJAT1rbjiVDb2hqKFHNYLxgtk8NURxZ3IZwD3F6NtxbXZQCnnSi1Lkx+IDohdPlFp222wVALIheZJQSEg==}
    engines: {node: '>=8'}
    dependencies:
      color-convert: 2.0.1

  /ansi-styles/5.2.0:
    resolution: {integrity: sha512-Cxwpt2SfTzTtXcfOlzGEee8O+c+MmUgGrNiBcXnuWxuFJHe6a5Hz7qwhwe5OgaSYI0IJvkLqWX1ASG+cJOkEiA==}
    engines: {node: '>=10'}
    dev: true

  /ansi-styles/6.2.1:
    resolution: {integrity: sha512-bN798gFfQX+viw3R7yrGWRqnrN2oRkEkUjjl4JNn4E8GxxbjtG3FbrEIIY3l8/hrwUwIeCZvi4QuOTP4MErVug==}
    engines: {node: '>=12'}
    dev: true

  /anymatch/3.1.2:
    resolution: {integrity: sha512-P43ePfOAIupkguHUycrc4qJ9kz8ZiuOUijaETwX7THt0Y/GNK7v0aa8rY816xWjZ7rJdA5XdMcpVFTKMq+RvWg==}
    engines: {node: '>= 8'}
    dependencies:
      normalize-path: 3.0.0
      picomatch: 2.3.1
    dev: true

  /aproba/2.0.0:
    resolution: {integrity: sha512-lYe4Gx7QT+MKGbDsA+Z+he/Wtef0BiwDOlK/XkBrdfsh9J/jPPXbX0tE9x9cl27Tmu5gg3QUbUrQYa/y+KOHPQ==}
    dev: true

  /are-we-there-yet/3.0.1:
    resolution: {integrity: sha512-QZW4EDmGwlYur0Yyf/b2uGucHQMa8aFUP7eu9ddR73vvhFyt4V0Vl3QHPcTNJ8l6qYOBdxgXdnBXQrHilfRQBg==}
    engines: {node: ^12.13.0 || ^14.15.0 || >=16.0.0}
    dependencies:
      delegates: 1.0.0
      readable-stream: 3.6.0
    dev: true

  /arg/4.1.3:
    resolution: {integrity: sha512-58S9QDqG0Xx27YwPSt9fJxivjYl432YCwfDMfZ+71RAqUrZef7LrKQZ3LHLOwCS4FLNBplP533Zx895SeOCHvA==}
    dev: true

  /argparse/1.0.10:
    resolution: {integrity: sha512-o5Roy6tNG4SL/FOkCAN6RzjiakZS25RLYFrcMttJqbdd8BWrnA+fGz57iN5Pb06pvBGvl5gQ0B48dJlslXvoTg==}
    dependencies:
      sprintf-js: 1.0.3

  /argparse/2.0.1:
    resolution: {integrity: sha512-8+9WqebbFzpX9OR+Wa6O29asIogeRMzcGtAINdpMHHyAg10f05aSFVBbcEqGf/PXw1EjAZ+q2/bEBg3DvurK3Q==}
    dev: true

  /array-differ/3.0.0:
    resolution: {integrity: sha512-THtfYS6KtME/yIAhKjZ2ul7XI96lQGHRputJQHO80LAWQnuGP4iCIN8vdMRboGbIEYBwU33q8Tch1os2+X0kMg==}
    engines: {node: '>=8'}
    dev: true

  /array-flatten/1.1.1:
    resolution: {integrity: sha512-PCVAQswWemu6UdxsDFFX/+gVeYqKAod3D3UVm91jHwynguOwAvYPhx8nNlM++NqRcK6CxxpUafjmhIdKiHibqg==}
    dev: false
    optional: true

  /array-ify/1.0.0:
    resolution: {integrity: sha512-c5AMf34bKdvPhQ7tBGhqkgKNUzMr4WUs+WDtC2ZUGOUncbxKMTvqxYctiseW3+L4bA8ec+GcZ6/A/FW4m8ukng==}
    dev: true

  /array-union/2.1.0:
    resolution: {integrity: sha512-HGyxoOTYUyCM6stUe6EJgnd4EoewAI7zMdfqO+kGjnlZmBDz/cR5pf8r/cR4Wq60sL/p0IkcjUEEPwS3GFrIyw==}
    engines: {node: '>=8'}
    dev: true

  /arrify/1.0.1:
    resolution: {integrity: sha512-3CYzex9M9FGQjCGMGyi6/31c8GJbgb0qGyrx5HWxPd0aCwh4cB2YjMb2Xf9UuoogrMrlO9cTqnB5rI5GHZTcUA==}
    engines: {node: '>=0.10.0'}
    dev: true

  /arrify/2.0.1:
    resolution: {integrity: sha512-3duEwti880xqi4eAMN8AyR4a0ByT90zoYdLlevfrvU43vb0YZwZVfxOgxWrLXXXpyugL0hNZc9G6BiB5B3nUug==}
    engines: {node: '>=8'}
    dev: true

  /asap/2.0.6:
    resolution: {integrity: sha512-BSHWgDSAiKs50o2Re8ppvp3seVHXSRM44cdSsT9FfNEUUZLOGWVCsiWaRPWM1Znn+mqZ1OfVZ3z3DWEzSp7hRA==}
    dev: true

  /astral-regex/2.0.0:
    resolution: {integrity: sha512-Z7tMw1ytTXt5jqMcOP+OQteU1VuNK9Y02uuJtKQ1Sv69jXQKKg5cibLwGJow8yzZP+eAc18EmLGPal0bp36rvQ==}
    engines: {node: '>=8'}
    dev: true

  /async/3.2.4:
    resolution: {integrity: sha512-iAB+JbDEGXhyIUavoDl9WP/Jj106Kz9DEn1DPgYw5ruDn0e3Wgi3sKFm55sASdGBNOQB8F59d9qQ7deqrHA8wQ==}
    dev: true

  /asynckit/0.4.0:
    resolution: {integrity: sha512-Oei9OH4tRh0YqU3GxhX79dM/mwVgvbZJaSNaRk+bshkj0S5cfHcgYakreBjrHwatXKbz+IoIdYLxrKim2MjW0Q==}
    dev: true

  /at-least-node/1.0.0:
    resolution: {integrity: sha512-+q/t7Ekv1EDY2l6Gda6LLiX14rU9TV20Wa3ofeQmwPFZbOMo9DXrLbOjFaaclkXKWidIaopwAObQDqwWtGUjqg==}
    engines: {node: '>= 4.0.0'}

  /available-typed-arrays/1.0.5:
    resolution: {integrity: sha512-DMD0KiN46eipeziST1LPP/STfDU0sufISXmjSgvVsoU2tqxctQeASejWcfNtxYKqETM1UxQ8sp2OrSBWpHY6sw==}
    engines: {node: '>= 0.4'}
    dev: false

  /aws-cdk-lib/2.51.1_constructs@10.1.154:
    resolution: {integrity: sha512-88HC6giHaShsP1z7z1+7gdY3bmHUrp77hWefutE1JcH3O2nzCpFnd6exDQLjFyzauJa+uEFo1u5ToXynfQi2zg==}
    engines: {node: '>= 14.15.0'}
    peerDependencies:
      constructs: ^10.0.0
    dependencies:
      '@aws-cdk/asset-awscli-v1': 2.2.14
      '@aws-cdk/asset-kubectl-v20': 2.1.1
      '@aws-cdk/asset-node-proxy-agent-v5': 2.0.20
      '@balena/dockerignore': 1.0.2
      case: 1.6.3
      constructs: 10.1.154
      fs-extra: 9.1.0
      ignore: 5.2.0
      jsonschema: 1.4.1
      minimatch: 3.1.2
      punycode: 2.1.1
      semver: 7.3.8
      yaml: 1.10.2
    bundledDependencies:
      - '@balena/dockerignore'
      - case
      - fs-extra
      - ignore
      - jsonschema
      - minimatch
      - punycode
      - semver
      - yaml

  /aws-cdk/2.51.1:
    resolution: {integrity: sha512-c60bIcMfe/gn4qkw/TZvqw+DxVGFn25D624RcciLxIAI/t9v2taaPfIdlCVXDSr3qfy0Oc7GpEh3jL9I/RpVFw==}
    engines: {node: '>= 14.15.0'}
    hasBin: true
    optionalDependencies:
      fsevents: 2.3.2
    dev: true

  /aws-embedded-metrics/4.0.0:
    resolution: {integrity: sha512-Bh5A439399uLT1Bed/uvPRc/zdyDg49n8lR6AKCUbb4lSl8t73FksRTsaJOCrnpb13/xhcPbMRYXayeD/oGbhg==}
    engines: {node: '>=10.0.0'}
    dependencies:
      '@datastructures-js/heap': 4.1.2
      '@types/validator': 13.7.10
      validator: 13.7.0
    dev: false

  /aws-lambda/1.0.7:
    resolution: {integrity: sha512-9GNFMRrEMG5y3Jvv+V4azWvc+qNWdWLTjDdhf/zgMlz8haaaLWv0xeAIWxz9PuWUBawsVxy0zZotjCdR3Xq+2w==}
    dependencies:
      aws-sdk: 2.1251.0
      commander: 3.0.2
      js-yaml: 3.14.1
      watchpack: 2.4.0
    dev: false

  /aws-sdk/2.1251.0:
    resolution: {integrity: sha512-E3gbCMTuhQCLnDv64J+gl6SNC3iLrvLDNWcV8BgA6ZVv3kWu9BPfHk4rvgWMlLUoiTbRiR9vsKZq9qn+taHeIw==}
    engines: {node: '>= 10.0.0'}
    dependencies:
      buffer: 4.9.2
      events: 1.1.1
      ieee754: 1.1.13
      jmespath: 0.16.0
      querystring: 0.2.0
      sax: 1.2.1
      url: 0.10.3
      util: 0.12.5
      uuid: 8.0.0
      xml2js: 0.4.19
    dev: false

  /axios/0.21.4:
    resolution: {integrity: sha512-ut5vewkiu8jjGBdqpM44XxjuCjq9LAKeHVmoVfHVzy8eHgxxq8SbAVQNovDA8mVi05kP0Ea/n/UzcSHcTJQfNg==}
    dependencies:
      follow-redirects: 1.15.2
    transitivePeerDependencies:
      - debug
    dev: false

  /axios/1.1.3:
    resolution: {integrity: sha512-00tXVRwKx/FZr/IDVFt4C+f9FYairX517WoGCL6dpOntqLkZofjhu43F/Xl44UOpqa+9sLFDrG/XAnFsUYgkDA==}
    dependencies:
      follow-redirects: 1.15.2
      form-data: 4.0.0
      proxy-from-env: 1.1.0
    transitivePeerDependencies:
      - debug
    dev: true

  /babel-jest/29.3.1_@babel+core@7.20.2:
    resolution: {integrity: sha512-aard+xnMoxgjwV70t0L6wkW/3HQQtV+O0PEimxKgzNqCJnbYmroPojdP2tqKSOAt8QAKV/uSZU8851M7B5+fcA==}
    engines: {node: ^14.15.0 || ^16.10.0 || >=18.0.0}
    peerDependencies:
      '@babel/core': ^7.8.0
    dependencies:
      '@babel/core': 7.20.2
      '@jest/transform': 29.3.1
      '@types/babel__core': 7.1.20
      babel-plugin-istanbul: 6.1.1
      babel-preset-jest: 29.2.0_@babel+core@7.20.2
      chalk: 4.1.2
      graceful-fs: 4.2.10
      slash: 3.0.0
    transitivePeerDependencies:
      - supports-color
    dev: true

  /babel-plugin-istanbul/6.1.1:
    resolution: {integrity: sha512-Y1IQok9821cC9onCx5otgFfRm7Lm+I+wwxOx738M/WLPZ9Q42m4IG5W0FNX8WLL2gYMZo3JkuXIH2DOpWM+qwA==}
    engines: {node: '>=8'}
    dependencies:
      '@babel/helper-plugin-utils': 7.20.2
      '@istanbuljs/load-nyc-config': 1.1.0
      '@istanbuljs/schema': 0.1.3
      istanbul-lib-instrument: 5.2.1
      test-exclude: 6.0.0
    transitivePeerDependencies:
      - supports-color
    dev: true

  /babel-plugin-jest-hoist/29.2.0:
    resolution: {integrity: sha512-TnspP2WNiR3GLfCsUNHqeXw0RoQ2f9U5hQ5L3XFpwuO8htQmSrhh8qsB6vi5Yi8+kuynN1yjDjQsPfkebmB6ZA==}
    engines: {node: ^14.15.0 || ^16.10.0 || >=18.0.0}
    dependencies:
      '@babel/template': 7.18.10
      '@babel/types': 7.20.2
      '@types/babel__core': 7.1.20
      '@types/babel__traverse': 7.18.2
    dev: true

  /babel-preset-current-node-syntax/1.0.1_@babel+core@7.20.2:
    resolution: {integrity: sha512-M7LQ0bxarkxQoN+vz5aJPsLBn77n8QgTFmo8WK0/44auK2xlCXrYcUxHFxgU7qW5Yzw/CjmLRK2uJzaCd7LvqQ==}
    peerDependencies:
      '@babel/core': ^7.0.0
    dependencies:
      '@babel/core': 7.20.2
      '@babel/plugin-syntax-async-generators': 7.8.4_@babel+core@7.20.2
      '@babel/plugin-syntax-bigint': 7.8.3_@babel+core@7.20.2
      '@babel/plugin-syntax-class-properties': 7.12.13_@babel+core@7.20.2
      '@babel/plugin-syntax-import-meta': 7.10.4_@babel+core@7.20.2
      '@babel/plugin-syntax-json-strings': 7.8.3_@babel+core@7.20.2
      '@babel/plugin-syntax-logical-assignment-operators': 7.10.4_@babel+core@7.20.2
      '@babel/plugin-syntax-nullish-coalescing-operator': 7.8.3_@babel+core@7.20.2
      '@babel/plugin-syntax-numeric-separator': 7.10.4_@babel+core@7.20.2
      '@babel/plugin-syntax-object-rest-spread': 7.8.3_@babel+core@7.20.2
      '@babel/plugin-syntax-optional-catch-binding': 7.8.3_@babel+core@7.20.2
      '@babel/plugin-syntax-optional-chaining': 7.8.3_@babel+core@7.20.2
      '@babel/plugin-syntax-top-level-await': 7.14.5_@babel+core@7.20.2
    dev: true

  /babel-preset-jest/29.2.0_@babel+core@7.20.2:
    resolution: {integrity: sha512-z9JmMJppMxNv8N7fNRHvhMg9cvIkMxQBXgFkane3yKVEvEOP+kB50lk8DFRvF9PGqbyXxlmebKWhuDORO8RgdA==}
    engines: {node: ^14.15.0 || ^16.10.0 || >=18.0.0}
    peerDependencies:
      '@babel/core': ^7.0.0
    dependencies:
      '@babel/core': 7.20.2
      babel-plugin-jest-hoist: 29.2.0
      babel-preset-current-node-syntax: 1.0.1_@babel+core@7.20.2
    dev: true

  /balanced-match/1.0.2:
    resolution: {integrity: sha512-3oSeUO0TMV67hN1AmbXsK4yaqU7tjiHlbxRDZOpH0KW9+CeX4bRAaX0Anxt0tx2MrpRpWwQaPwIlISEJhYU5Pw==}

  /base64-js/1.5.1:
    resolution: {integrity: sha512-AKpaYlHn8t4SVbOHCy+b5+KKgvR4vrsD8vbvrbiQJps7fKDTkjkDry6ji0rUJjC0kzbNePLwzxq8iypo41qeWA==}

  /before-after-hook/2.2.3:
    resolution: {integrity: sha512-NzUnlZexiaH/46WDhANlyR2bXRopNg4F/zuSA3OpZnllCUgRaOF2znDioDWrmbNVsuZk6l9pMquQB38cfBZwkQ==}
    dev: true

  /bin-links/3.0.3:
    resolution: {integrity: sha512-zKdnMPWEdh4F5INR07/eBrodC7QrF5JKvqskjz/ZZRXg5YSAZIbn8zGhbhUrElzHBZ2fvEQdOU59RHcTG3GiwA==}
    engines: {node: ^12.13.0 || ^14.15.0 || >=16.0.0}
    dependencies:
      cmd-shim: 5.0.0
      mkdirp-infer-owner: 2.0.0
      npm-normalize-package-bin: 2.0.0
      read-cmd-shim: 3.0.1
      rimraf: 3.0.2
      write-file-atomic: 4.0.2
    dev: true

  /binary-extensions/2.2.0:
    resolution: {integrity: sha512-jDctJ/IVQbZoJykoeHbhXpOlNBqGNcwXJKJog42E5HDPUwQTSdjCHdihjj0DlnheQ7blbT6dHOafNAiS8ooQKA==}
    engines: {node: '>=8'}
    dev: true

  /bl/4.1.0:
    resolution: {integrity: sha512-1W07cM9gS6DcLperZfFSj+bWLtaPGSOHWhPiGzXmvVJbRLdG82sH/Kn8EtW1VqWVA54AKf2h5k5BbnIbwF3h6w==}
    dependencies:
      buffer: 5.7.1
      inherits: 2.0.4
      readable-stream: 3.6.0
    dev: true

  /bl/5.1.0:
    resolution: {integrity: sha512-tv1ZJHLfTDnXE6tMHv73YgSJaWR2AFuPwMntBe7XL/GBFHnT0CLnsHMogfk5+GzCDC5ZWarSCYaIGATZt9dNsQ==}
    dependencies:
      buffer: 6.0.3
      inherits: 2.0.4
      readable-stream: 3.6.0
    dev: false

  /body-parser/1.20.1:
    resolution: {integrity: sha512-jWi7abTbYwajOytWCQc37VulmWiRae5RyTpaCyDcS5/lMdtwSz5lOpDE67srw/HYe35f1z3fDQw+3txg7gNtWw==}
    engines: {node: '>= 0.8', npm: 1.2.8000 || >= 1.4.16}
    dependencies:
      bytes: 3.1.2
      content-type: 1.0.4
      debug: 2.6.9
      depd: 2.0.0
      destroy: 1.2.0
      http-errors: 2.0.0
      iconv-lite: 0.4.24
      on-finished: 2.4.1
      qs: 6.11.0
      raw-body: 2.5.1
      type-is: 1.6.18
      unpipe: 1.0.0
    transitivePeerDependencies:
      - supports-color
    dev: false
    optional: true

  /bowser/2.11.0:
    resolution: {integrity: sha512-AlcaJBi/pqqJBIQ8U9Mcpc9i8Aqxn88Skv5d+xBX006BY5u8N3mGLHa5Lgppa7L/HfwgwLgZ6NYs+Ag6uUmJRA==}

  /brace-expansion/1.1.11:
    resolution: {integrity: sha512-iCuPHDFgrHX7H2vEI/5xpz07zSHB00TpugqhmYtVmMO6518mCuRMoOYFldEBl0g187ufozdaHgWKcYFb61qGiA==}
    dependencies:
      balanced-match: 1.0.2
      concat-map: 0.0.1

  /brace-expansion/2.0.1:
    resolution: {integrity: sha512-XnAIvQ8eM+kC6aULx6wuQiwVsnzsi9d3WxzV3FpWTGA19F621kwdbsAcFKXgKUHZWsy+mY6iL1sHTxWEFCytDA==}
    dependencies:
      balanced-match: 1.0.2
    dev: true

  /braces/3.0.2:
    resolution: {integrity: sha512-b8um+L1RzM3WDSzvhm6gIz1yfTbBt6YTlcEKAvsmqCZZFw46z626lVj9j1yEPW33H5H+lBQpZMP1k8l+78Ha0A==}
    engines: {node: '>=8'}
    dependencies:
      fill-range: 7.0.1

  /browserslist/4.21.4:
    resolution: {integrity: sha512-CBHJJdDmgjl3daYjN5Cp5kbTf1mUhZoS+beLklHIvkOWscs83YAhLlF3Wsh/lciQYAcbBJgTOD44VtG31ZM4Hw==}
    engines: {node: ^6 || ^7 || ^8 || ^9 || ^10 || ^11 || ^12 || >=13.7}
    dependencies:
      caniuse-lite: 1.0.30001431
      electron-to-chromium: 1.4.284
      node-releases: 2.0.6
      update-browserslist-db: 1.0.10_browserslist@4.21.4
    dev: true

  /bs-logger/0.2.6:
    resolution: {integrity: sha512-pd8DCoxmbgc7hyPKOvxtqNcjYoOsABPQdcCUjGp3d42VR2CX1ORhk2A87oqqu5R1kk+76nsxZupkmyd+MVtCog==}
    engines: {node: '>= 6'}
    dependencies:
      fast-json-stable-stringify: 2.1.0
    dev: true

  /bser/2.1.1:
    resolution: {integrity: sha512-gQxTNE/GAfIIrmHLUE3oJyp5FO6HRBfhjnw4/wMmA63ZGDJnWBmgY/lyQBpnDUkGmAhbSe39tx2d/iTOAfglwQ==}
    dependencies:
      node-int64: 0.4.0
    dev: true

  /buffer-from/1.1.2:
    resolution: {integrity: sha512-E+XQCRwSbaaiChtv6k6Dwgc+bx+Bs6vuKJHHl5kox/BaKbhiXzqQOwK4cO22yElGp2OCmjwVhT3HmxgyPGnJfQ==}
    dev: true

  /buffer/4.9.2:
    resolution: {integrity: sha512-xq+q3SRMOxGivLhBNaUdC64hDTQwejJ+H0T/NB1XMtTVEwNTrfFF3gAxiyW0Bu/xWEGhjVKgUcMhCrUy2+uCWg==}
    dependencies:
      base64-js: 1.5.1
      ieee754: 1.2.1
      isarray: 1.0.0
    dev: false

  /buffer/5.7.1:
    resolution: {integrity: sha512-EHcyIPBQ4BSGlvjB16k5KgAJ27CIsHY/2JBmCRReo48y9rQ3MaUzWX3KVlBa4U7MyX02HdVj0K7C3WaB3ju7FQ==}
    dependencies:
      base64-js: 1.5.1
      ieee754: 1.2.1
    dev: true

  /buffer/6.0.3:
    resolution: {integrity: sha512-FTiCpNxtwiZZHEZbcbTIcZjERVICn9yq/pDFkTl95/AxzD1naBctN7YO68riM/gLSDY7sdrMby8hofADYuuqOA==}
    dependencies:
      base64-js: 1.5.1
      ieee754: 1.2.1
    dev: false

  /builtins/1.0.3:
    resolution: {integrity: sha512-uYBjakWipfaO/bXI7E8rq6kpwHRZK5cNYrUv2OzZSI/FvmdMyXJ2tG9dKcjEC5YHmHpUAwsargWIZNWdxb/bnQ==}
    dev: true

  /builtins/5.0.1:
    resolution: {integrity: sha512-qwVpFEHNfhYJIzNRBvd2C1kyo6jz3ZSMPyyuR47OPdiKWlbYnZNyDWuyR175qDnAJLiCo5fBBqPb3RiXgWlkOQ==}
    dependencies:
      semver: 7.3.8
    dev: true

  /byte-size/7.0.1:
    resolution: {integrity: sha512-crQdqyCwhokxwV1UyDzLZanhkugAgft7vt0qbbdt60C6Zf3CAiGmtUCylbtYwrU6loOUw3euGrNtW1J651ot1A==}
    engines: {node: '>=10'}
    dev: true

  /bytes/3.1.2:
    resolution: {integrity: sha512-/Nf7TyzTx6S3yRJObOAV7956r8cr2+Oj8AC5dt8wSP3BQAoeX58NoHyCU8P8zGkNXStjTSi6fzO6F0pBdcYbEg==}
    engines: {node: '>= 0.8'}
    dev: false

  /cacache/16.1.3:
    resolution: {integrity: sha512-/+Emcj9DAXxX4cwlLmRI9c166RuL3w30zp4R7Joiv2cQTtTtA+jeuCAjH3ZlGnYS3tKENSrKhAzVVP9GVyzeYQ==}
    engines: {node: ^12.13.0 || ^14.15.0 || >=16.0.0}
    dependencies:
      '@npmcli/fs': 2.1.2
      '@npmcli/move-file': 2.0.1
      chownr: 2.0.0
      fs-minipass: 2.1.0
      glob: 8.0.3
      infer-owner: 1.0.4
      lru-cache: 7.14.1
      minipass: 3.3.4
      minipass-collect: 1.0.2
      minipass-flush: 1.0.5
      minipass-pipeline: 1.2.4
      mkdirp: 1.0.4
      p-map: 4.0.0
      promise-inflight: 1.0.1
      rimraf: 3.0.2
      ssri: 9.0.1
      tar: 6.1.12
      unique-filename: 2.0.1
    transitivePeerDependencies:
      - bluebird
    dev: true

  /call-bind/1.0.2:
    resolution: {integrity: sha512-7O+FbCihrB5WGbFYesctwmTKae6rOiIzmz1icreWJ+0aA7LJfuqhEso2T9ncpcFtzMQtzXf2QGGueWJGTYsqrA==}
    dependencies:
      function-bind: 1.1.1
      get-intrinsic: 1.1.3
    dev: false

  /callsites/3.1.0:
    resolution: {integrity: sha512-P8BjAsXvZS+VIDUI11hHCQEv74YT67YUi5JJFNWIqL235sBmjX4+qx9Muvls5ivyNENctx46xQLQ3aTuE7ssaQ==}
    engines: {node: '>=6'}
    dev: true

  /camelcase-keys/6.2.2:
    resolution: {integrity: sha512-YrwaA0vEKazPBkn0ipTiMpSajYDSe+KjQfrjhcBMxJt/znbvlHd8Pw/Vamaz5EB4Wfhs3SUR3Z9mwRu/P3s3Yg==}
    engines: {node: '>=8'}
    dependencies:
      camelcase: 5.3.1
      map-obj: 4.3.0
      quick-lru: 4.0.1
    dev: true

  /camelcase/5.3.1:
    resolution: {integrity: sha512-L28STB170nwWS63UjtlEOE3dldQApaJXZkOI1uMFfzf3rRuPegHaHesyee+YxQ+W6SvRDQV6UrdOdRiR153wJg==}
    engines: {node: '>=6'}

  /camelcase/6.3.0:
    resolution: {integrity: sha512-Gmy6FhYlCY7uOElZUSbxo2UCDH8owEk996gkbrpsgGtrJLM3J7jGxl9Ic7Qwwj4ivOE5AWZWRMecDdF7hqGjFA==}
    engines: {node: '>=10'}
    dev: true

  /caniuse-lite/1.0.30001431:
    resolution: {integrity: sha512-zBUoFU0ZcxpvSt9IU66dXVT/3ctO1cy4y9cscs1szkPlcWb6pasYM144GqrUygUbT+k7cmUCW61cvskjcv0enQ==}
    dev: true

  /case/1.6.3:
    resolution: {integrity: sha512-mzDSXIPaFwVDvZAHqZ9VlbyF4yyXRuX6IvB06WvPYkqJVO24kX1PPhv9bfpKNFZyxYFmmgo03HUiD8iklmJYRQ==}
    engines: {node: '>= 0.8.0'}

  /chalk/2.4.2:
    resolution: {integrity: sha512-Mti+f9lpJNcwF4tWV8/OrTTtF1gZi+f8FqlyAdouralcFWFQWF2+NgCHShjkCb+IFBLq9buZwE1xckQU4peSuQ==}
    engines: {node: '>=4'}
    dependencies:
      ansi-styles: 3.2.1
      escape-string-regexp: 1.0.5
      supports-color: 5.5.0
    dev: true

  /chalk/4.1.0:
    resolution: {integrity: sha512-qwx12AxXe2Q5xQ43Ac//I6v5aXTipYrSESdOgzrN+9XjgEpyjpKuvSGaN4qE93f7TQTlerQQ8S+EQ0EyDoVL1A==}
    engines: {node: '>=10'}
    dependencies:
      ansi-styles: 4.3.0
      supports-color: 7.2.0
    dev: true

  /chalk/4.1.2:
    resolution: {integrity: sha512-oKnbhFyRIXpUuez8iBMmyEa4nbj4IOQyuhc/wy9kY7/WVPcwIO9VA668Pu8RkO7+0G76SLROeyw9CpQ061i4mA==}
    engines: {node: '>=10'}
    dependencies:
      ansi-styles: 4.3.0
      supports-color: 7.2.0
    dev: true

  /chalk/5.1.2:
    resolution: {integrity: sha512-E5CkT4jWURs1Vy5qGJye+XwCkNj7Od3Af7CP6SujMetSMkLs8Do2RWJK5yx1wamHV/op8Rz+9rltjaTQWDnEFQ==}
    engines: {node: ^12.17.0 || ^14.13 || >=16.0.0}

  /char-regex/1.0.2:
    resolution: {integrity: sha512-kWWXztvZ5SBQV+eRgKFeh8q5sLuZY2+8WUIzlxWVTg+oGwY14qylx1KbKzHd8P6ZYkAg0xyIDU9JMHhyJMZ1jw==}
    engines: {node: '>=10'}
    dev: true

  /chardet/0.7.0:
    resolution: {integrity: sha512-mT8iDcrh03qDGRRmoA2hmBJnxpllMR+0/0qlzjqZES6NdiWDcZkCNAk4rPFZ9Q85r27unkiNNg8ZOiwZXBHwcA==}
    dev: true

  /chokidar/3.5.3:
    resolution: {integrity: sha512-Dr3sfKRP6oTcjf2JmUmFJfeVMvXBdegxB0iVQ5eb2V10uFJUCAS8OByZdVAyVb8xXNz3GjjTgj9kLWsZTqE6kw==}
    engines: {node: '>= 8.10.0'}
    dependencies:
      anymatch: 3.1.2
      braces: 3.0.2
      glob-parent: 5.1.2
      is-binary-path: 2.1.0
      is-glob: 4.0.3
      normalize-path: 3.0.0
      readdirp: 3.6.0
    optionalDependencies:
      fsevents: 2.3.2
    dev: true

  /chownr/2.0.0:
    resolution: {integrity: sha512-bIomtDF5KGpdogkLd9VspvFzk9KfpyyGlS8YFVZl7TGPBHL5snIOnxeshwVgPteQ9b4Eydl+pVbIyE1DcvCWgQ==}
    engines: {node: '>=10'}
    dev: true

  /ci-info/2.0.0:
    resolution: {integrity: sha512-5tK7EtrZ0N+OLFMthtqOj4fI2Jeb88C4CAZPu25LDVUgXJ0A3Js4PMGqrn0JU1W0Mh1/Z8wZzYPxqUrXeBboCQ==}
    dev: true

  /ci-info/3.5.0:
    resolution: {integrity: sha512-yH4RezKOGlOhxkmhbeNuC4eYZKAUsEaGtBuBzDDP1eFUKiccDWzBABxBfOx31IDwDIXMTxWuwAxUGModvkbuVw==}
    dev: true

  /cjs-module-lexer/1.2.2:
    resolution: {integrity: sha512-cOU9usZw8/dXIXKtwa8pM0OTJQuJkxMN6w30csNRUerHfeQ5R6U3kkU/FtJeIf3M202OHfY2U8ccInBG7/xogA==}
    dev: true

  /clean-stack/2.2.0:
    resolution: {integrity: sha512-4diC9HaTE+KRAMWhDhrGOECgWZxoevMc5TlkObMqNSsVU62PYzXZ/SMTjzyGAFF1YusgxGcSWTEXBhp0CPwQ1A==}
    engines: {node: '>=6'}
    dev: true

  /cli-cursor/3.1.0:
    resolution: {integrity: sha512-I/zHAwsKf9FqGoXM4WWRACob9+SNukZTd94DWF57E4toouRulbCxcUh6RKUEOQlYTHJnzkPMySvPNaaSLNfLZw==}
    engines: {node: '>=8'}
    dependencies:
      restore-cursor: 3.1.0
    dev: true

  /cli-cursor/4.0.0:
    resolution: {integrity: sha512-VGtlMu3x/4DOtIUwEkRezxUZ2lBacNJCHash0N0WeZDBS+7Ux1dm3XWAgWYxLJFMMdOeXMHXorshEFhbMSGelg==}
    engines: {node: ^12.20.0 || ^14.13.1 || >=16.0.0}
    dependencies:
      restore-cursor: 4.0.0
    dev: false

  /cli-spinners/2.6.1:
    resolution: {integrity: sha512-x/5fWmGMnbKQAaNwN+UZlV79qBLM9JFnJuJ03gIi5whrob0xV0ofNVHy9DhwGdsMJQc2OKv0oGmLzvaqvAVv+g==}
    engines: {node: '>=6'}
    dev: true

  /cli-spinners/2.7.0:
    resolution: {integrity: sha512-qu3pN8Y3qHNgE2AFweciB1IfMnmZ/fsNTEE+NOFjmGB2F/7rLhnhzppvpCnN4FovtP26k8lHyy9ptEbNwWFLzw==}
    engines: {node: '>=6'}

  /cli-truncate/2.1.0:
    resolution: {integrity: sha512-n8fOixwDD6b/ObinzTrp1ZKFzbgvKZvuz/TvejnLn1aQfC6r52XEx85FmuC+3HI+JM7coBRXUvNqEU2PHVrHpg==}
    engines: {node: '>=8'}
    dependencies:
      slice-ansi: 3.0.0
      string-width: 4.2.3
    dev: true

  /cli-truncate/3.1.0:
    resolution: {integrity: sha512-wfOBkjXteqSnI59oPcJkcPl/ZmwvMMOj340qUIY1SKZCv0B9Cf4D4fAucRkIKQmsIuYK3x1rrgU7MeGRruiuiA==}
    engines: {node: ^12.20.0 || ^14.13.1 || >=16.0.0}
    dependencies:
      slice-ansi: 5.0.0
      string-width: 5.1.2
    dev: true

  /cli-width/3.0.0:
    resolution: {integrity: sha512-FxqpkPPwu1HjuN93Omfm4h8uIanXofW0RxVEW3k5RKx+mJJYSthzNhp32Kzxxy3YAEZ/Dc/EWN1vZRY0+kOhbw==}
    engines: {node: '>= 10'}
    dev: true

  /cliui/6.0.0:
    resolution: {integrity: sha512-t6wbgtoCXvAzst7QgXxJYqPt0usEfbgQdftEPbLL/cvv6HPE5VgvqCuAIDR0NgU52ds6rFwqrgakNLrHEjCbrQ==}
    dependencies:
      string-width: 4.2.3
      strip-ansi: 6.0.1
      wrap-ansi: 6.2.0
    dev: false

  /cliui/7.0.4:
    resolution: {integrity: sha512-OcRE68cOsVMXp1Yvonl/fzkQOyjLSu/8bhPDfQt0e0/Eb283TKP20Fs2MqoPsr9SwA595rRCA+QMzYc9nBP+JQ==}
    dependencies:
      string-width: 4.2.3
      strip-ansi: 6.0.1
      wrap-ansi: 7.0.0
    dev: true

  /cliui/8.0.1:
    resolution: {integrity: sha512-BSeNnyus75C4//NQ9gQt1/csTXyo/8Sb+afLAkzAptFuMsod9HFokGNudZpi/oQV73hnVK+sR+5PVRMd+Dr7YQ==}
    engines: {node: '>=12'}
    dependencies:
      string-width: 4.2.3
      strip-ansi: 6.0.1
      wrap-ansi: 7.0.0

  /clone-deep/4.0.1:
    resolution: {integrity: sha512-neHB9xuzh/wk0dIHweyAXv2aPGZIVk3pLMe+/RNzINf17fe0OG96QroktYAUm7SM1PBnzTabaLboqqxDyMU+SQ==}
    engines: {node: '>=6'}
    dependencies:
      is-plain-object: 2.0.4
      kind-of: 6.0.3
      shallow-clone: 3.0.1
    dev: true

  /clone/1.0.4:
    resolution: {integrity: sha512-JQHZ2QMW6l3aH/j6xCqQThY/9OH4D/9ls34cgkUBiEeocRTU04tHfKPBsUK1PqZCUQM7GiA0IIXJSuXHI64Kbg==}
    engines: {node: '>=0.8'}

  /cmd-shim/5.0.0:
    resolution: {integrity: sha512-qkCtZ59BidfEwHltnJwkyVZn+XQojdAySM1D1gSeh11Z4pW1Kpolkyo53L5noc0nrxmIvyFwTmJRo4xs7FFLPw==}
    engines: {node: ^12.13.0 || ^14.15.0 || >=16.0.0}
    dependencies:
      mkdirp-infer-owner: 2.0.0
    dev: true

  /co/4.6.0:
    resolution: {integrity: sha512-QVb0dM5HvG+uaxitm8wONl7jltx8dqhfU33DcqtOZcLSVIKSDDLDi7+0LbAKiyI8hD9u42m2YxXSkMGWThaecQ==}
    engines: {iojs: '>= 1.0.0', node: '>= 0.12.0'}
    dev: true

  /collect-v8-coverage/1.0.1:
    resolution: {integrity: sha512-iBPtljfCNcTKNAto0KEtDfZ3qzjJvqE3aTGZsbhjSBlorqpXJlaWWtPO35D+ZImoC3KWejX64o+yPGxhWSTzfg==}
    dev: true

  /color-convert/1.9.3:
    resolution: {integrity: sha512-QfAUtd+vFdAtFQcC8CCyYt1fYWxSqAiK2cSD6zDB8N3cpsEBAvRxp9zOGg6G/SHHJYAT88/az/IuDGALsNVbGg==}
    dependencies:
      color-name: 1.1.3
    dev: true

  /color-convert/2.0.1:
    resolution: {integrity: sha512-RRECPsj7iu/xb5oKYcsFHSppFNnsj/52OVTRKb4zP5onXwVF3zVmmToNcOfGC+CRDpfK/U584fMg38ZHCaElKQ==}
    engines: {node: '>=7.0.0'}
    dependencies:
      color-name: 1.1.4

  /color-name/1.1.3:
    resolution: {integrity: sha512-72fSenhMw2HZMTVHeCA9KCmpEIbzWiQsjN+BHcBbS9vr1mtt+vJjPdksIBNUmKAW8TFUDPJK5SUU3QhE9NEXDw==}
    dev: true

  /color-name/1.1.4:
    resolution: {integrity: sha512-dOy+3AuW3a2wNbZHIuMZpTcgjGuLU/uBL/ubcZF9OXbDo8ff4O8yVp5Bf0efS8uEoYo5q4Fx7dY9OgQGXgAsQA==}

  /color-support/1.1.3:
    resolution: {integrity: sha512-qiBjkpbMLO/HL68y+lh4q0/O1MZFj2RX6X/KmMa3+gJD3z+WwI1ZzDHysvqHGS3mP6mznPckpXmw1nI9cJjyRg==}
    dev: true

  /colorette/2.0.19:
    resolution: {integrity: sha512-3tlv/dIP7FWvj3BsbHrGLJ6l/oKh1O3TcgBqMn+yyCagOxc23fyzDS6HypQbgxWbkpDnf52p1LuR4eWDQ/K9WQ==}
    dev: true

  /columnify/1.6.0:
    resolution: {integrity: sha512-lomjuFZKfM6MSAnV9aCZC9sc0qGbmZdfygNv+nCpqVkSKdCxCklLtd16O0EILGkImHw9ZpHkAnHaB+8Zxq5W6Q==}
    engines: {node: '>=8.0.0'}
    dependencies:
      strip-ansi: 6.0.1
      wcwidth: 1.0.1
    dev: true

  /combined-stream/1.0.8:
    resolution: {integrity: sha512-FQN4MRfuJeHf7cBbBMJFXhKSDq+2kAArBlmRBvcvFE5BB1HZKXtSFASDhdlz9zOYwxh8lDdnvmMOe/+5cdoEdg==}
    engines: {node: '>= 0.8'}
    dependencies:
      delayed-stream: 1.0.0
    dev: true

  /commander/3.0.2:
    resolution: {integrity: sha512-Gar0ASD4BDyKC4hl4DwHqDrmvjoxWKZigVnAbn5H1owvm4CxCPdb0HQDehwNYMJpla5+M2tPmPARzhtYuwpHow==}
    dev: false

  /commander/9.4.1:
    resolution: {integrity: sha512-5EEkTNyHNGFPD2H+c/dXXfQZYa/scCKasxWcXJaWnNJ99pnQN9Vnmqow+p+PlFPE63Q6mThaZws1T+HxfpgtPw==}
    engines: {node: ^12.20.0 || >=14}
    dev: true

  /common-ancestor-path/1.0.1:
    resolution: {integrity: sha512-L3sHRo1pXXEqX8VU28kfgUY+YGsk09hPqZiZmLacNib6XNTCM8ubYeT7ryXQw8asB1sKgcU5lkB7ONug08aB8w==}
    dev: true

  /compare-func/2.0.0:
    resolution: {integrity: sha512-zHig5N+tPWARooBnb0Zx1MFcdfpyJrfTJ3Y5L+IFvUm8rM74hHz66z0gw0x4tijh5CorKkKUCnW82R2vmpeCRA==}
    dependencies:
      array-ify: 1.0.0
      dot-prop: 5.3.0
    dev: true

  /concat-map/0.0.1:
    resolution: {integrity: sha512-/Srv4dswyQNBfohGpz9o6Yb3Gz3SrUDqBH5rTuhGR7ahtlbYKnVxw2bCFMRljaA7EXHaXZ8wsHdodFvbkhKmqg==}

  /concat-stream/2.0.0:
    resolution: {integrity: sha512-MWufYdFw53ccGjCA+Ol7XJYpAlW6/prSMzuPOTRnJGcGzuhLn4Scrz7qf6o8bROZ514ltazcIFJZevcfbo0x7A==}
    engines: {'0': node >= 6.0}
    dependencies:
      buffer-from: 1.1.2
      inherits: 2.0.4
      readable-stream: 3.6.0
      typedarray: 0.0.6
    dev: true

  /config-chain/1.1.13:
    resolution: {integrity: sha512-qj+f8APARXHrM0hraqXYb2/bOVSV4PvJQlNZ/DVj0QrmNM2q2euizkeuVckQ57J+W0mRH6Hvi+k50M4Jul2VRQ==}
    dependencies:
      ini: 1.3.8
      proto-list: 1.2.4
    dev: true

  /console-control-strings/1.1.0:
    resolution: {integrity: sha512-ty/fTekppD2fIwRvnZAVdeOiGd1c7YXEixbgJTNzqcxJWKQnjJ/V1bNEEE6hygpM3WjwHFUVK6HTjWSzV4a8sQ==}
    dev: true

  /constructs/10.1.154:
    resolution: {integrity: sha512-JStQT84+NhsfamESRExZoGzpq/f/gpq9xpzgtQNOzungs42Gy8kxjfU378MnVoRqwCHwk0vLN37HZjgH5tJo2A==}
    engines: {node: '>= 14.17.0'}

  /content-disposition/0.5.4:
    resolution: {integrity: sha512-FveZTNuGw04cxlAiWbzi6zTAL/lhehaWbTtgluJh4/E95DqMwTmha3KZN1aAWA8cFIhHzMZUvLevkw5Rqk+tSQ==}
    engines: {node: '>= 0.6'}
    dependencies:
      safe-buffer: 5.2.1
    dev: false
    optional: true

  /content-type/1.0.4:
    resolution: {integrity: sha512-hIP3EEPs8tB9AT1L+NUqtwOAps4mk2Zob89MWXMHjHWg9milF/j4osnnQLXBCBFBk/tvIG/tUc9mOUJiPBhPXA==}
    engines: {node: '>= 0.6'}
    dev: false
    optional: true

  /conventional-changelog-angular/5.0.13:
    resolution: {integrity: sha512-i/gipMxs7s8L/QeuavPF2hLnJgH6pEZAttySB6aiQLWcX3puWDL3ACVmvBhJGxnAy52Qc15ua26BufY6KpmrVA==}
    engines: {node: '>=10'}
    dependencies:
      compare-func: 2.0.0
      q: 1.5.1
    dev: true

  /conventional-changelog-core/4.2.4:
    resolution: {integrity: sha512-gDVS+zVJHE2v4SLc6B0sLsPiloR0ygU7HaDW14aNJE1v4SlqJPILPl/aJC7YdtRE4CybBf8gDwObBvKha8Xlyg==}
    engines: {node: '>=10'}
    dependencies:
      add-stream: 1.0.0
      conventional-changelog-writer: 5.0.1
      conventional-commits-parser: 3.2.4
      dateformat: 3.0.3
      get-pkg-repo: 4.2.1
      git-raw-commits: 2.0.11
      git-remote-origin-url: 2.0.0
      git-semver-tags: 4.1.1
      lodash: 4.17.21
      normalize-package-data: 3.0.3
      q: 1.5.1
      read-pkg: 3.0.0
      read-pkg-up: 3.0.0
      through2: 4.0.2
    dev: true

  /conventional-changelog-preset-loader/2.3.4:
    resolution: {integrity: sha512-GEKRWkrSAZeTq5+YjUZOYxdHq+ci4dNwHvpaBC3+ENalzFWuCWa9EZXSuZBpkr72sMdKB+1fyDV4takK1Lf58g==}
    engines: {node: '>=10'}
    dev: true

  /conventional-changelog-writer/5.0.1:
    resolution: {integrity: sha512-5WsuKUfxW7suLblAbFnxAcrvf6r+0b7GvNaWUwUIk0bXMnENP/PEieGKVUQrjPqwPT4o3EPAASBXiY6iHooLOQ==}
    engines: {node: '>=10'}
    dependencies:
      conventional-commits-filter: 2.0.7
      dateformat: 3.0.3
      handlebars: 4.7.7
      json-stringify-safe: 5.0.1
      lodash: 4.17.21
      meow: 8.1.2
      semver: 6.3.0
      split: 1.0.1
      through2: 4.0.2
    dev: true

  /conventional-commits-filter/2.0.7:
    resolution: {integrity: sha512-ASS9SamOP4TbCClsRHxIHXRfcGCnIoQqkvAzCSbZzTFLfcTqJVugB0agRgsEELsqaeWgsXv513eS116wnlSSPA==}
    engines: {node: '>=10'}
    dependencies:
      lodash.ismatch: 4.4.0
      modify-values: 1.0.1
    dev: true

  /conventional-commits-parser/3.2.4:
    resolution: {integrity: sha512-nK7sAtfi+QXbxHCYfhpZsfRtaitZLIA6889kFIouLvz6repszQDgxBu7wf2WbU+Dco7sAnNCJYERCwt54WPC2Q==}
    engines: {node: '>=10'}
    dependencies:
      JSONStream: 1.3.5
      is-text-path: 1.0.1
      lodash: 4.17.21
      meow: 8.1.2
      split2: 3.2.2
      through2: 4.0.2
    dev: true

  /conventional-recommended-bump/6.1.0:
    resolution: {integrity: sha512-uiApbSiNGM/kkdL9GTOLAqC4hbptObFo4wW2QRyHsKciGAfQuLU1ShZ1BIVI/+K2BE/W1AWYQMCXAsv4dyKPaw==}
    engines: {node: '>=10'}
    dependencies:
      concat-stream: 2.0.0
      conventional-changelog-preset-loader: 2.3.4
      conventional-commits-filter: 2.0.7
      conventional-commits-parser: 3.2.4
      git-raw-commits: 2.0.11
      git-semver-tags: 4.1.1
      meow: 8.1.2
      q: 1.5.1
    dev: true

  /convert-source-map/1.9.0:
    resolution: {integrity: sha512-ASFBup0Mz1uyiIjANan1jzLQami9z1PoYSZCiiYW2FczPbenXc45FZdBZLzOT+r6+iciuEModtmCti+hjaAk0A==}
    dev: true

  /convert-source-map/2.0.0:
    resolution: {integrity: sha512-Kvp459HrV2FEJ1CAsi1Ku+MY3kasH19TFykTz2xWmMeq6bk2NU3XXvfJ+Q61m0xktWwt+1HSYf3JZsTms3aRJg==}
    dev: true

  /cookie-signature/1.0.6:
    resolution: {integrity: sha512-QADzlaHc8icV8I7vbaJXJwod9HWYp8uCqf1xa4OfNu1T7JVxQIrUgOWtHdNDtPiywmFbiS12VjotIXLrKM3orQ==}
    dev: false
    optional: true

  /cookie/0.5.0:
    resolution: {integrity: sha512-YZ3GUyn/o8gfKJlnlX7g7xq4gyO6OSuhGPKaaGssGB2qgDUS0gPgtTvoyZLTt9Ab6dC4hfc9dV5arkvc/OCmrw==}
    engines: {node: '>= 0.6'}
    dev: false
    optional: true

  /core-util-is/1.0.3:
    resolution: {integrity: sha512-ZQBvi1DcpJ4GDqanjucZ2Hj3wEO5pZDS89BWbkcrvdxksJorwUDDZamX9ldFkp9aw2lmBDLgkObEA4DWNJ9FYQ==}
    dev: true

  /cosmiconfig/7.0.1:
    resolution: {integrity: sha512-a1YWNUV2HwGimB7dU2s1wUMurNKjpx60HxBB6xUM8Re+2s1g1IIfJvFR0/iCF+XHdE0GMTKTuLR32UQff4TEyQ==}
    engines: {node: '>=10'}
    dependencies:
      '@types/parse-json': 4.0.0
      import-fresh: 3.3.0
      parse-json: 5.2.0
      path-type: 4.0.0
      yaml: 1.10.2
    dev: true

  /create-require/1.1.1:
    resolution: {integrity: sha512-dcKFX3jn0MpIaXjisoRvexIJVEKzaq7z2rZKxf+MSr9TkdmHmsU4m2lcLojrj/FHl8mk5VxMmYA+ftRkP/3oKQ==}
    dev: true

  /cross-spawn/7.0.3:
    resolution: {integrity: sha512-iRDPJKUPVEND7dHPO8rkbOnPpyDygcDFtWjpeWNCgy8WP2rXcxXL8TskReQl6OrB2G7+UJrags1q15Fudc7G6w==}
    engines: {node: '>= 8'}
    dependencies:
      path-key: 3.1.1
      shebang-command: 2.0.0
      which: 2.0.2
    dev: true

  /dargs/7.0.0:
    resolution: {integrity: sha512-2iy1EkLdlBzQGvbweYRFxmFath8+K7+AKB0TlhHWkNuH+TmovaMH/Wp7V7R4u7f4SnX3OgLsU9t1NI9ioDnUpg==}
    engines: {node: '>=8'}
    dev: true

  /data-uri-to-buffer/4.0.0:
    resolution: {integrity: sha512-Vr3mLBA8qWmcuschSLAOogKgQ/Jwxulv3RNE4FXnYWRGujzrRWQI4m12fQqRkwX06C0KanhLr4hK+GydchZsaA==}
    engines: {node: '>= 12'}

  /dateformat/3.0.3:
    resolution: {integrity: sha512-jyCETtSl3VMZMWeRo7iY1FL19ges1t55hMo5yaam4Jrsm5EPL89UQkoQRyiI+Yf4k8r2ZpdngkV8hr1lIdjb3Q==}
    dev: true

  /debug/2.6.9:
    resolution: {integrity: sha512-bC7ElrdJaJnPbAP+1EotYvqZsb3ecl5wi6Bfi6BJTUcNowp6cvspg0jXznRTKDjm/E7AdgFBVeAPVMNcKGsHMA==}
    peerDependencies:
      supports-color: '*'
    peerDependenciesMeta:
      supports-color:
        optional: true
    dependencies:
      ms: 2.0.0
    dev: false

  /debug/4.3.4:
    resolution: {integrity: sha512-PRWFHuSU3eDtQJPvnNY7Jcket1j0t5OuOsFzPPzsekD52Zl8qUfFIPEiswXqIvHWGVHOgX+7G/vCNNhehwxfkQ==}
    engines: {node: '>=6.0'}
    peerDependencies:
      supports-color: '*'
    peerDependenciesMeta:
      supports-color:
        optional: true
    dependencies:
      ms: 2.1.2
    dev: true

  /debuglog/1.0.1:
    resolution: {integrity: sha512-syBZ+rnAK3EgMsH2aYEOLUW7mZSY9Gb+0wUMCFsZvcmiz+HigA0LOcq/HoQqVuGG+EKykunc7QG2bzrponfaSw==}
    dev: true

  /decamelize-keys/1.1.1:
    resolution: {integrity: sha512-WiPxgEirIV0/eIOMcnFBA3/IJZAZqKnwAwWyvvdi4lsr1WCN22nhdf/3db3DoZcUjTV2SqfzIwNyp6y2xs3nmg==}
    engines: {node: '>=0.10.0'}
    dependencies:
      decamelize: 1.2.0
      map-obj: 1.0.1
    dev: true

  /decamelize/1.2.0:
    resolution: {integrity: sha512-z2S+W9X73hAUUki+N+9Za2lBlun89zigOyGrsax+KUQ6wKW4ZoWpEYBkGhQjwAjjDCkWxhY0VKEhk8wzY7F5cA==}
    engines: {node: '>=0.10.0'}

  /dedent/0.7.0:
    resolution: {integrity: sha512-Q6fKUPqnAHAyhiUgFU7BUzLiv0kd8saH9al7tnu5Q/okj6dnupxyTgFIBjVzJATdfIAm9NAsvXNzjaKa+bxVyA==}
    dev: true

  /deepmerge/4.2.2:
    resolution: {integrity: sha512-FJ3UgI4gIl+PHZm53knsuSFpE+nESMr7M4v9QcgB7S63Kj/6WqMiFQJpBBYz1Pt+66bZpP3Q7Lye0Oo9MPKEdg==}
    engines: {node: '>=0.10.0'}
    dev: true

  /defaults/1.0.4:
    resolution: {integrity: sha512-eFuaLoy/Rxalv2kr+lqMlUnrDWV+3j4pljOIJgLIhI058IQfWJ7vXhyEIHu+HtC738klGALYxOKDO0bQP3tg8A==}
    dependencies:
      clone: 1.0.4

  /define-lazy-prop/2.0.0:
    resolution: {integrity: sha512-Ds09qNh8yw3khSjiJjiUInaGX9xlqZDY7JVryGxdxV7NPeuqQfplOpQ66yJFZut3jLa5zOwkXw1g9EI2uKh4Og==}
    engines: {node: '>=8'}
    dev: true

  /delayed-stream/1.0.0:
    resolution: {integrity: sha512-ZySD7Nf91aLB0RxL4KGrKHBXl7Eds1DAmEdcoVawXnLD7SDhpNgtuII2aAkg7a7QS41jxPSZ17p4VdGnMHk3MQ==}
    engines: {node: '>=0.4.0'}
    dev: true

  /delegates/1.0.0:
    resolution: {integrity: sha512-bd2L678uiWATM6m5Z1VzNCErI3jiGzt6HGY8OVICs40JQq/HALfbyNJmp0UDakEY4pMMaN0Ly5om/B1VI/+xfQ==}
    dev: true

  /depd/1.1.2:
    resolution: {integrity: sha512-7emPTl6Dpo6JRXOXjLRxck+FlLRX5847cLKEn00PLAgc3g2hTZZgr+e4c2v6QpSmLeFP3n5yUo7ft6avBK/5jQ==}
    engines: {node: '>= 0.6'}
    dev: true

  /depd/2.0.0:
    resolution: {integrity: sha512-g7nH6P6dyDioJogAAGprGpCtVImJhpPk/roCzdb3fIh61/s/nPsfR6onyMwkCAR/OlC3yBC0lESvUoQEAssIrw==}
    engines: {node: '>= 0.8'}
    dev: false

  /deprecation/2.3.1:
    resolution: {integrity: sha512-xmHIy4F3scKVwMsQ4WnVaS8bHOx0DmVwRywosKhaILI0ywMDWPtBSku2HNxRvF7jtwDRsoEwYQSfbxj8b7RlJQ==}
    dev: true

  /destroy/1.2.0:
    resolution: {integrity: sha512-2sJGJTaXIIaR1w4iJSNoN0hnMY7Gpc/n8D4qSCJw8QqFWXf7cuAgnEHxBpweaVcPevC2l3KpjYCx3NypQQgaJg==}
    engines: {node: '>= 0.8', npm: 1.2.8000 || >= 1.4.16}
    dev: false
    optional: true

  /detect-indent/5.0.0:
    resolution: {integrity: sha512-rlpvsxUtM0PQvy9iZe640/IWwWYyBsTApREbA1pHOpmOUIl9MkP/U4z7vTtg4Oaojvqhxt7sdufnT0EzGaR31g==}
    engines: {node: '>=4'}
    dev: true

  /detect-indent/6.1.0:
    resolution: {integrity: sha512-reYkTUJAZb9gUuZ2RvVCNhVHdg62RHnJ7WJl8ftMi4diZ6NWlciOzQN88pUhSELEwflJht4oQDv0F0BMlwaYtA==}
    engines: {node: '>=8'}
    dev: true

  /detect-newline/3.1.0:
    resolution: {integrity: sha512-TLz+x/vEXm/Y7P7wn1EJFNLxYpUD4TgMosxY6fAVJUnJMbupHBOncxyWUG9OpTaH9EBD7uFI5LfEgmMOc54DsA==}
    engines: {node: '>=8'}
    dev: true

  /dezalgo/1.0.4:
    resolution: {integrity: sha512-rXSP0bf+5n0Qonsb+SVVfNfIsimO4HEtmnIpPHY8Q1UCzKlQrDMfdobr8nJOOsRgWCyMRqeSBQzmWUMq7zvVig==}
    dependencies:
      asap: 2.0.6
      wrappy: 1.0.2
    dev: true

  /diff-sequences/29.3.1:
    resolution: {integrity: sha512-hlM3QR272NXCi4pq+N4Kok4kOp6EsgOM3ZSpJI7Da3UAs+Ttsi8MRmB6trM/lhyzUxGfOgnpkHtgqm5Q/CTcfQ==}
    engines: {node: ^14.15.0 || ^16.10.0 || >=18.0.0}
    dev: true

  /diff/4.0.2:
    resolution: {integrity: sha512-58lmxKSA4BNyLz+HHMUzlOEpg09FV+ev6ZMe3vJihgdxzgcwZ8VoEEPmALCZG9LmqfVoNMMKpttIYTVG6uDY7A==}
    engines: {node: '>=0.3.1'}
    dev: true

  /dir-glob/3.0.1:
    resolution: {integrity: sha512-WkrWp9GR4KXfKGYzOLmTuGVi1UWFfws377n9cc55/tb6DuqyF6pcQ5AbiHEshaDpY9v6oaSr2XCDidGmMwdzIA==}
    engines: {node: '>=8'}
    dependencies:
      path-type: 4.0.0

  /dot-prop/5.3.0:
    resolution: {integrity: sha512-QM8q3zDe58hqUqjraQOmzZ1LIH9SWQJTlEKCH4kJ2oQvLZk7RbQXvtDM2XEq3fwkV9CCvvH4LA0AV+ogFsBM2Q==}
    engines: {node: '>=8'}
    dependencies:
      is-obj: 2.0.0
    dev: true

  /dot-prop/6.0.1:
    resolution: {integrity: sha512-tE7ztYzXHIeyvc7N+hR3oi7FIbf/NIjVP9hmAt3yMXzrQ072/fpjGLx2GxNxGxUl5V73MEqYzioOMoVhGMJ5cA==}
    engines: {node: '>=10'}
    dependencies:
      is-obj: 2.0.0
    dev: true

  /dotenv/10.0.0:
    resolution: {integrity: sha512-rlBi9d8jpv9Sf1klPjNfFAuWDjKLwTIJJ/VxtoTwIR6hnZxcEOQCZg2oIL3MWBYw5GpUDKOEnND7LXTbIpQ03Q==}
    engines: {node: '>=10'}
    dev: true

  /duplexer/0.1.2:
    resolution: {integrity: sha512-jtD6YG370ZCIi/9GTaJKQxWTZD045+4R4hTk/x1UyoqadyJ9x9CgSi1RlVDQF8U2sxLLSnFkCaMihqljHIWgMg==}

  /eastasianwidth/0.2.0:
    resolution: {integrity: sha512-I88TYZWc9XiYHRQ4/3c5rjjfgkjhLyW2luGIheGERbNQ6OY7yTybanSpDXZa8y7VUP9YmDcYa+eyq4ca7iLqWA==}
    dev: true

  /ee-first/1.1.1:
    resolution: {integrity: sha512-WMwm9LhRUo+WUaRN+vRuETqG89IgZphVSNkdFgeb6sS/E4OrDIN7t48CAewSHXc6C8lefD8KKfr5vY61brQlow==}
    dev: false
    optional: true

  /ejs/3.1.8:
    resolution: {integrity: sha512-/sXZeMlhS0ArkfX2Aw780gJzXSMPnKjtspYZv+f3NiKLlubezAHDU5+9xz6gd3/NhG3txQCo6xlglmTS+oTGEQ==}
    engines: {node: '>=0.10.0'}
    dependencies:
      jake: 10.8.5
    dev: true

  /electron-to-chromium/1.4.284:
    resolution: {integrity: sha512-M8WEXFuKXMYMVr45fo8mq0wUrrJHheiKZf6BArTKk9ZBYCKJEOU5H8cdWgDT+qCVZf7Na4lVUaZsA+h6uA9+PA==}
    dev: true

  /emittery/0.13.1:
    resolution: {integrity: sha512-DeWwawk6r5yR9jFgnDKYt4sLS0LmHJJi3ZOnb5/JdbYwj3nW+FxQnHIjhBKz8YLC7oRNPVM9NQ47I3CVx34eqQ==}
    engines: {node: '>=12'}
    dev: true

  /emoji-regex/8.0.0:
    resolution: {integrity: sha512-MSjYzcWNOA0ewAHpz0MxpYFvwg6yjy1NG3xteoqz644VCo/RPgnr1/GGt+ic3iJTzQ8Eu3TdM14SawnVUmGE6A==}

  /emoji-regex/9.2.2:
    resolution: {integrity: sha512-L18DaJsXSUk2+42pv8mLs5jJT2hqFkFE4j21wOmgbUqsZ2hL72NsUU785g9RXgo3s0ZNgVl42TiHp3ZtOv/Vyg==}
    dev: true

  /encodeurl/1.0.2:
    resolution: {integrity: sha512-TPJXq8JqFaVYm2CWmPvnP2Iyo4ZSM7/QKcSmuMLDObfpH5fi7RUGmd/rTDf+rut/saiDiQEeVTNgAmJEdAOx0w==}
    engines: {node: '>= 0.8'}
    dev: false
    optional: true

  /encoding/0.1.13:
    resolution: {integrity: sha512-ETBauow1T35Y/WZMkio9jiM0Z5xjHHmJ4XmjZOq1l/dXz3lr2sRn87nJy20RupqSh1F2m3HHPSp8ShIPQJrJ3A==}
    requiresBuild: true
    dependencies:
      iconv-lite: 0.6.3
    dev: true
    optional: true

  /end-of-stream/1.4.4:
    resolution: {integrity: sha512-+uw1inIHVPQoaVuHzRyXd21icM+cnt4CzD5rW+NC1wjOUSTOs+Te7FOv7AhN7vS9x/oIyhLP5PR1H+phQAHu5Q==}
    dependencies:
      once: 1.4.0
    dev: true

  /enquirer/2.3.6:
    resolution: {integrity: sha512-yjNnPr315/FjS4zIsUxYguYUPP2e1NK4d7E7ZOLiyYCcbFBiTMyID+2wvm2w6+pZ/odMA7cRkjhsPbltwBOrLg==}
    engines: {node: '>=8.6'}
    dependencies:
      ansi-colors: 4.1.3
    dev: true

  /env-paths/2.2.1:
    resolution: {integrity: sha512-+h1lkLKhZMTYjog1VEpJNG7NZJWcuc2DDk/qsqSTRRCOXiLjeQ1d1/udrUGhqMxUgAlwKNZ0cf2uqan5GLuS2A==}
    engines: {node: '>=6'}
    dev: true

  /envinfo/7.8.1:
    resolution: {integrity: sha512-/o+BXHmB7ocbHEAs6F2EnG0ogybVVUdkRunTT2glZU9XAaGmhqskrvKwqXuDfNjEO0LZKWdejEEpnq8aM0tOaw==}
    engines: {node: '>=4'}
    dev: true

  /err-code/2.0.3:
    resolution: {integrity: sha512-2bmlRpNKBxT/CRmPOlyISQpNj+qSeYvcym/uT0Jx2bMOlKLtSy1ZmLuVxSEKKyor/N5yhvp/ZiG1oE3DEYMSFA==}
    dev: true

  /error-ex/1.3.2:
    resolution: {integrity: sha512-7dFHNmqeFSEt2ZBsCriorKnn3Z2pj+fd9kmI6QoWw4//DL+icEBfc0U7qJCisqrTsKTjw4fNFy2pW9OqStD84g==}
    dependencies:
      is-arrayish: 0.2.1
    dev: true

  /esbuild-android-64/0.15.14:
    resolution: {integrity: sha512-HuilVIb4rk9abT4U6bcFdU35UHOzcWVGLSjEmC58OVr96q5UiRqzDtWjPlCMugjhgUGKEs8Zf4ueIvYbOStbIg==}
    engines: {node: '>=12'}
    cpu: [x64]
    os: [android]
    requiresBuild: true
    optional: true

  /esbuild-android-64/0.15.16:
    resolution: {integrity: sha512-Vwkv/sT0zMSgPSVO3Jlt1pUbnZuOgtOQJkJkyyJFAlLe7BiT8e9ESzo0zQSx4c3wW4T6kGChmKDPMbWTgtliQA==}
    engines: {node: '>=12'}
    cpu: [x64]
    os: [android]
    requiresBuild: true
    dev: true
    optional: true

  /esbuild-android-arm64/0.15.14:
    resolution: {integrity: sha512-/QnxRVxsR2Vtf3XottAHj7hENAMW2wCs6S+OZcAbc/8nlhbAL/bCQRCVD78VtI5mdwqWkVi3wMqM94kScQCgqg==}
    engines: {node: '>=12'}
    cpu: [arm64]
    os: [android]
    requiresBuild: true
    optional: true

  /esbuild-android-arm64/0.15.16:
    resolution: {integrity: sha512-lqfKuofMExL5niNV3gnhMUYacSXfsvzTa/58sDlBET/hCOG99Zmeh+lz6kvdgvGOsImeo6J9SW21rFCogNPLxg==}
    engines: {node: '>=12'}
    cpu: [arm64]
    os: [android]
    requiresBuild: true
    dev: true
    optional: true

  /esbuild-darwin-64/0.15.14:
    resolution: {integrity: sha512-ToNuf1uifu8hhwWvoZJGCdLIX/1zpo8cOGnT0XAhDQXiKOKYaotVNx7pOVB1f+wHoWwTLInrOmh3EmA7Fd+8Vg==}
    engines: {node: '>=12'}
    cpu: [x64]
    os: [darwin]
    requiresBuild: true
    optional: true

  /esbuild-darwin-64/0.15.16:
    resolution: {integrity: sha512-wo2VWk/n/9V2TmqUZ/KpzRjCEcr00n7yahEdmtzlrfQ3lfMCf3Wa+0sqHAbjk3C6CKkR3WKK/whkMq5Gj4Da9g==}
    engines: {node: '>=12'}
    cpu: [x64]
    os: [darwin]
    requiresBuild: true
    dev: true
    optional: true

  /esbuild-darwin-arm64/0.15.14:
    resolution: {integrity: sha512-KgGP+y77GszfYJgceO0Wi/PiRtYo5y2Xo9rhBUpxTPaBgWDJ14gqYN0+NMbu+qC2fykxXaipHxN4Scaj9tUS1A==}
    engines: {node: '>=12'}
    cpu: [arm64]
    os: [darwin]
    requiresBuild: true
    optional: true

  /esbuild-darwin-arm64/0.15.16:
    resolution: {integrity: sha512-fMXaUr5ou0M4WnewBKsspMtX++C1yIa3nJ5R2LSbLCfJT3uFdcRoU/NZjoM4kOMKyOD9Sa/2vlgN8G07K3SJnw==}
    engines: {node: '>=12'}
    cpu: [arm64]
    os: [darwin]
    requiresBuild: true
    dev: true
    optional: true

  /esbuild-freebsd-64/0.15.14:
    resolution: {integrity: sha512-xr0E2n5lyWw3uFSwwUXHc0EcaBDtsal/iIfLioflHdhAe10KSctV978Te7YsfnsMKzcoGeS366+tqbCXdqDHQA==}
    engines: {node: '>=12'}
    cpu: [x64]
    os: [freebsd]
    requiresBuild: true
    optional: true

  /esbuild-freebsd-64/0.15.16:
    resolution: {integrity: sha512-UzIc0xlRx5x9kRuMr+E3+hlSOxa/aRqfuMfiYBXu2jJ8Mzej4lGL7+o6F5hzhLqWfWm1GWHNakIdlqg1ayaTNQ==}
    engines: {node: '>=12'}
    cpu: [x64]
    os: [freebsd]
    requiresBuild: true
    dev: true
    optional: true

  /esbuild-freebsd-arm64/0.15.14:
    resolution: {integrity: sha512-8XH96sOQ4b1LhMlO10eEWOjEngmZ2oyw3pW4o8kvBcpF6pULr56eeYVP5radtgw54g3T8nKHDHYEI5AItvskZg==}
    engines: {node: '>=12'}
    cpu: [arm64]
    os: [freebsd]
    requiresBuild: true
    optional: true

  /esbuild-freebsd-arm64/0.15.16:
    resolution: {integrity: sha512-8xyiYuGc0DLZphFQIiYaLHlfoP+hAN9RHbE+Ibh8EUcDNHAqbQgUrQg7pE7Bo00rXmQ5Ap6KFgcR0b4ALZls1g==}
    engines: {node: '>=12'}
    cpu: [arm64]
    os: [freebsd]
    requiresBuild: true
    dev: true
    optional: true

  /esbuild-linux-32/0.15.14:
    resolution: {integrity: sha512-6ssnvwaTAi8AzKN8By2V0nS+WF5jTP7SfuK6sStGnDP7MCJo/4zHgM9oE1eQTS2jPmo3D673rckuCzRlig+HMA==}
    engines: {node: '>=12'}
    cpu: [ia32]
    os: [linux]
    requiresBuild: true
    optional: true

  /esbuild-linux-32/0.15.16:
    resolution: {integrity: sha512-iGijUTV+0kIMyUVoynK0v+32Oi8yyp0xwMzX69GX+5+AniNy/C/AL1MjFTsozRp/3xQPl7jVux/PLe2ds10/2w==}
    engines: {node: '>=12'}
    cpu: [ia32]
    os: [linux]
    requiresBuild: true
    dev: true
    optional: true

  /esbuild-linux-64/0.15.14:
    resolution: {integrity: sha512-ONySx3U0wAJOJuxGUlXBWxVKFVpWv88JEv0NZ6NlHknmDd1yCbf4AEdClSgLrqKQDXYywmw4gYDvdLsS6z0hcw==}
    engines: {node: '>=12'}
    cpu: [x64]
    os: [linux]
    requiresBuild: true
    optional: true

  /esbuild-linux-64/0.15.16:
    resolution: {integrity: sha512-tuSOjXdLw7VzaUj89fIdAaQT7zFGbKBcz4YxbWrOiXkwscYgE7HtTxUavreBbnRkGxKwr9iT/gmeJWNm4djy/g==}
    engines: {node: '>=12'}
    cpu: [x64]
    os: [linux]
    requiresBuild: true
    dev: true
    optional: true

  /esbuild-linux-arm/0.15.14:
    resolution: {integrity: sha512-D2LImAIV3QzL7lHURyCHBkycVFbKwkDb1XEUWan+2fb4qfW7qAeUtul7ZIcIwFKZgPcl+6gKZmvLgPSj26RQ2Q==}
    engines: {node: '>=12'}
    cpu: [arm]
    os: [linux]
    requiresBuild: true
    optional: true

  /esbuild-linux-arm/0.15.16:
    resolution: {integrity: sha512-XKcrxCEXDTOuoRj5l12tJnkvuxXBMKwEC5j0JISw3ziLf0j4zIwXbKbTmUrKFWbo6ZgvNpa7Y5dnbsjVvH39bQ==}
    engines: {node: '>=12'}
    cpu: [arm]
    os: [linux]
    requiresBuild: true
    dev: true
    optional: true

  /esbuild-linux-arm64/0.15.14:
    resolution: {integrity: sha512-kle2Ov6a1e5AjlHlMQl1e+c4myGTeggrRzArQFmWp6O6JoqqB9hT+B28EW4tjFWgV/NxUq46pWYpgaWXsXRPAg==}
    engines: {node: '>=12'}
    cpu: [arm64]
    os: [linux]
    requiresBuild: true
    optional: true

  /esbuild-linux-arm64/0.15.16:
    resolution: {integrity: sha512-mPYksnfHnemNrvjrDhZyixL/AfbJN0Xn9S34ZOHYdh6/jJcNd8iTsv3JwJoEvTJqjMggjMhGUPJAdjnFBHoH8A==}
    engines: {node: '>=12'}
    cpu: [arm64]
    os: [linux]
    requiresBuild: true
    dev: true
    optional: true

  /esbuild-linux-mips64le/0.15.14:
    resolution: {integrity: sha512-FVdMYIzOLXUq+OE7XYKesuEAqZhmAIV6qOoYahvUp93oXy0MOVTP370ECbPfGXXUdlvc0TNgkJa3YhEwyZ6MRA==}
    engines: {node: '>=12'}
    cpu: [mips64el]
    os: [linux]
    requiresBuild: true
    optional: true

  /esbuild-linux-mips64le/0.15.16:
    resolution: {integrity: sha512-kSJO2PXaxfm0pWY39+YX+QtpFqyyrcp0ZeI8QPTrcFVQoWEPiPVtOfTZeS3ZKedfH+Ga38c4DSzmKMQJocQv6A==}
    engines: {node: '>=12'}
    cpu: [mips64el]
    os: [linux]
    requiresBuild: true
    dev: true
    optional: true

  /esbuild-linux-ppc64le/0.15.14:
    resolution: {integrity: sha512-2NzH+iuzMDA+jjtPjuIz/OhRDf8tzbQ1tRZJI//aT25o1HKc0reMMXxKIYq/8nSHXiJSnYV4ODzTiv45s+h73w==}
    engines: {node: '>=12'}
    cpu: [ppc64]
    os: [linux]
    requiresBuild: true
    optional: true

  /esbuild-linux-ppc64le/0.15.16:
    resolution: {integrity: sha512-NimPikwkBY0yGABw6SlhKrtT35sU4O23xkhlrTT/O6lSxv3Pm5iSc6OYaqVAHWkLdVf31bF4UDVFO+D990WpAA==}
    engines: {node: '>=12'}
    cpu: [ppc64]
    os: [linux]
    requiresBuild: true
    dev: true
    optional: true

  /esbuild-linux-riscv64/0.15.14:
    resolution: {integrity: sha512-VqxvutZNlQxmUNS7Ac+aczttLEoHBJ9e3OYGqnULrfipRvG97qLrAv9EUY9iSrRKBqeEbSvS9bSfstZqwz0T4Q==}
    engines: {node: '>=12'}
    cpu: [riscv64]
    os: [linux]
    requiresBuild: true
    optional: true

  /esbuild-linux-riscv64/0.15.16:
    resolution: {integrity: sha512-ty2YUHZlwFOwp7pR+J87M4CVrXJIf5ZZtU/umpxgVJBXvWjhziSLEQxvl30SYfUPq0nzeWKBGw5i/DieiHeKfw==}
    engines: {node: '>=12'}
    cpu: [riscv64]
    os: [linux]
    requiresBuild: true
    dev: true
    optional: true

  /esbuild-linux-s390x/0.15.14:
    resolution: {integrity: sha512-+KVHEUshX5n6VP6Vp/AKv9fZIl5kr2ph8EUFmQUJnDpHwcfTSn2AQgYYm0HTBR2Mr4d0Wlr0FxF/Cs5pbFgiOw==}
    engines: {node: '>=12'}
    cpu: [s390x]
    os: [linux]
    requiresBuild: true
    optional: true

  /esbuild-linux-s390x/0.15.16:
    resolution: {integrity: sha512-VkZaGssvPDQtx4fvVdZ9czezmyWyzpQhEbSNsHZZN0BHvxRLOYAQ7sjay8nMQwYswP6O2KlZluRMNPYefFRs+w==}
    engines: {node: '>=12'}
    cpu: [s390x]
    os: [linux]
    requiresBuild: true
    dev: true
    optional: true

  /esbuild-netbsd-64/0.15.14:
    resolution: {integrity: sha512-6D/dr17piEgevIm1xJfZP2SjB9Z+g8ERhNnBdlZPBWZl+KSPUKLGF13AbvC+nzGh8IxOH2TyTIdRMvKMP0nEzQ==}
    engines: {node: '>=12'}
    cpu: [x64]
    os: [netbsd]
    requiresBuild: true
    optional: true

  /esbuild-netbsd-64/0.15.16:
    resolution: {integrity: sha512-ElQ9rhdY51et6MJTWrCPbqOd/YuPowD7Cxx3ee8wlmXQQVW7UvQI6nSprJ9uVFQISqSF5e5EWpwWqXZsECLvXg==}
    engines: {node: '>=12'}
    cpu: [x64]
    os: [netbsd]
    requiresBuild: true
    dev: true
    optional: true

  /esbuild-openbsd-64/0.15.14:
    resolution: {integrity: sha512-rREQBIlMibBetgr2E9Lywt2Qxv2ZdpmYahR4IUlAQ1Efv/A5gYdO0/VIN3iowDbCNTLxp0bb57Vf0LFcffD6kA==}
    engines: {node: '>=12'}
    cpu: [x64]
    os: [openbsd]
    requiresBuild: true
    optional: true

  /esbuild-openbsd-64/0.15.16:
    resolution: {integrity: sha512-KgxMHyxMCT+NdLQE1zVJEsLSt2QQBAvJfmUGDmgEq8Fvjrf6vSKB00dVHUEDKcJwMID6CdgCpvYNt999tIYhqA==}
    engines: {node: '>=12'}
    cpu: [x64]
    os: [openbsd]
    requiresBuild: true
    dev: true
    optional: true

  /esbuild-plugin-alias-path/1.1.1_esbuild@0.15.14:
    resolution: {integrity: sha512-krtTyCaooZsbG7gJffyrJ+PKvsJc7ZE2iQvZ2a44zk+ml632w9ZDa/lLGuks+gagdlG+KPrcgv4rRipdaap0DQ==}
    peerDependencies:
      esbuild: ^0.14.0
    dependencies:
      esbuild: 0.15.14
      find-up: 5.0.0
      jsonfile: 6.1.0
    dev: false

  /esbuild-sunos-64/0.15.14:
    resolution: {integrity: sha512-DNVjSp/BY4IfwtdUAvWGIDaIjJXY5KI4uD82+15v6k/w7px9dnaDaJJ2R6Mu+KCgr5oklmFc0KjBjh311Gxl9Q==}
    engines: {node: '>=12'}
    cpu: [x64]
    os: [sunos]
    requiresBuild: true
    optional: true

  /esbuild-sunos-64/0.15.16:
    resolution: {integrity: sha512-exSAx8Phj7QylXHlMfIyEfNrmqnLxFqLxdQF6MBHPdHAjT7fsKaX6XIJn+aQEFiOcE4X8e7VvdMCJ+WDZxjSRQ==}
    engines: {node: '>=12'}
    cpu: [x64]
    os: [sunos]
    requiresBuild: true
    dev: true
    optional: true

  /esbuild-windows-32/0.15.14:
    resolution: {integrity: sha512-pHBWrcA+/oLgvViuG9FO3kNPO635gkoVrRQwe6ZY1S0jdET07xe2toUvQoJQ8KT3/OkxqUasIty5hpuKFLD+eg==}
    engines: {node: '>=12'}
    cpu: [ia32]
    os: [win32]
    requiresBuild: true
    optional: true

  /esbuild-windows-32/0.15.16:
    resolution: {integrity: sha512-zQgWpY5pUCSTOwqKQ6/vOCJfRssTvxFuEkpB4f2VUGPBpdddZfdj8hbZuFRdZRPIVHvN7juGcpgCA/XCF37mAQ==}
    engines: {node: '>=12'}
    cpu: [ia32]
    os: [win32]
    requiresBuild: true
    dev: true
    optional: true

  /esbuild-windows-64/0.15.14:
    resolution: {integrity: sha512-CszIGQVk/P8FOS5UgAH4hKc9zOaFo69fe+k1rqgBHx3CSK3Opyk5lwYriIamaWOVjBt7IwEP6NALz+tkVWdFog==}
    engines: {node: '>=12'}
    cpu: [x64]
    os: [win32]
    requiresBuild: true
    optional: true

  /esbuild-windows-64/0.15.16:
    resolution: {integrity: sha512-HjW1hHRLSncnM3MBCP7iquatHVJq9l0S2xxsHHj4yzf4nm9TU4Z7k4NkeMlD/dHQ4jPlQQhwcMvwbJiOefSuZw==}
    engines: {node: '>=12'}
    cpu: [x64]
    os: [win32]
    requiresBuild: true
    dev: true
    optional: true

  /esbuild-windows-arm64/0.15.14:
    resolution: {integrity: sha512-KW9W4psdZceaS9A7Jsgl4WialOznSURvqX/oHZk3gOP7KbjtHLSsnmSvNdzagGJfxbAe30UVGXRe8q8nDsOSQw==}
    engines: {node: '>=12'}
    cpu: [arm64]
    os: [win32]
    requiresBuild: true
    optional: true

  /esbuild-windows-arm64/0.15.16:
    resolution: {integrity: sha512-oCcUKrJaMn04Vxy9Ekd8x23O8LoU01+4NOkQ2iBToKgnGj5eo1vU9i27NQZ9qC8NFZgnQQZg5oZWAejmbsppNA==}
    engines: {node: '>=12'}
    cpu: [arm64]
    os: [win32]
    requiresBuild: true
    dev: true
    optional: true

  /esbuild/0.15.14:
    resolution: {integrity: sha512-pJN8j42fvWLFWwSMG4luuupl2Me7mxciUOsMegKvwCmhEbJ2covUdFnihxm0FMIBV+cbwbtMoHgMCCI+pj1btQ==}
    engines: {node: '>=12'}
    hasBin: true
    requiresBuild: true
    optionalDependencies:
      '@esbuild/android-arm': 0.15.14
      '@esbuild/linux-loong64': 0.15.14
      esbuild-android-64: 0.15.14
      esbuild-android-arm64: 0.15.14
      esbuild-darwin-64: 0.15.14
      esbuild-darwin-arm64: 0.15.14
      esbuild-freebsd-64: 0.15.14
      esbuild-freebsd-arm64: 0.15.14
      esbuild-linux-32: 0.15.14
      esbuild-linux-64: 0.15.14
      esbuild-linux-arm: 0.15.14
      esbuild-linux-arm64: 0.15.14
      esbuild-linux-mips64le: 0.15.14
      esbuild-linux-ppc64le: 0.15.14
      esbuild-linux-riscv64: 0.15.14
      esbuild-linux-s390x: 0.15.14
      esbuild-netbsd-64: 0.15.14
      esbuild-openbsd-64: 0.15.14
      esbuild-sunos-64: 0.15.14
      esbuild-windows-32: 0.15.14
      esbuild-windows-64: 0.15.14
      esbuild-windows-arm64: 0.15.14

  /esbuild/0.15.16:
    resolution: {integrity: sha512-o6iS9zxdHrrojjlj6pNGC2NAg86ECZqIETswTM5KmJitq+R1YmahhWtMumeQp9lHqJaROGnsBi2RLawGnfo5ZQ==}
    engines: {node: '>=12'}
    hasBin: true
    requiresBuild: true
    optionalDependencies:
      '@esbuild/android-arm': 0.15.16
      '@esbuild/linux-loong64': 0.15.16
      esbuild-android-64: 0.15.16
      esbuild-android-arm64: 0.15.16
      esbuild-darwin-64: 0.15.16
      esbuild-darwin-arm64: 0.15.16
      esbuild-freebsd-64: 0.15.16
      esbuild-freebsd-arm64: 0.15.16
      esbuild-linux-32: 0.15.16
      esbuild-linux-64: 0.15.16
      esbuild-linux-arm: 0.15.16
      esbuild-linux-arm64: 0.15.16
      esbuild-linux-mips64le: 0.15.16
      esbuild-linux-ppc64le: 0.15.16
      esbuild-linux-riscv64: 0.15.16
      esbuild-linux-s390x: 0.15.16
      esbuild-netbsd-64: 0.15.16
      esbuild-openbsd-64: 0.15.16
      esbuild-sunos-64: 0.15.16
      esbuild-windows-32: 0.15.16
      esbuild-windows-64: 0.15.16
      esbuild-windows-arm64: 0.15.16
    dev: true

  /escalade/3.1.1:
    resolution: {integrity: sha512-k0er2gUkLf8O0zKJiAhmkTnJlTvINGv7ygDNPbeIsX/TJjGJZHuh9B2UxbsaEkmlEo9MfhrSzmhIlhRlI2GXnw==}
    engines: {node: '>=6'}

  /escape-html/1.0.3:
    resolution: {integrity: sha512-NiSupZ4OeuGwr68lGIeym/ksIZMJodUGOSCZ/FSnTxcrekbvqrgdUxlJOMpijaKZVjAJrWrGs/6Jy8OMuyj9ow==}
    dev: false
    optional: true

  /escape-string-regexp/1.0.5:
    resolution: {integrity: sha512-vbRorB5FUQWvla16U8R/qgaFIya2qGzwDrNmCZuYKrbdSUMG6I1ZCGQRefkRVhuOkIGVne7BQ35DSfo1qvJqFg==}
    engines: {node: '>=0.8.0'}
    dev: true

  /escape-string-regexp/2.0.0:
    resolution: {integrity: sha512-UpzcLCXolUWcNu5HtVMHYdXJjArjsF9C0aNnquZYY4uW/Vu0miy5YoWvbV345HauVvcAUnpRuhMMcqTcGOY2+w==}
    engines: {node: '>=8'}
    dev: true

  /esprima/4.0.1:
    resolution: {integrity: sha512-eGuFFw7Upda+g4p+QHvnW0RyTX/SVeJBDM/gCtMARO0cLuT2HcEKnTPvhjV6aGeqrCB/sbNop0Kszm0jsaWU4A==}
    engines: {node: '>=4'}

  /esquery/1.4.0:
    resolution: {integrity: sha512-cCDispWt5vHHtwMY2YrAQ4ibFkAL8RbH5YGBnZBc90MolvvfkkQcJro/aZiAQUlQ3qgrYS6D6v8Gc5G5CQsc9w==}
    engines: {node: '>=0.10'}
    dependencies:
      estraverse: 5.3.0
    dev: true

  /estraverse/5.3.0:
    resolution: {integrity: sha512-MMdARuVEQziNTeJD8DgMqmhwR11BRQ/cBP+pLtYdSTnf3MIO8fFeiINEbX36ZdNlfU/7A9f3gUw49B3oQsvwBA==}
    engines: {node: '>=4.0'}
    dev: true

  /etag/1.8.1:
    resolution: {integrity: sha512-aIL5Fx7mawVa300al2BnEE4iNvo1qETxLrPI/o05L7z6go7fCw1J6EQmbK4FmJ2AS7kgVF/KEZWufBfdClMcPg==}
    engines: {node: '>= 0.6'}
    dev: false
    optional: true

  /event-stream/3.3.4:
    resolution: {integrity: sha512-QHpkERcGsR0T7Qm3HNJSyXKEEj8AHNxkY3PK8TS2KJvQ7NiSHe3DDpwVKKtoYprL/AreyzFBeIkBIWChAqn60g==}
    dependencies:
      duplexer: 0.1.2
      from: 0.1.7
      map-stream: 0.1.0
      pause-stream: 0.0.11
      split: 0.3.3
      stream-combiner: 0.0.4
      through: 2.3.8

  /event-target-shim/5.0.1:
    resolution: {integrity: sha512-i/2XbnSz/uxRCU6+NdVJgKWDTM427+MqYbkQzD321DuCQJUqOuJKIA0IM2+W2xtYHdKOmZ4dR6fExsd4SXL+WQ==}
    engines: {node: '>=6'}
    dev: false

  /eventemitter3/4.0.7:
    resolution: {integrity: sha512-8guHBZCwKnFhYdHr2ysuRWErTwhoN2X8XELRlrRwpmfeY2jjuUN4taQMsULKUVo1K4DvZl+0pgfyoysHxvmvEw==}
    dev: true

  /events/1.1.1:
    resolution: {integrity: sha512-kEcvvCBByWXGnZy6JUlgAp2gBIUjfCAV6P6TgT1/aaQKcmuAEC4OZTV1I4EWQLz2gxZw76atuVyvHhTxvi0Flw==}
    engines: {node: '>=0.4.x'}
    dev: false

  /execa/5.1.1:
    resolution: {integrity: sha512-8uSpZZocAZRBAPIEINJj3Lo9HyGitllczc27Eh5YYojjMFMn8yHMDMaUHE2Jqfq05D/wucwI4JGURyXt1vchyg==}
    engines: {node: '>=10'}
    dependencies:
      cross-spawn: 7.0.3
      get-stream: 6.0.1
      human-signals: 2.1.0
      is-stream: 2.0.1
      merge-stream: 2.0.0
      npm-run-path: 4.0.1
      onetime: 5.1.2
      signal-exit: 3.0.7
      strip-final-newline: 2.0.0
    dev: true

  /execa/6.1.0:
    resolution: {integrity: sha512-QVWlX2e50heYJcCPG0iWtf8r0xjEYfz/OYLGDYH+IyjWezzPNxz63qNFOu0l4YftGWuizFVZHHs8PrLU5p2IDA==}
    engines: {node: ^12.20.0 || ^14.13.1 || >=16.0.0}
    dependencies:
      cross-spawn: 7.0.3
      get-stream: 6.0.1
      human-signals: 3.0.1
      is-stream: 3.0.0
      merge-stream: 2.0.0
      npm-run-path: 5.1.0
      onetime: 6.0.0
      signal-exit: 3.0.7
      strip-final-newline: 3.0.0
    dev: true

  /exit/0.1.2:
    resolution: {integrity: sha512-Zk/eNKV2zbjpKzrsQ+n1G6poVbErQxJ0LBOJXaKZ1EViLzH+hrLu9cdXI4zw9dBQJslwBEpbQ2P1oS7nDxs6jQ==}
    engines: {node: '>= 0.8.0'}
    dev: true

  /expect/29.3.1:
    resolution: {integrity: sha512-gGb1yTgU30Q0O/tQq+z30KBWv24ApkMgFUpvKBkyLUBL68Wv8dHdJxTBZFl/iT8K/bqDHvUYRH6IIN3rToopPA==}
    engines: {node: ^14.15.0 || ^16.10.0 || >=18.0.0}
    dependencies:
      '@jest/expect-utils': 29.3.1
      jest-get-type: 29.2.0
      jest-matcher-utils: 29.3.1
      jest-message-util: 29.3.1
      jest-util: 29.3.1
    dev: true

  /express/4.18.2:
    resolution: {integrity: sha512-5/PsL6iGPdfQ/lKM1UuielYgv3BUoJfz1aUwU9vHZ+J7gyvwdQXFEBIEIaxeGf0GIcreATNyBExtalisDbuMqQ==}
    engines: {node: '>= 0.10.0'}
    requiresBuild: true
    dependencies:
      accepts: 1.3.8
      array-flatten: 1.1.1
      body-parser: 1.20.1
      content-disposition: 0.5.4
      content-type: 1.0.4
      cookie: 0.5.0
      cookie-signature: 1.0.6
      debug: 2.6.9
      depd: 2.0.0
      encodeurl: 1.0.2
      escape-html: 1.0.3
      etag: 1.8.1
      finalhandler: 1.2.0
      fresh: 0.5.2
      http-errors: 2.0.0
      merge-descriptors: 1.0.1
      methods: 1.1.2
      on-finished: 2.4.1
      parseurl: 1.3.3
      path-to-regexp: 0.1.7
      proxy-addr: 2.0.7
      qs: 6.11.0
      range-parser: 1.2.1
      safe-buffer: 5.2.1
      send: 0.18.0
      serve-static: 1.15.0
      setprototypeof: 1.2.0
      statuses: 2.0.1
      type-is: 1.6.18
      utils-merge: 1.0.1
      vary: 1.1.2
    transitivePeerDependencies:
      - supports-color
    dev: false
    optional: true

  /external-editor/3.1.0:
    resolution: {integrity: sha512-hMQ4CX1p1izmuLYyZqLMO/qGNw10wSv9QDCPfzXfyFrOaCSSoRfqE1Kf1s5an66J5JZC62NewG+mK49jOCtQew==}
    engines: {node: '>=4'}
    dependencies:
      chardet: 0.7.0
      iconv-lite: 0.4.24
      tmp: 0.0.33
    dev: true

  /fast-glob/3.2.12:
    resolution: {integrity: sha512-DVj4CQIYYow0BlaelwK1pHl5n5cRSJfM60UA0zK891sVInoPri2Ekj7+e1CT3/3qxXenpI+nBBmQAcJPJgaj4w==}
    engines: {node: '>=8.6.0'}
    dependencies:
      '@nodelib/fs.stat': 2.0.5
      '@nodelib/fs.walk': 1.2.8
      glob-parent: 5.1.2
      merge2: 1.4.1
      micromatch: 4.0.5

  /fast-glob/3.2.7:
    resolution: {integrity: sha512-rYGMRwip6lUMvYD3BTScMwT1HtAs2d71SMv66Vrxs0IekGZEjhM0pcMfjQPnknBt2zeCwQMEupiN02ZP4DiT1Q==}
    engines: {node: '>=8'}
    dependencies:
      '@nodelib/fs.stat': 2.0.5
      '@nodelib/fs.walk': 1.2.8
      glob-parent: 5.1.2
      merge2: 1.4.1
      micromatch: 4.0.5
    dev: true

  /fast-json-stable-stringify/2.1.0:
    resolution: {integrity: sha512-lhd/wF+Lk98HZoTCtlVraHtfh5XYijIjalXck7saUtuanSDyLMxnHhSXEDJqHxD7msR8D0uCmqlkwjCV8xvwHw==}
    dev: true

  /fast-xml-parser/4.0.11:
    resolution: {integrity: sha512-4aUg3aNRR/WjQAcpceODG1C3x3lFANXRo8+1biqfieHmg9pyMt7qB4lQV/Ta6sJCTbA5vfD8fnA8S54JATiFUA==}
    hasBin: true
    dependencies:
      strnum: 1.0.5

  /fastq/1.13.0:
    resolution: {integrity: sha512-YpkpUnK8od0o1hmeSc7UUs/eB/vIPWJYjKck2QKIzAf71Vm1AAQ3EbuZB3g2JIy+pg+ERD0vqI79KyZiB2e2Nw==}
    dependencies:
      reusify: 1.0.4

  /fb-watchman/2.0.2:
    resolution: {integrity: sha512-p5161BqbuCaSnB8jIbzQHOlpgsPmK5rJVDfDKO91Axs5NC1uu3HRQm6wt9cd9/+GtQQIO53JdGXXoyDpTAsgYA==}
    dependencies:
      bser: 2.1.1
    dev: true

  /fetch-blob/3.2.0:
    resolution: {integrity: sha512-7yAQpD2UMJzLi1Dqv7qFYnPbaPx7ZfFK6PiIxQ4PfkGPyNyl2Ugx+a/umUonmKqjhM4DnfbMvdX6otXq83soQQ==}
    engines: {node: ^12.20 || >= 14.13}
    dependencies:
      node-domexception: 1.0.0
      web-streams-polyfill: 3.2.1

  /figures/3.2.0:
    resolution: {integrity: sha512-yaduQFRKLXYOGgEn6AZau90j3ggSOyiqXU0F9JZfeXYhNa+Jk4X+s45A2zg5jns87GAFa34BBm2kXw4XpNcbdg==}
    engines: {node: '>=8'}
    dependencies:
      escape-string-regexp: 1.0.5
    dev: true

  /filelist/1.0.4:
    resolution: {integrity: sha512-w1cEuf3S+DrLCQL7ET6kz+gmlJdbq9J7yXCSjK/OZCPA+qEN1WyF4ZAf0YYJa4/shHJra2t/d/r8SV4Ji+x+8Q==}
    dependencies:
      minimatch: 5.1.0
    dev: true

  /fill-range/7.0.1:
    resolution: {integrity: sha512-qOo9F+dMUmC2Lcb4BbVvnKJxTPjCm+RRpe4gDuGrzkL7mEVl/djYSu2OdQ2Pa302N4oqkSg9ir6jaLWJ2USVpQ==}
    engines: {node: '>=8'}
    dependencies:
      to-regex-range: 5.0.1

  /finalhandler/1.2.0:
    resolution: {integrity: sha512-5uXcUVftlQMFnWC9qu/svkWv3GTd2PfUhK/3PLkYNAe7FbqJMt3515HaxE6eRL74GdsriiwujiawdaB1BpEISg==}
    engines: {node: '>= 0.8'}
    dependencies:
      debug: 2.6.9
      encodeurl: 1.0.2
      escape-html: 1.0.3
      on-finished: 2.4.1
      parseurl: 1.3.3
      statuses: 2.0.1
      unpipe: 1.0.0
    transitivePeerDependencies:
      - supports-color
    dev: false
    optional: true

  /find-up/2.1.0:
    resolution: {integrity: sha512-NWzkk0jSJtTt08+FBFMvXoeZnOJD+jTtsRmBYbAIzJdX6l7dLgR7CTubCM5/eDdPUBvLCeVasP1brfVR/9/EZQ==}
    engines: {node: '>=4'}
    dependencies:
      locate-path: 2.0.0
    dev: true

  /find-up/4.1.0:
    resolution: {integrity: sha512-PpOwAdQ/YlXQ2vj8a3h8IipDuYRi3wceVQQGYWxNINccq40Anw7BlsEXCMbt1Zt+OLA6Fq9suIpIWD0OsnISlw==}
    engines: {node: '>=8'}
    dependencies:
      locate-path: 5.0.0
      path-exists: 4.0.0

  /find-up/5.0.0:
    resolution: {integrity: sha512-78/PXT1wlLLDgTzDs7sjq9hzz0vXD+zn+7wypEe4fXQxCmdmqfGsEPQxmiCSQI3ajFV91bVSsvNtrJRiW6nGng==}
    engines: {node: '>=10'}
    dependencies:
      locate-path: 6.0.0
      path-exists: 4.0.0
    dev: false

  /flat/5.0.2:
    resolution: {integrity: sha512-b6suED+5/3rTpUBdG1gupIl8MPFCAMA0QXwmljLhvCUKcUvdE4gWky9zpuGCcXHOsz4J9wPGNWq6OKpmIzz3hQ==}
    dev: true

  /follow-redirects/1.15.2:
    resolution: {integrity: sha512-VQLG33o04KaQ8uYi2tVNbdrWp1QWxNNea+nmIB4EVM28v0hmP17z7aG1+wAkNzVq4KeXTq3221ye5qTJP91JwA==}
    engines: {node: '>=4.0'}
    peerDependencies:
      debug: '*'
    peerDependenciesMeta:
      debug:
        optional: true

  /for-each/0.3.3:
    resolution: {integrity: sha512-jqYfLp7mo9vIyQf8ykW2v7A+2N4QjeCeI5+Dz9XraiO1ign81wjiH7Fb9vSOWvQfNtmSa4H2RoQTrrXivdUZmw==}
    dependencies:
      is-callable: 1.2.7
    dev: false

  /form-data/3.0.1:
    resolution: {integrity: sha512-RHkBKtLWUVwd7SqRIvCZMEvAMoGUp0XU+seQiZejj0COz3RI3hWP4sCv3gZWWLjJTd7rGwcsF5eKZGii0r/hbg==}
    engines: {node: '>= 6'}
    dependencies:
      asynckit: 0.4.0
      combined-stream: 1.0.8
      mime-types: 2.1.35
    dev: true

  /form-data/4.0.0:
    resolution: {integrity: sha512-ETEklSGi5t0QMZuiXoA/Q6vcnxcLQP5vdugSpuAyi6SVGi2clPPp+xgEhuMaHC+zGgn31Kd235W35f7Hykkaww==}
    engines: {node: '>= 6'}
    dependencies:
      asynckit: 0.4.0
      combined-stream: 1.0.8
      mime-types: 2.1.35
    dev: true

  /formdata-polyfill/4.0.10:
    resolution: {integrity: sha512-buewHzMvYL29jdeQTVILecSaZKnt/RJWjoZCF5OW60Z67/GmSLBkOFM7qh1PI3zFNtJbaZL5eQu1vLfazOwj4g==}
    engines: {node: '>=12.20.0'}
    dependencies:
      fetch-blob: 3.2.0

  /forwarded/0.2.0:
    resolution: {integrity: sha512-buRG0fpBtRHSTCOASe6hD258tEubFoRLb4ZNA6NxMVHNw2gOcwHo9wyablzMzOA5z9xA9L1KNjk/Nt6MT9aYow==}
    engines: {node: '>= 0.6'}
    dev: false
    optional: true

  /fresh/0.5.2:
    resolution: {integrity: sha512-zJ2mQYM18rEFOudeV4GShTGIQ7RbzA7ozbU9I/XBpm7kqgMywgmylMwXHxZJmkVoYkna9d2pVXVXPdYTP9ej8Q==}
    engines: {node: '>= 0.6'}
    dev: false
    optional: true

  /from/0.1.7:
    resolution: {integrity: sha512-twe20eF1OxVxp/ML/kq2p1uc6KvFK/+vs8WjEbeKmV2He22MKm7YF2ANIt+EOqhJ5L3K/SuuPhk0hWQDjOM23g==}

  /fs-constants/1.0.0:
    resolution: {integrity: sha512-y6OAwoSIf7FyjMIv94u+b5rdheZEjzR63GTyZJm5qh4Bi+2YgwLCcI/fPFZkL5PSixOt6ZNKm+w+Hfp/Bciwow==}
    dev: true

  /fs-extra/10.1.0:
    resolution: {integrity: sha512-oRXApq54ETRj4eMiFzGnHWGy+zo5raudjuxN0b8H7s/RU2oW0Wvsx9O0ACRN/kRq9E8Vu/ReskGB5o3ji+FzHQ==}
    engines: {node: '>=12'}
    dependencies:
      graceful-fs: 4.2.10
      jsonfile: 6.1.0
      universalify: 2.0.0

  /fs-extra/9.1.0:
    resolution: {integrity: sha512-hcg3ZmepS30/7BSFqRvoo3DOMQu7IjqxO5nCDt+zM9XWjb33Wg7ziNT+Qvqbuc3+gWpzO02JubVyk2G4Zvo1OQ==}
    engines: {node: '>=10'}
    dependencies:
      at-least-node: 1.0.0
      graceful-fs: 4.2.10
      jsonfile: 6.1.0
      universalify: 2.0.0

  /fs-minipass/2.1.0:
    resolution: {integrity: sha512-V/JgOLFCS+R6Vcq0slCuaeWEdNC3ouDlJMNIsacH2VtALiu9mV4LPrHc5cDl8k5aw6J8jwgWWpiTo5RYhmIzvg==}
    engines: {node: '>= 8'}
    dependencies:
      minipass: 3.3.4
    dev: true

  /fs.realpath/1.0.0:
    resolution: {integrity: sha512-OO0pH2lK6a0hZnAdau5ItzHPI6pUlvI7jMVnxUQRtw4owF2wk8lOSabtGDCTP4Ggrg2MbGnWO9X8K1t4+fGMDw==}
    dev: true

  /fsevents/2.3.2:
    resolution: {integrity: sha512-xiqMQR4xAeHTuB9uWm+fFRcIOgKBMiOBP+eXiyT7jsgVCq1bkVygt00oASowB7EdtpOHaaPgKt812P9ab+DDKA==}
    engines: {node: ^8.16.0 || ^10.6.0 || >=11.0.0}
    os: [darwin]
    requiresBuild: true
    dev: true
    optional: true

  /function-bind/1.1.1:
    resolution: {integrity: sha512-yIovAzMX49sF8Yl58fSCWJ5svSLuaibPxXQJFLmBObTuCr0Mf1KiPopGM9NiFjiYBCbfaa2Fh6breQ6ANVTI0A==}

  /gauge/4.0.4:
    resolution: {integrity: sha512-f9m+BEN5jkg6a0fZjleidjN51VE1X+mPFQ2DJ0uv1V39oCLCbsGe6yjbBnp7eK7z/+GAon99a3nHuqbuuthyPg==}
    engines: {node: ^12.13.0 || ^14.15.0 || >=16.0.0}
    dependencies:
      aproba: 2.0.0
      color-support: 1.1.3
      console-control-strings: 1.1.0
      has-unicode: 2.0.1
      signal-exit: 3.0.7
      string-width: 4.2.3
      strip-ansi: 6.0.1
      wide-align: 1.1.5
    dev: true

  /gensync/1.0.0-beta.2:
    resolution: {integrity: sha512-3hN7NaskYvMDLQY55gnW3NQ+mesEAepTqlg+VEbj7zzqEMBVNhzcGYYeqFo/TlYz6eQiFcp1HcsCZO+nGgS8zg==}
    engines: {node: '>=6.9.0'}
    dev: true

  /get-caller-file/2.0.5:
    resolution: {integrity: sha512-DyFP3BM/3YHTQOCUL/w0OZHR0lpKeGrxotcHWcqNEdnltqFwXVfhEBQ94eIo34AfQpo0rGki4cyIiftY06h2Fg==}
    engines: {node: 6.* || 8.* || >= 10.*}

  /get-intrinsic/1.1.3:
    resolution: {integrity: sha512-QJVz1Tj7MS099PevUG5jvnt9tSkXN8K14dxQlikJuPt4uD9hHAHjLyLBiLR5zELelBdD9QNRAXZzsJx0WaDL9A==}
    dependencies:
      function-bind: 1.1.1
      has: 1.0.3
      has-symbols: 1.0.3
    dev: false

  /get-package-type/0.1.0:
    resolution: {integrity: sha512-pjzuKtY64GYfWizNAJ0fr9VqttZkNiK2iS430LtIHzjBEr6bX8Am2zm4sW4Ro5wjWW5cAlRL1qAMTcXbjNAO2Q==}
    engines: {node: '>=8.0.0'}
    dev: true

  /get-pkg-repo/4.2.1:
    resolution: {integrity: sha512-2+QbHjFRfGB74v/pYWjd5OhU3TDIC2Gv/YKUTk/tCvAz0pkn/Mz6P3uByuBimLOcPvN2jYdScl3xGFSrx0jEcA==}
    engines: {node: '>=6.9.0'}
    dependencies:
      '@hutson/parse-repository-url': 3.0.2
      hosted-git-info: 4.1.0
      through2: 2.0.5
      yargs: 16.2.0
    dev: true

  /get-port/5.1.1:
    resolution: {integrity: sha512-g/Q1aTSDOxFpchXC4i8ZWvxA1lnPqx/JHqcpIw0/LX9T8x/GBbi6YnlN5nhaKIFkT8oFsscUKgDJYxfwfS6QsQ==}
    engines: {node: '>=8'}
    dev: true

  /get-stdin/9.0.0:
    resolution: {integrity: sha512-dVKBjfWisLAicarI2Sf+JuBE/DghV4UzNAVe9yhEJuzeREd3JhOTE9cUaJTeSa77fsbQUK3pcOpJfM59+VKZaA==}
    engines: {node: '>=12'}
    dev: false

  /get-stream/6.0.1:
    resolution: {integrity: sha512-ts6Wi+2j3jQjqi70w5AlN8DFnkSwC+MqmxEzdEALB2qXZYV3X/b1CTfgPLGJNMeAWxdPfU8FO1ms3NUfaHCPYg==}
    engines: {node: '>=10'}
    dev: true

  /git-raw-commits/2.0.11:
    resolution: {integrity: sha512-VnctFhw+xfj8Va1xtfEqCUD2XDrbAPSJx+hSrE5K7fGdjZruW7XV+QOrN7LF/RJyvspRiD2I0asWsxFp0ya26A==}
    engines: {node: '>=10'}
    dependencies:
      dargs: 7.0.0
      lodash: 4.17.21
      meow: 8.1.2
      split2: 3.2.2
      through2: 4.0.2
    dev: true

  /git-remote-origin-url/2.0.0:
    resolution: {integrity: sha512-eU+GGrZgccNJcsDH5LkXR3PB9M958hxc7sbA8DFJjrv9j4L2P/eZfKhM+QD6wyzpiv+b1BpK0XrYCxkovtjSLw==}
    engines: {node: '>=4'}
    dependencies:
      gitconfiglocal: 1.0.0
      pify: 2.3.0
    dev: true

  /git-semver-tags/4.1.1:
    resolution: {integrity: sha512-OWyMt5zBe7xFs8vglMmhM9lRQzCWL3WjHtxNNfJTMngGym7pC1kh8sP6jevfydJ6LP3ZvGxfb6ABYgPUM0mtsA==}
    engines: {node: '>=10'}
    dependencies:
      meow: 8.1.2
      semver: 6.3.0
    dev: true

  /git-up/7.0.0:
    resolution: {integrity: sha512-ONdIrbBCFusq1Oy0sC71F5azx8bVkvtZtMJAsv+a6lz5YAmbNnLD6HAB4gptHZVLPR8S2/kVN6Gab7lryq5+lQ==}
    dependencies:
      is-ssh: 1.4.0
      parse-url: 8.1.0
    dev: true

  /git-url-parse/13.1.0:
    resolution: {integrity: sha512-5FvPJP/70WkIprlUZ33bm4UAaFdjcLkJLpWft1BeZKqwR0uhhNGoKwlUaPtVb4LxCSQ++erHapRak9kWGj+FCA==}
    dependencies:
      git-up: 7.0.0
    dev: true

  /gitconfiglocal/1.0.0:
    resolution: {integrity: sha512-spLUXeTAVHxDtKsJc8FkFVgFtMdEN9qPGpL23VfSHx4fP4+Ds097IXLvymbnDH8FnmxX5Nr9bPw3A+AQ6mWEaQ==}
    dependencies:
      ini: 1.3.8
    dev: true

  /glob-parent/5.1.2:
    resolution: {integrity: sha512-AOIgSQCepiJYwP3ARnGx+5VnTu2HBYdzbGP45eLw1vr3zB3vZLeyed1sC9hnbcOc9/SrMyM5RPQrkGz4aS9Zow==}
    engines: {node: '>= 6'}
    dependencies:
      is-glob: 4.0.3

  /glob-to-regexp/0.4.1:
    resolution: {integrity: sha512-lkX1HJXwyMcprw/5YUZc2s7DrpAiHB21/V+E1rHUrVNokkvB6bqMzT0VfV6/86ZNabt1k14YOIaT7nDvOX3Iiw==}
    dev: false

  /glob/7.1.4:
    resolution: {integrity: sha512-hkLPepehmnKk41pUGm3sYxoFs/umurYfYJCerbXEyFIWcAzvpipAgVkBqqT9RBKMGjnq6kMuyYwha6csxbiM1A==}
    dependencies:
      fs.realpath: 1.0.0
      inflight: 1.0.6
      inherits: 2.0.4
      minimatch: 3.1.2
      once: 1.4.0
      path-is-absolute: 1.0.1
    dev: true

  /glob/7.2.3:
    resolution: {integrity: sha512-nFR0zLpU2YCaRxwoCJvL6UvCH2JFyFVIvwTLsIf21AuHlMskA1hhTdk+LlYJtOlYt9v6dvszD2BGRqBL+iQK9Q==}
    dependencies:
      fs.realpath: 1.0.0
      inflight: 1.0.6
      inherits: 2.0.4
      minimatch: 3.1.2
      once: 1.4.0
      path-is-absolute: 1.0.1
    dev: true

  /glob/8.0.3:
    resolution: {integrity: sha512-ull455NHSHI/Y1FqGaaYFaLGkNMMJbavMrEGFXG/PGrg6y7sutWHUHrz6gy6WEBH6akM1M414dWKCNs+IhKdiQ==}
    engines: {node: '>=12'}
    dependencies:
      fs.realpath: 1.0.0
      inflight: 1.0.6
      inherits: 2.0.4
      minimatch: 5.1.0
      once: 1.4.0
    dev: true

  /globals/11.12.0:
    resolution: {integrity: sha512-WOBp/EEGUiIsJSp7wcv/y6MO+lV9UoncWqxuFfm8eBwzWNgyfBd6Gz+IeKQ9jCmyhoH99g15M3T+QaVHFjizVA==}
    engines: {node: '>=4'}
    dev: true

  /globby/11.1.0:
    resolution: {integrity: sha512-jhIXaOzy1sb8IyocaruWSn1TjmnBVs8Ayhcy83rmxNJ8q2uWKCAj3CnJY+KpGSXCueAPc0i05kVvVKtP1t9S3g==}
    engines: {node: '>=10'}
    dependencies:
      array-union: 2.1.0
      dir-glob: 3.0.1
      fast-glob: 3.2.12
      ignore: 5.2.0
      merge2: 1.4.1
      slash: 3.0.0
    dev: true

  /globby/13.1.2:
    resolution: {integrity: sha512-LKSDZXToac40u8Q1PQtZihbNdTYSNMuWe+K5l+oa6KgDzSvVrHXlJy40hUP522RjAIoNLJYBJi7ow+rbFpIhHQ==}
    engines: {node: ^12.20.0 || ^14.13.1 || >=16.0.0}
    dependencies:
      dir-glob: 3.0.1
      fast-glob: 3.2.12
      ignore: 5.2.0
      merge2: 1.4.1
      slash: 4.0.0

  /gopd/1.0.1:
    resolution: {integrity: sha512-d65bNlIadxvpb/A2abVdlqKqV563juRnZ1Wtk6s1sIR8uNsXR70xqIzVqxVf1eTqDunwT2MkczEeaezCKTZhwA==}
    dependencies:
      get-intrinsic: 1.1.3
    dev: false

  /graceful-fs/4.2.10:
    resolution: {integrity: sha512-9ByhssR2fPVsNZj478qUUbKfmL0+t5BDVyjShtyZZLiK7ZDAArFFfopyOTj0M05wE2tJPisA4iTnnXl2YoPvOA==}

  /handlebars/4.7.7:
    resolution: {integrity: sha512-aAcXm5OAfE/8IXkcZvCepKU3VzW1/39Fb5ZuqMtgI/hT8X2YgoMvBY5dLhq/cpOvw7Lk1nK/UF71aLG/ZnVYRA==}
    engines: {node: '>=0.4.7'}
    dependencies:
      minimist: 1.2.7
      neo-async: 2.6.2
      source-map: 0.6.1
      wordwrap: 1.0.0
    optionalDependencies:
      uglify-js: 3.17.4
    dev: true

  /hard-rejection/2.1.0:
    resolution: {integrity: sha512-VIZB+ibDhx7ObhAe7OVtoEbuP4h/MuOTHJ+J8h/eBXotJYl0fBgR72xDFCKgIh22OJZIOVNxBMWuhAr10r8HdA==}
    engines: {node: '>=6'}
    dev: true

  /has-flag/3.0.0:
    resolution: {integrity: sha512-sKJf1+ceQBr4SMkvQnBDNDtf4TXpVhVGateu0t918bl30FnbE2m4vNLX+VWe/dpjlb+HugGYzW7uQXH98HPEYw==}
    engines: {node: '>=4'}
    dev: true

  /has-flag/4.0.0:
    resolution: {integrity: sha512-EykJT/Q1KjTWctppgIAgfSO0tKVuZUjhgMr17kqTumMl6Afv3EISleU7qZUzoXDFTAHTDC4NOoG/ZxU3EvlMPQ==}
    engines: {node: '>=8'}
    dev: true

  /has-symbols/1.0.3:
    resolution: {integrity: sha512-l3LCuF6MgDNwTDKkdYGEihYjt5pRPbEg46rtlmnSPlUbgmB8LOIrKJbYYFBSbnPaJexMKtiPO8hmeRjRz2Td+A==}
    engines: {node: '>= 0.4'}
    dev: false

  /has-tostringtag/1.0.0:
    resolution: {integrity: sha512-kFjcSNhnlGV1kyoGk7OXKSawH5JOb/LzUc5w9B02hOTO0dfFRjbHQKvg1d6cf3HbeUmtU9VbbV3qzZ2Teh97WQ==}
    engines: {node: '>= 0.4'}
    dependencies:
      has-symbols: 1.0.3
    dev: false

  /has-unicode/2.0.1:
    resolution: {integrity: sha512-8Rf9Y83NBReMnx0gFzA8JImQACstCYWUplepDa9xprwwtmgEZUF0h/i5xSA625zB/I37EtrswSST6OXxwaaIJQ==}
    dev: true

  /has/1.0.3:
    resolution: {integrity: sha512-f2dvO0VU6Oej7RkWJGrehjbzMAjFp5/VKPp5tTpWIV4JHHZK1/BxbFRtf/siA2SWTe09caDmVtYYzWEIbBS4zw==}
    engines: {node: '>= 0.4.0'}
    dependencies:
      function-bind: 1.1.1

  /hosted-git-info/2.8.9:
    resolution: {integrity: sha512-mxIDAb9Lsm6DoOJ7xH+5+X4y1LU/4Hi50L9C5sIswK3JzULS4bwk1FvjdBgvYR4bzT4tuUQiC15FE2f5HbLvYw==}
    dev: true

  /hosted-git-info/3.0.8:
    resolution: {integrity: sha512-aXpmwoOhRBrw6X3j0h5RloK4x1OzsxMPyxqIHyNfSe2pypkVTZFpEiRoSipPEPlMrh0HW/XsjkJ5WgnCirpNUw==}
    engines: {node: '>=10'}
    dependencies:
      lru-cache: 6.0.0
    dev: true

  /hosted-git-info/4.1.0:
    resolution: {integrity: sha512-kyCuEOWjJqZuDbRHzL8V93NzQhwIB71oFWSyzVo+KPZI+pnQPPxucdkrOZvkLRnrf5URsQM+IJ09Dw29cRALIA==}
    engines: {node: '>=10'}
    dependencies:
      lru-cache: 6.0.0
    dev: true

  /hosted-git-info/5.2.1:
    resolution: {integrity: sha512-xIcQYMnhcx2Nr4JTjsFmwwnr9vldugPy9uVm0o87bjqqWMv9GaqsTeT+i99wTl0mk1uLxJtHxLb8kymqTENQsw==}
    engines: {node: ^12.13.0 || ^14.15.0 || >=16.0.0}
    dependencies:
      lru-cache: 7.14.1
    dev: true

  /html-escaper/2.0.2:
    resolution: {integrity: sha512-H2iMtd0I4Mt5eYiapRdIDjp+XzelXQ0tFE4JS7YFwFevXXMmOp9myNrUvCg0D6ws8iqkRPBfKHgbwig1SmlLfg==}
    dev: true

  /http-cache-semantics/4.1.0:
    resolution: {integrity: sha512-carPklcUh7ROWRK7Cv27RPtdhYhUsela/ue5/jKzjegVvXDqM2ILE9Q2BGn9JZJh1g87cp56su/FgQSzcWS8cQ==}
    dev: true

  /http-errors/2.0.0:
    resolution: {integrity: sha512-FtwrG/euBzaEjYeRqOgly7G0qviiXoJWnvEH2Z1plBdXgbyjv34pHTSb9zoeHMyDy33+DWy5Wt9Wo+TURtOYSQ==}
    engines: {node: '>= 0.8'}
    dependencies:
      depd: 2.0.0
      inherits: 2.0.4
      setprototypeof: 1.2.0
      statuses: 2.0.1
      toidentifier: 1.0.1
    dev: false

  /http-proxy-agent/5.0.0:
    resolution: {integrity: sha512-n2hY8YdoRE1i7r6M0w9DIw5GgZN0G25P8zLCRQ8rjXtTU3vsNFBI/vWK/UIeE6g5MUUz6avwAPXmL6Fy9D/90w==}
    engines: {node: '>= 6'}
    dependencies:
      '@tootallnate/once': 2.0.0
      agent-base: 6.0.2
      debug: 4.3.4
    transitivePeerDependencies:
      - supports-color
    dev: true

  /https-proxy-agent/5.0.1:
    resolution: {integrity: sha512-dFcAjpTQFgoLMzC2VwU+C/CbS7uRL0lWmxDITmqm7C+7F0Odmj6s9l6alZc6AELXhrnggM2CeWSXHGOdX2YtwA==}
    engines: {node: '>= 6'}
    dependencies:
      agent-base: 6.0.2
      debug: 4.3.4
    transitivePeerDependencies:
      - supports-color
    dev: true

  /human-signals/2.1.0:
    resolution: {integrity: sha512-B4FFZ6q/T2jhhksgkbEW3HBvWIfDW85snkQgawt07S7J5QXTk6BkNV+0yAeZrM5QpMAdYlocGoljn0sJ/WQkFw==}
    engines: {node: '>=10.17.0'}
    dev: true

  /human-signals/3.0.1:
    resolution: {integrity: sha512-rQLskxnM/5OCldHo+wNXbpVgDn5A17CUoKX+7Sokwaknlq7CdSnphy0W39GU8dw59XiCXmFXDg4fRuckQRKewQ==}
    engines: {node: '>=12.20.0'}
    dev: true

  /humanize-ms/1.2.1:
    resolution: {integrity: sha512-Fl70vYtsAFb/C06PTS9dZBo7ihau+Tu/DNCk/OyHhea07S+aeMWpFFkUaXRa8fI+ScZbEI8dfSxwY7gxZ9SAVQ==}
    dependencies:
      ms: 2.1.3
    dev: true

  /husky/8.0.2:
    resolution: {integrity: sha512-Tkv80jtvbnkK3mYWxPZePGFpQ/tT3HNSs/sasF9P2YfkMezDl3ON37YN6jUUI4eTg5LcyVynlb6r4eyvOmspvg==}
    engines: {node: '>=14'}
    dev: true

  /iconv-lite/0.4.24:
    resolution: {integrity: sha512-v3MXnZAcvnywkTUEZomIActle7RXXeedOR31wwl7VlyoXO4Qi9arvSenNQWne1TcRwhCL1HwLI21bEqdpj8/rA==}
    engines: {node: '>=0.10.0'}
    dependencies:
      safer-buffer: 2.1.2

  /iconv-lite/0.6.3:
    resolution: {integrity: sha512-4fCk79wshMdzMp2rH06qWrJE4iolqLhCUH+OiuIgU++RB0+94NlDL81atO7GX55uUKueo0txHNtvEyI6D7WdMw==}
    engines: {node: '>=0.10.0'}
    dependencies:
      safer-buffer: 2.1.2
    dev: true
    optional: true

  /ieee754/1.1.13:
    resolution: {integrity: sha512-4vf7I2LYV/HaWerSo3XmlMkp5eZ83i+/CDluXi/IGTs/O1sejBNhTtnxzmRZfvOUqj7lZjqHkeTvpgSFDlWZTg==}
    dev: false

  /ieee754/1.2.1:
    resolution: {integrity: sha512-dcyqhDvX1C46lXZcVqCpK+FtMRQVdIMN6/Df5js2zouUsqG7I6sFxitIC+7KYK29KdXOLHdu9zL4sFnoVQnqaA==}

  /ignore-walk/5.0.1:
    resolution: {integrity: sha512-yemi4pMf51WKT7khInJqAvsIGzoqYXblnsz0ql8tM+yi1EKYTY1evX4NAbJrLL/Aanr2HyZeluqU+Oi7MGHokw==}
    engines: {node: ^12.13.0 || ^14.15.0 || >=16.0.0}
    dependencies:
      minimatch: 5.1.0
    dev: true

  /ignore/5.2.0:
    resolution: {integrity: sha512-CmxgYGiEPCLhfLnpPp1MoRmifwEIOgjcHXxOBjv7mY96c+eWScsOP9c112ZyLdWHi0FxHjI+4uVhKYp/gcdRmQ==}
    engines: {node: '>= 4'}

  /import-fresh/3.3.0:
    resolution: {integrity: sha512-veYYhQa+D1QBKznvhUHxb8faxlrwUnxseDAbAp457E0wLNio2bOSKnjYDhMj+YiAq61xrMGhQk9iXVk5FzgQMw==}
    engines: {node: '>=6'}
    dependencies:
      parent-module: 1.0.1
      resolve-from: 4.0.0
    dev: true

  /import-local/3.1.0:
    resolution: {integrity: sha512-ASB07uLtnDs1o6EHjKpX34BKYDSqnFerfTOJL2HvMqF70LnxpjkzDB8J44oT9pu4AMPkQwf8jl6szgvNd2tRIg==}
    engines: {node: '>=8'}
    hasBin: true
    dependencies:
      pkg-dir: 4.2.0
      resolve-cwd: 3.0.0
    dev: true

  /imurmurhash/0.1.4:
    resolution: {integrity: sha512-JmXMZ6wuvDmLiHEml9ykzqO6lwFbof0GG4IkcGaENdCRDDmMVnny7s5HsIgHCbaq0w2MyPhDqkhTUgS2LU2PHA==}
    engines: {node: '>=0.8.19'}
    dev: true

  /indent-string/4.0.0:
    resolution: {integrity: sha512-EdDDZu4A2OyIK7Lr/2zG+w5jmbuk1DVBnEwREQvBzspBJkCEbRa8GxU1lghYcaGJCnRWibjDXlq779X1/y5xwg==}
    engines: {node: '>=8'}
    dev: true

  /infer-owner/1.0.4:
    resolution: {integrity: sha512-IClj+Xz94+d7irH5qRyfJonOdfTzuDaifE6ZPWfx0N0+/ATZCbuTPq2prFl526urkQd90WyUKIh1DfBQ2hMz9A==}
    dev: true

  /inflight/1.0.6:
    resolution: {integrity: sha512-k92I/b08q4wvFscXCLvqfsHCrjrF7yiXsQuIVvVE7N82W3+aqpzuUdBbfhWcy/FZR3/4IgflMgKLOsvPDrGCJA==}
    dependencies:
      once: 1.4.0
      wrappy: 1.0.2
    dev: true

  /inherits/2.0.4:
    resolution: {integrity: sha512-k/vGaX4/Yla3WzyMCvTQOXYeIHvqOKtnqBduzTHpzpQZzAskKMhZ2K+EnBiSM9zGSoIFeMpXKxa4dYeZIQqewQ==}

  /ini/1.3.8:
    resolution: {integrity: sha512-JV/yugV2uzW5iMRSiZAyDtQd+nxtUnjeLt0acNdw98kKLrvuRVyB80tsREOE7yvGVgalhZ6RNXCmEHkUKBKxew==}
    dev: true

  /init-package-json/3.0.2:
    resolution: {integrity: sha512-YhlQPEjNFqlGdzrBfDNRLhvoSgX7iQRgSxgsNknRQ9ITXFT7UMfVMWhBTOh2Y+25lRnGrv5Xz8yZwQ3ACR6T3A==}
    engines: {node: ^12.13.0 || ^14.15.0 || >=16.0.0}
    dependencies:
      npm-package-arg: 9.1.2
      promzard: 0.3.0
      read: 1.0.7
      read-package-json: 5.0.2
      semver: 7.3.8
      validate-npm-package-license: 3.0.4
      validate-npm-package-name: 4.0.0
    dev: true

  /inquirer/8.2.5:
    resolution: {integrity: sha512-QAgPDQMEgrDssk1XiwwHoOGYF9BAbUcc1+j+FhEvaOt8/cKRqyLn0U5qA6F74fGhTMGxf92pOvPBeh29jQJDTQ==}
    engines: {node: '>=12.0.0'}
    dependencies:
      ansi-escapes: 4.3.2
      chalk: 4.1.2
      cli-cursor: 3.1.0
      cli-width: 3.0.0
      external-editor: 3.1.0
      figures: 3.2.0
      lodash: 4.17.21
      mute-stream: 0.0.8
      ora: 5.4.1
      run-async: 2.4.1
      rxjs: 7.5.7
      string-width: 4.2.3
      strip-ansi: 6.0.1
      through: 2.3.8
      wrap-ansi: 7.0.0
    dev: true

  /ip/2.0.0:
    resolution: {integrity: sha512-WKa+XuLG1A1R0UWhl2+1XQSi+fZWMsYKffMZTTYsiZaUD8k2yDAj5atimTUD2TZkyCkNEeYE5NhFZmupOGtjYQ==}
    dev: true

  /ipaddr.js/1.9.1:
    resolution: {integrity: sha512-0KI/607xoxSToH7GjN1FfSbLoU0+btTicjsQSWQlh/hZykN8KpmMf7uYwPW3R+akZ6R/w18ZlXSHBYXiYUPO3g==}
    engines: {node: '>= 0.10'}
    dev: false
    optional: true

  /is-arguments/1.1.1:
    resolution: {integrity: sha512-8Q7EARjzEnKpt/PCD7e1cgUS0a6X8u5tdSiMqXhojOdoV9TsMsiO+9VLC5vAmO8N7/GmXn7yjR8qnA6bVAEzfA==}
    engines: {node: '>= 0.4'}
    dependencies:
      call-bind: 1.0.2
      has-tostringtag: 1.0.0
    dev: false

  /is-arrayish/0.2.1:
    resolution: {integrity: sha512-zz06S8t0ozoDXMG+ube26zeCTNXcKIPJZJi8hBrF4idCLms4CG9QtK7qBl1boi5ODzFpjswb5JPmHCbMpjaYzg==}
    dev: true

  /is-binary-path/2.1.0:
    resolution: {integrity: sha512-ZMERYes6pDydyuGidse7OsHxtbI7WVeUEozgR/g7rd0xUimYNlvZRE/K2MgZTjWy725IfelLeVcEM97mmtRGXw==}
    engines: {node: '>=8'}
    dependencies:
      binary-extensions: 2.2.0
    dev: true

  /is-callable/1.2.7:
    resolution: {integrity: sha512-1BC0BVFhS/p0qtw6enp8e+8OD0UrK0oFLztSjNzhcKA3WDuJxxAPXzPuPtKkjEY9UUoEWlX/8fgKeu2S8i9JTA==}
    engines: {node: '>= 0.4'}
    dev: false

  /is-ci/2.0.0:
    resolution: {integrity: sha512-YfJT7rkpQB0updsdHLGWrvhBJfcfzNNawYDNIyQXJz0IViGf75O8EBPKSdvw2rF+LGCsX4FZ8tcr3b19LcZq4w==}
    dependencies:
      ci-info: 2.0.0
    dev: true

  /is-core-module/2.11.0:
    resolution: {integrity: sha512-RRjxlvLDkD1YJwDbroBHMb+cukurkDWNyHx7D3oNB5x9rb5ogcksMC5wHCadcXoo67gVr/+3GFySh3134zi6rw==}
    dependencies:
      has: 1.0.3
    dev: true

  /is-docker/2.2.1:
    resolution: {integrity: sha512-F+i2BKsFrH66iaUFc0woD8sLy8getkwTwtOBjvs56Cx4CgJDeKQeqfz8wAYiSb8JOprWhHH5p77PbmYCvvUuXQ==}
    engines: {node: '>=8'}
    dev: true

  /is-extglob/2.1.1:
    resolution: {integrity: sha512-SbKbANkN603Vi4jEZv49LeVJMn4yGwsbzZworEoyEiutsN3nJYdbO36zfhGJ6QEDpOZIFkDtnq5JRxmvl3jsoQ==}
    engines: {node: '>=0.10.0'}

  /is-fullwidth-code-point/3.0.0:
    resolution: {integrity: sha512-zymm5+u+sCsSWyD9qNaejV3DFvhCKclKdizYaJUuHA83RLjb7nSuGnddCHGv0hk+KY7BMAlsWeK4Ueg6EV6XQg==}
    engines: {node: '>=8'}

  /is-fullwidth-code-point/4.0.0:
    resolution: {integrity: sha512-O4L094N2/dZ7xqVdrXhh9r1KODPJpFms8B5sGdJLPy664AgvXsreZUyCQQNItZRDlYug4xStLjNp/sz3HvBowQ==}
    engines: {node: '>=12'}
    dev: true

  /is-generator-fn/2.1.0:
    resolution: {integrity: sha512-cTIB4yPYL/Grw0EaSzASzg6bBy9gqCofvWN8okThAYIxKJZC+udlRAmGbM0XLeniEJSs8uEgHPGuHSe1XsOLSQ==}
    engines: {node: '>=6'}
    dev: true

  /is-generator-function/1.0.10:
    resolution: {integrity: sha512-jsEjy9l3yiXEQ+PsXdmBwEPcOxaXWLspKdplFUVI9vq1iZgIekeC0L167qeu86czQaxed3q/Uzuw0swL0irL8A==}
    engines: {node: '>= 0.4'}
    dependencies:
      has-tostringtag: 1.0.0
    dev: false

  /is-glob/4.0.3:
    resolution: {integrity: sha512-xelSayHH36ZgE7ZWhli7pW34hNbNl8Ojv5KVmkJD4hBdD3th8Tfk9vYasLM+mXWOZhFkgZfxhLSnrwRr4elSSg==}
    engines: {node: '>=0.10.0'}
    dependencies:
      is-extglob: 2.1.1

  /is-interactive/1.0.0:
    resolution: {integrity: sha512-2HvIEKRoqS62guEC+qBjpvRubdX910WCMuJTZ+I9yvqKU2/12eSL549HMwtabb4oupdj2sMP50k+XJfB/8JE6w==}
    engines: {node: '>=8'}
    dev: true

  /is-interactive/2.0.0:
    resolution: {integrity: sha512-qP1vozQRI+BMOPcjFzrjXuQvdak2pHNUMZoeG2eRbiSqyvbEf/wQtEOTOX1guk6E3t36RkaqiSt8A/6YElNxLQ==}
    engines: {node: '>=12'}
    dev: false

  /is-lambda/1.0.1:
    resolution: {integrity: sha512-z7CMFGNrENq5iFB9Bqo64Xk6Y9sg+epq1myIcdHaGnbMTYOxvzsEtdYqQUylB7LxfkvgrrjP32T6Ywciio9UIQ==}
    dev: true

  /is-number/7.0.0:
    resolution: {integrity: sha512-41Cifkg6e8TylSpdtTpeLVMqvSBEVzTttHvERD741+pnZ8ANv0004MRL43QKPDlK9cGvNp6NZWZUBlbGXYxxng==}
    engines: {node: '>=0.12.0'}

  /is-obj/2.0.0:
    resolution: {integrity: sha512-drqDG3cbczxxEJRoOXcOjtdp1J/lyp1mNn0xaznRs8+muBhgQcrnbspox5X5fOw0HnMnbfDzvnEMEtqDEJEo8w==}
    engines: {node: '>=8'}
    dev: true

  /is-plain-obj/1.1.0:
    resolution: {integrity: sha512-yvkRyxmFKEOQ4pNXCmJG5AEQNlXJS5LaONXo5/cLdTZdWvsZ1ioJEonLGAosKlMWE8lwUy/bJzMjcw8az73+Fg==}
    engines: {node: '>=0.10.0'}
    dev: true

  /is-plain-obj/2.1.0:
    resolution: {integrity: sha512-YWnfyRwxL/+SsrWYfOpUtz5b3YD+nyfkHvjbcanzk8zgyO4ASD67uVMRt8k5bM4lLMDnXfriRhOpemw+NfT1eA==}
    engines: {node: '>=8'}
    dev: true

  /is-plain-object/2.0.4:
    resolution: {integrity: sha512-h5PpgXkWitc38BBMYawTYMWJHFZJVnBquFE57xFpjB8pJFiF6gZ+bU+WyI/yqXiFR5mdLsgYNaPe8uao6Uv9Og==}
    engines: {node: '>=0.10.0'}
    dependencies:
      isobject: 3.0.1
    dev: true

  /is-plain-object/5.0.0:
    resolution: {integrity: sha512-VRSzKkbMm5jMDoKLbltAkFQ5Qr7VDiTFGXxYFXXowVj387GeGNOCsOH6Msy00SGZ3Fp84b1Naa1psqgcCIEP5Q==}
    engines: {node: '>=0.10.0'}
    dev: true

  /is-ssh/1.4.0:
    resolution: {integrity: sha512-x7+VxdxOdlV3CYpjvRLBv5Lo9OJerlYanjwFrPR9fuGPjCiNiCzFgAWpiLAohSbsnH4ZAys3SBh+hq5rJosxUQ==}
    dependencies:
      protocols: 2.0.1
    dev: true

  /is-stream/2.0.1:
    resolution: {integrity: sha512-hFoiJiTl63nn+kstHGBtewWSKnQLpyb155KHheA1l39uvtO9nWIop1p3udqPcUd/xbF1VLMO4n7OI6p7RbngDg==}
    engines: {node: '>=8'}
    dev: true

  /is-stream/3.0.0:
    resolution: {integrity: sha512-LnQR4bZ9IADDRSkvpqMGvt/tEJWclzklNgSw48V5EAaAeDd6qGvN8ei6k5p0tvxSR171VmGyHuTiAOfxAbr8kA==}
    engines: {node: ^12.20.0 || ^14.13.1 || >=16.0.0}
    dev: true

  /is-text-path/1.0.1:
    resolution: {integrity: sha512-xFuJpne9oFz5qDaodwmmG08e3CawH/2ZV8Qqza1Ko7Sk8POWbkRdwIoAWVhqvq0XeUzANEhKo2n0IXUGBm7A/w==}
    engines: {node: '>=0.10.0'}
    dependencies:
      text-extensions: 1.9.0
    dev: true

  /is-typed-array/1.1.10:
    resolution: {integrity: sha512-PJqgEHiWZvMpaFZ3uTc8kHPM4+4ADTlDniuQL7cU/UDA0Ql7F70yGfHph3cLNe+c9toaigv+DFzTJKhc2CtO6A==}
    engines: {node: '>= 0.4'}
    dependencies:
      available-typed-arrays: 1.0.5
      call-bind: 1.0.2
      for-each: 0.3.3
      gopd: 1.0.1
      has-tostringtag: 1.0.0
    dev: false

  /is-typedarray/1.0.0:
    resolution: {integrity: sha512-cyA56iCMHAh5CdzjJIa4aohJyeO1YbwLi3Jc35MmRU6poroFjIGZzUzupGiRPOjgHg9TLu43xbpwXk523fMxKA==}
    dev: true

  /is-unicode-supported/0.1.0:
    resolution: {integrity: sha512-knxG2q4UC3u8stRGyAVJCOdxFmv5DZiRcdlIaAQXAbSfJya+OhopNotLQrstBhququ4ZpuKbDc/8S6mgXgPFPw==}
    engines: {node: '>=10'}
    dev: true

  /is-unicode-supported/1.3.0:
    resolution: {integrity: sha512-43r2mRvz+8JRIKnWJ+3j8JtjRKZ6GmjzfaE/qiBJnikNnYv/6bagRJ1kUhNk8R5EX/GkobD+r+sfxCPJsiKBLQ==}
    engines: {node: '>=12'}
    dev: false

  /is-wsl/2.2.0:
    resolution: {integrity: sha512-fKzAra0rGJUUBwGBgNkHZuToZcn+TtXHpeCgmkMJMMYx1sQDYaCSyjJBSCa2nH1DGm7s3n1oBnohoVTBaN7Lww==}
    engines: {node: '>=8'}
    dependencies:
      is-docker: 2.2.1
    dev: true

  /isarray/1.0.0:
    resolution: {integrity: sha512-VLghIWNM6ELQzo7zwmcg0NmTVyWKYjvIeM83yjp0wRDTmUnrM678fQbcKBo6n2CJEF0szoG//ytg+TKla89ALQ==}

  /isexe/2.0.0:
    resolution: {integrity: sha512-RHxMLp9lnKHGHRng9QFhRCMbYAcVpn69smSGcq3f36xjgVVWThj4qqLbTLlq7Ssj8B+fIQ1EuCEGI2lKsyQeIw==}

  /isobject/3.0.1:
    resolution: {integrity: sha512-WhB9zCku7EGTj/HQQRz5aUQEUeoQZH2bWcltRErOpymJ4boYE6wL9Tbr23krRPSZ+C5zqNSrSw+Cc7sZZ4b7vg==}
    engines: {node: '>=0.10.0'}
    dev: true

  /istanbul-lib-coverage/3.2.0:
    resolution: {integrity: sha512-eOeJ5BHCmHYvQK7xt9GkdHuzuCGS1Y6g9Gvnx3Ym33fz/HpLRYxiS0wHNr+m/MBC8B647Xt608vCDEvhl9c6Mw==}
    engines: {node: '>=8'}
    dev: true

  /istanbul-lib-instrument/5.2.1:
    resolution: {integrity: sha512-pzqtp31nLv/XFOzXGuvhCb8qhjmTVo5vjVk19XE4CRlSWz0KoeJ3bw9XsA7nOp9YBf4qHjwBxkDzKcME/J29Yg==}
    engines: {node: '>=8'}
    dependencies:
      '@babel/core': 7.20.2
      '@babel/parser': 7.20.3
      '@istanbuljs/schema': 0.1.3
      istanbul-lib-coverage: 3.2.0
      semver: 6.3.0
    transitivePeerDependencies:
      - supports-color
    dev: true

  /istanbul-lib-report/3.0.0:
    resolution: {integrity: sha512-wcdi+uAKzfiGT2abPpKZ0hSU1rGQjUQnLvtY5MpQ7QCTahD3VODhcu4wcfY1YtkGaDD5yuydOLINXsfbus9ROw==}
    engines: {node: '>=8'}
    dependencies:
      istanbul-lib-coverage: 3.2.0
      make-dir: 3.1.0
      supports-color: 7.2.0
    dev: true

  /istanbul-lib-source-maps/4.0.1:
    resolution: {integrity: sha512-n3s8EwkdFIJCG3BPKBYvskgXGoy88ARzvegkitk60NxRdwltLOTaH7CUiMRXvwYorl0Q712iEjcWB+fK/MrWVw==}
    engines: {node: '>=10'}
    dependencies:
      debug: 4.3.4
      istanbul-lib-coverage: 3.2.0
      source-map: 0.6.1
    transitivePeerDependencies:
      - supports-color
    dev: true

  /istanbul-reports/3.1.5:
    resolution: {integrity: sha512-nUsEMa9pBt/NOHqbcbeJEgqIlY/K7rVWUX6Lql2orY5e9roQOthbR3vtY4zzf2orPELg80fnxxk9zUyPlgwD1w==}
    engines: {node: '>=8'}
    dependencies:
      html-escaper: 2.0.2
      istanbul-lib-report: 3.0.0
    dev: true

  /itty-router/2.6.6:
    resolution: {integrity: sha512-hIPHtXGymCX7Lzb2I4G6JgZFE4QEEQwst9GORK7sMYUpJvLfy4yZJr95r04e8DzoAnj6HcxM2m4TbK+juu+18g==}
    dev: true

  /jake/10.8.5:
    resolution: {integrity: sha512-sVpxYeuAhWt0OTWITwT98oyV0GsXyMlXCF+3L1SuafBVUIr/uILGRB+NqwkzhgXKvoJpDIpQvqkUALgdmQsQxw==}
    engines: {node: '>=10'}
    dependencies:
      async: 3.2.4
      chalk: 4.1.2
      filelist: 1.0.4
      minimatch: 3.1.2
    dev: true

  /jest-changed-files/29.2.0:
    resolution: {integrity: sha512-qPVmLLyBmvF5HJrY7krDisx6Voi8DmlV3GZYX0aFNbaQsZeoz1hfxcCMbqDGuQCxU1dJy9eYc2xscE8QrCCYaA==}
    engines: {node: ^14.15.0 || ^16.10.0 || >=18.0.0}
    dependencies:
      execa: 5.1.1
      p-limit: 3.1.0
    dev: true

  /jest-circus/29.3.1:
    resolution: {integrity: sha512-wpr26sEvwb3qQQbdlmei+gzp6yoSSoSL6GsLPxnuayZSMrSd5Ka7IjAvatpIernBvT2+Ic6RLTg+jSebScmasg==}
    engines: {node: ^14.15.0 || ^16.10.0 || >=18.0.0}
    dependencies:
      '@jest/environment': 29.3.1
      '@jest/expect': 29.3.1
      '@jest/test-result': 29.3.1
      '@jest/types': 29.3.1
      '@types/node': 18.11.9
      chalk: 4.1.2
      co: 4.6.0
      dedent: 0.7.0
      is-generator-fn: 2.1.0
      jest-each: 29.3.1
      jest-matcher-utils: 29.3.1
      jest-message-util: 29.3.1
      jest-runtime: 29.3.1
      jest-snapshot: 29.3.1
      jest-util: 29.3.1
      p-limit: 3.1.0
      pretty-format: 29.3.1
      slash: 3.0.0
      stack-utils: 2.0.6
    transitivePeerDependencies:
      - supports-color
    dev: true

  /jest-cli/29.3.1_@types+node@16.18.3:
    resolution: {integrity: sha512-TO/ewvwyvPOiBBuWZ0gm04z3WWP8TIK8acgPzE4IxgsLKQgb377NYGrQLc3Wl/7ndWzIH2CDNNsUjGxwLL43VQ==}
    engines: {node: ^14.15.0 || ^16.10.0 || >=18.0.0}
    hasBin: true
    peerDependencies:
      node-notifier: ^8.0.1 || ^9.0.0 || ^10.0.0
    peerDependenciesMeta:
      node-notifier:
        optional: true
    dependencies:
      '@jest/core': 29.3.1
      '@jest/test-result': 29.3.1
      '@jest/types': 29.3.1
      chalk: 4.1.2
      exit: 0.1.2
      graceful-fs: 4.2.10
      import-local: 3.1.0
      jest-config: 29.3.1_@types+node@16.18.3
      jest-util: 29.3.1
      jest-validate: 29.3.1
      prompts: 2.4.2
      yargs: 17.6.2
    transitivePeerDependencies:
      - '@types/node'
      - supports-color
      - ts-node
    dev: true

  /jest-cli/29.3.1_dnlfjp7n5lpfgnj4digwzn5fhe:
    resolution: {integrity: sha512-TO/ewvwyvPOiBBuWZ0gm04z3WWP8TIK8acgPzE4IxgsLKQgb377NYGrQLc3Wl/7ndWzIH2CDNNsUjGxwLL43VQ==}
    engines: {node: ^14.15.0 || ^16.10.0 || >=18.0.0}
    hasBin: true
    peerDependencies:
      node-notifier: ^8.0.1 || ^9.0.0 || ^10.0.0
    peerDependenciesMeta:
      node-notifier:
        optional: true
    dependencies:
      '@jest/core': 29.3.1_ts-node@10.9.1
      '@jest/test-result': 29.3.1
      '@jest/types': 29.3.1
      chalk: 4.1.2
      exit: 0.1.2
      graceful-fs: 4.2.10
      import-local: 3.1.0
      jest-config: 29.3.1_dnlfjp7n5lpfgnj4digwzn5fhe
      jest-util: 29.3.1
      jest-validate: 29.3.1
      prompts: 2.4.2
      yargs: 17.6.2
    transitivePeerDependencies:
      - '@types/node'
      - supports-color
      - ts-node
    dev: true

  /jest-config/29.3.1_@types+node@16.18.3:
    resolution: {integrity: sha512-y0tFHdj2WnTEhxmGUK1T7fgLen7YK4RtfvpLFBXfQkh2eMJAQq24Vx9472lvn5wg0MAO6B+iPfJfzdR9hJYalg==}
    engines: {node: ^14.15.0 || ^16.10.0 || >=18.0.0}
    peerDependencies:
      '@types/node': '*'
      ts-node: '>=9.0.0'
    peerDependenciesMeta:
      '@types/node':
        optional: true
      ts-node:
        optional: true
    dependencies:
      '@babel/core': 7.20.2
      '@jest/test-sequencer': 29.3.1
      '@jest/types': 29.3.1
      '@types/node': 16.18.3
      babel-jest: 29.3.1_@babel+core@7.20.2
      chalk: 4.1.2
      ci-info: 3.5.0
      deepmerge: 4.2.2
      glob: 7.2.3
      graceful-fs: 4.2.10
      jest-circus: 29.3.1
      jest-environment-node: 29.3.1
      jest-get-type: 29.2.0
      jest-regex-util: 29.2.0
      jest-resolve: 29.3.1
      jest-runner: 29.3.1
      jest-util: 29.3.1
      jest-validate: 29.3.1
      micromatch: 4.0.5
      parse-json: 5.2.0
      pretty-format: 29.3.1
      slash: 3.0.0
      strip-json-comments: 3.1.1
    transitivePeerDependencies:
      - supports-color
    dev: true

  /jest-config/29.3.1_@types+node@18.11.9:
    resolution: {integrity: sha512-y0tFHdj2WnTEhxmGUK1T7fgLen7YK4RtfvpLFBXfQkh2eMJAQq24Vx9472lvn5wg0MAO6B+iPfJfzdR9hJYalg==}
    engines: {node: ^14.15.0 || ^16.10.0 || >=18.0.0}
    peerDependencies:
      '@types/node': '*'
      ts-node: '>=9.0.0'
    peerDependenciesMeta:
      '@types/node':
        optional: true
      ts-node:
        optional: true
    dependencies:
      '@babel/core': 7.20.2
      '@jest/test-sequencer': 29.3.1
      '@jest/types': 29.3.1
      '@types/node': 18.11.9
      babel-jest: 29.3.1_@babel+core@7.20.2
      chalk: 4.1.2
      ci-info: 3.5.0
      deepmerge: 4.2.2
      glob: 7.2.3
      graceful-fs: 4.2.10
      jest-circus: 29.3.1
      jest-environment-node: 29.3.1
      jest-get-type: 29.2.0
      jest-regex-util: 29.2.0
      jest-resolve: 29.3.1
      jest-runner: 29.3.1
      jest-util: 29.3.1
      jest-validate: 29.3.1
      micromatch: 4.0.5
      parse-json: 5.2.0
      pretty-format: 29.3.1
      slash: 3.0.0
      strip-json-comments: 3.1.1
    transitivePeerDependencies:
      - supports-color
    dev: true

  /jest-config/29.3.1_dnlfjp7n5lpfgnj4digwzn5fhe:
    resolution: {integrity: sha512-y0tFHdj2WnTEhxmGUK1T7fgLen7YK4RtfvpLFBXfQkh2eMJAQq24Vx9472lvn5wg0MAO6B+iPfJfzdR9hJYalg==}
    engines: {node: ^14.15.0 || ^16.10.0 || >=18.0.0}
    peerDependencies:
      '@types/node': '*'
      ts-node: '>=9.0.0'
    peerDependenciesMeta:
      '@types/node':
        optional: true
      ts-node:
        optional: true
    dependencies:
      '@babel/core': 7.20.2
      '@jest/test-sequencer': 29.3.1
      '@jest/types': 29.3.1
      '@types/node': 16.18.3
      babel-jest: 29.3.1_@babel+core@7.20.2
      chalk: 4.1.2
      ci-info: 3.5.0
      deepmerge: 4.2.2
      glob: 7.2.3
      graceful-fs: 4.2.10
      jest-circus: 29.3.1
      jest-environment-node: 29.3.1
      jest-get-type: 29.2.0
      jest-regex-util: 29.2.0
      jest-resolve: 29.3.1
      jest-runner: 29.3.1
      jest-util: 29.3.1
      jest-validate: 29.3.1
      micromatch: 4.0.5
      parse-json: 5.2.0
      pretty-format: 29.3.1
      slash: 3.0.0
      strip-json-comments: 3.1.1
      ts-node: 10.9.1_fvpuwgkpfe3dm3hnpcpbcxmb3y
    transitivePeerDependencies:
      - supports-color
    dev: true

  /jest-config/29.3.1_odkjkoia5xunhxkdrka32ib6vi:
    resolution: {integrity: sha512-y0tFHdj2WnTEhxmGUK1T7fgLen7YK4RtfvpLFBXfQkh2eMJAQq24Vx9472lvn5wg0MAO6B+iPfJfzdR9hJYalg==}
    engines: {node: ^14.15.0 || ^16.10.0 || >=18.0.0}
    peerDependencies:
      '@types/node': '*'
      ts-node: '>=9.0.0'
    peerDependenciesMeta:
      '@types/node':
        optional: true
      ts-node:
        optional: true
    dependencies:
      '@babel/core': 7.20.2
      '@jest/test-sequencer': 29.3.1
      '@jest/types': 29.3.1
      '@types/node': 18.11.9
      babel-jest: 29.3.1_@babel+core@7.20.2
      chalk: 4.1.2
      ci-info: 3.5.0
      deepmerge: 4.2.2
      glob: 7.2.3
      graceful-fs: 4.2.10
      jest-circus: 29.3.1
      jest-environment-node: 29.3.1
      jest-get-type: 29.2.0
      jest-regex-util: 29.2.0
      jest-resolve: 29.3.1
      jest-runner: 29.3.1
      jest-util: 29.3.1
      jest-validate: 29.3.1
      micromatch: 4.0.5
      parse-json: 5.2.0
      pretty-format: 29.3.1
      slash: 3.0.0
      strip-json-comments: 3.1.1
      ts-node: 10.9.1_fvpuwgkpfe3dm3hnpcpbcxmb3y
    transitivePeerDependencies:
      - supports-color
    dev: true

  /jest-diff/29.3.1:
    resolution: {integrity: sha512-vU8vyiO7568tmin2lA3r2DP8oRvzhvRcD4DjpXc6uGveQodyk7CKLhQlCSiwgx3g0pFaE88/KLZ0yaTWMc4Uiw==}
    engines: {node: ^14.15.0 || ^16.10.0 || >=18.0.0}
    dependencies:
      chalk: 4.1.2
      diff-sequences: 29.3.1
      jest-get-type: 29.2.0
      pretty-format: 29.3.1
    dev: true

  /jest-docblock/29.2.0:
    resolution: {integrity: sha512-bkxUsxTgWQGbXV5IENmfiIuqZhJcyvF7tU4zJ/7ioTutdz4ToB5Yx6JOFBpgI+TphRY4lhOyCWGNH/QFQh5T6A==}
    engines: {node: ^14.15.0 || ^16.10.0 || >=18.0.0}
    dependencies:
      detect-newline: 3.1.0
    dev: true

  /jest-each/29.3.1:
    resolution: {integrity: sha512-qrZH7PmFB9rEzCSl00BWjZYuS1BSOH8lLuC0azQE9lQrAx3PWGKHTDudQiOSwIy5dGAJh7KA0ScYlCP7JxvFYA==}
    engines: {node: ^14.15.0 || ^16.10.0 || >=18.0.0}
    dependencies:
      '@jest/types': 29.3.1
      chalk: 4.1.2
      jest-get-type: 29.2.0
      jest-util: 29.3.1
      pretty-format: 29.3.1
    dev: true

  /jest-environment-node/29.3.1:
    resolution: {integrity: sha512-xm2THL18Xf5sIHoU7OThBPtuH6Lerd+Y1NLYiZJlkE3hbE+7N7r8uvHIl/FkZ5ymKXJe/11SQuf3fv4v6rUMag==}
    engines: {node: ^14.15.0 || ^16.10.0 || >=18.0.0}
    dependencies:
      '@jest/environment': 29.3.1
      '@jest/fake-timers': 29.3.1
      '@jest/types': 29.3.1
      '@types/node': 18.11.9
      jest-mock: 29.3.1
      jest-util: 29.3.1
    dev: true

  /jest-get-type/29.2.0:
    resolution: {integrity: sha512-uXNJlg8hKFEnDgFsrCjznB+sTxdkuqiCL6zMgA75qEbAJjJYTs9XPrvDctrEig2GDow22T/LvHgO57iJhXB/UA==}
    engines: {node: ^14.15.0 || ^16.10.0 || >=18.0.0}
    dev: true

  /jest-haste-map/29.3.1:
    resolution: {integrity: sha512-/FFtvoG1xjbbPXQLFef+WSU4yrc0fc0Dds6aRPBojUid7qlPqZvxdUBA03HW0fnVHXVCnCdkuoghYItKNzc/0A==}
    engines: {node: ^14.15.0 || ^16.10.0 || >=18.0.0}
    dependencies:
      '@jest/types': 29.3.1
      '@types/graceful-fs': 4.1.5
      '@types/node': 18.11.9
      anymatch: 3.1.2
      fb-watchman: 2.0.2
      graceful-fs: 4.2.10
      jest-regex-util: 29.2.0
      jest-util: 29.3.1
      jest-worker: 29.3.1
      micromatch: 4.0.5
      walker: 1.0.8
    optionalDependencies:
      fsevents: 2.3.2
    dev: true

  /jest-leak-detector/29.3.1:
    resolution: {integrity: sha512-3DA/VVXj4zFOPagGkuqHnSQf1GZBmmlagpguxEERO6Pla2g84Q1MaVIB3YMxgUaFIaYag8ZnTyQgiZ35YEqAQA==}
    engines: {node: ^14.15.0 || ^16.10.0 || >=18.0.0}
    dependencies:
      jest-get-type: 29.2.0
      pretty-format: 29.3.1
    dev: true

  /jest-matcher-utils/29.3.1:
    resolution: {integrity: sha512-fkRMZUAScup3txIKfMe3AIZZmPEjWEdsPJFK3AIy5qRohWqQFg1qrmKfYXR9qEkNc7OdAu2N4KPHibEmy4HPeQ==}
    engines: {node: ^14.15.0 || ^16.10.0 || >=18.0.0}
    dependencies:
      chalk: 4.1.2
      jest-diff: 29.3.1
      jest-get-type: 29.2.0
      pretty-format: 29.3.1
    dev: true

  /jest-message-util/29.3.1:
    resolution: {integrity: sha512-lMJTbgNcDm5z+6KDxWtqOFWlGQxD6XaYwBqHR8kmpkP+WWWG90I35kdtQHY67Ay5CSuydkTBbJG+tH9JShFCyA==}
    engines: {node: ^14.15.0 || ^16.10.0 || >=18.0.0}
    dependencies:
      '@babel/code-frame': 7.18.6
      '@jest/types': 29.3.1
      '@types/stack-utils': 2.0.1
      chalk: 4.1.2
      graceful-fs: 4.2.10
      micromatch: 4.0.5
      pretty-format: 29.3.1
      slash: 3.0.0
      stack-utils: 2.0.6
    dev: true

  /jest-mock/29.3.1:
    resolution: {integrity: sha512-H8/qFDtDVMFvFP4X8NuOT3XRDzOUTz+FeACjufHzsOIBAxivLqkB1PoLCaJx9iPPQ8dZThHPp/G3WRWyMgA3JA==}
    engines: {node: ^14.15.0 || ^16.10.0 || >=18.0.0}
    dependencies:
      '@jest/types': 29.3.1
      '@types/node': 18.11.9
      jest-util: 29.3.1
    dev: true

  /jest-pnp-resolver/1.2.2:
    resolution: {integrity: sha512-olV41bKSMm8BdnuMsewT4jqlZ8+3TCARAXjZGT9jcoSnrfUnRCqnMoF9XEeoWjbzObpqF9dRhHQj0Xb9QdF6/w==}
    engines: {node: '>=6'}
    peerDependenciesMeta:
      jest-resolve:
        optional: true
    dependencies:
      jest-resolve: 29.3.1
    dev: true

  /jest-regex-util/29.2.0:
    resolution: {integrity: sha512-6yXn0kg2JXzH30cr2NlThF+70iuO/3irbaB4mh5WyqNIvLLP+B6sFdluO1/1RJmslyh/f9osnefECflHvTbwVA==}
    engines: {node: ^14.15.0 || ^16.10.0 || >=18.0.0}
    dev: true

  /jest-resolve-dependencies/29.3.1:
    resolution: {integrity: sha512-Vk0cYq0byRw2WluNmNWGqPeRnZ3p3hHmjJMp2dyyZeYIfiBskwq4rpiuGFR6QGAdbj58WC7HN4hQHjf2mpvrLA==}
    engines: {node: ^14.15.0 || ^16.10.0 || >=18.0.0}
    dependencies:
      jest-regex-util: 29.2.0
      jest-snapshot: 29.3.1
    transitivePeerDependencies:
      - supports-color
    dev: true

  /jest-resolve/29.3.1:
    resolution: {integrity: sha512-amXJgH/Ng712w3Uz5gqzFBBjxV8WFLSmNjoreBGMqxgCz5cH7swmBZzgBaCIOsvb0NbpJ0vgaSFdJqMdT+rADw==}
    engines: {node: ^14.15.0 || ^16.10.0 || >=18.0.0}
    dependencies:
      chalk: 4.1.2
      graceful-fs: 4.2.10
      jest-haste-map: 29.3.1
      jest-pnp-resolver: 1.2.2
      jest-util: 29.3.1
      jest-validate: 29.3.1
      resolve: 1.22.1
      resolve.exports: 1.1.0
      slash: 3.0.0
    dev: true

  /jest-runner/29.3.1:
    resolution: {integrity: sha512-oFvcwRNrKMtE6u9+AQPMATxFcTySyKfLhvso7Sdk/rNpbhg4g2GAGCopiInk1OP4q6gz3n6MajW4+fnHWlU3bA==}
    engines: {node: ^14.15.0 || ^16.10.0 || >=18.0.0}
    dependencies:
      '@jest/console': 29.3.1
      '@jest/environment': 29.3.1
      '@jest/test-result': 29.3.1
      '@jest/transform': 29.3.1
      '@jest/types': 29.3.1
      '@types/node': 18.11.9
      chalk: 4.1.2
      emittery: 0.13.1
      graceful-fs: 4.2.10
      jest-docblock: 29.2.0
      jest-environment-node: 29.3.1
      jest-haste-map: 29.3.1
      jest-leak-detector: 29.3.1
      jest-message-util: 29.3.1
      jest-resolve: 29.3.1
      jest-runtime: 29.3.1
      jest-util: 29.3.1
      jest-watcher: 29.3.1
      jest-worker: 29.3.1
      p-limit: 3.1.0
      source-map-support: 0.5.13
    transitivePeerDependencies:
      - supports-color
    dev: true

  /jest-runtime/29.3.1:
    resolution: {integrity: sha512-jLzkIxIqXwBEOZx7wx9OO9sxoZmgT2NhmQKzHQm1xwR1kNW/dn0OjxR424VwHHf1SPN6Qwlb5pp1oGCeFTQ62A==}
    engines: {node: ^14.15.0 || ^16.10.0 || >=18.0.0}
    dependencies:
      '@jest/environment': 29.3.1
      '@jest/fake-timers': 29.3.1
      '@jest/globals': 29.3.1
      '@jest/source-map': 29.2.0
      '@jest/test-result': 29.3.1
      '@jest/transform': 29.3.1
      '@jest/types': 29.3.1
      '@types/node': 18.11.9
      chalk: 4.1.2
      cjs-module-lexer: 1.2.2
      collect-v8-coverage: 1.0.1
      glob: 7.2.3
      graceful-fs: 4.2.10
      jest-haste-map: 29.3.1
      jest-message-util: 29.3.1
      jest-mock: 29.3.1
      jest-regex-util: 29.2.0
      jest-resolve: 29.3.1
      jest-snapshot: 29.3.1
      jest-util: 29.3.1
      slash: 3.0.0
      strip-bom: 4.0.0
    transitivePeerDependencies:
      - supports-color
    dev: true

  /jest-snapshot/29.3.1:
    resolution: {integrity: sha512-+3JOc+s28upYLI2OJM4PWRGK9AgpsMs/ekNryUV0yMBClT9B1DF2u2qay8YxcQd338PPYSFNb0lsar1B49sLDA==}
    engines: {node: ^14.15.0 || ^16.10.0 || >=18.0.0}
    dependencies:
      '@babel/core': 7.20.2
      '@babel/generator': 7.20.4
      '@babel/plugin-syntax-jsx': 7.18.6_@babel+core@7.20.2
      '@babel/plugin-syntax-typescript': 7.20.0_@babel+core@7.20.2
      '@babel/traverse': 7.20.1
      '@babel/types': 7.20.2
      '@jest/expect-utils': 29.3.1
      '@jest/transform': 29.3.1
      '@jest/types': 29.3.1
      '@types/babel__traverse': 7.18.2
      '@types/prettier': 2.7.1
      babel-preset-current-node-syntax: 1.0.1_@babel+core@7.20.2
      chalk: 4.1.2
      expect: 29.3.1
      graceful-fs: 4.2.10
      jest-diff: 29.3.1
      jest-get-type: 29.2.0
      jest-haste-map: 29.3.1
      jest-matcher-utils: 29.3.1
      jest-message-util: 29.3.1
      jest-util: 29.3.1
      natural-compare: 1.4.0
      pretty-format: 29.3.1
      semver: 7.3.8
    transitivePeerDependencies:
      - supports-color
    dev: true

  /jest-util/29.3.1:
    resolution: {integrity: sha512-7YOVZaiX7RJLv76ZfHt4nbNEzzTRiMW/IiOG7ZOKmTXmoGBxUDefgMAxQubu6WPVqP5zSzAdZG0FfLcC7HOIFQ==}
    engines: {node: ^14.15.0 || ^16.10.0 || >=18.0.0}
    dependencies:
      '@jest/types': 29.3.1
      '@types/node': 18.11.9
      chalk: 4.1.2
      ci-info: 3.5.0
      graceful-fs: 4.2.10
      picomatch: 2.3.1
    dev: true

  /jest-validate/29.3.1:
    resolution: {integrity: sha512-N9Lr3oYR2Mpzuelp1F8negJR3YE+L1ebk1rYA5qYo9TTY3f9OWdptLoNSPP9itOCBIRBqjt/S5XHlzYglLN67g==}
    engines: {node: ^14.15.0 || ^16.10.0 || >=18.0.0}
    dependencies:
      '@jest/types': 29.3.1
      camelcase: 6.3.0
      chalk: 4.1.2
      jest-get-type: 29.2.0
      leven: 3.1.0
      pretty-format: 29.3.1
    dev: true

  /jest-watcher/29.3.1:
    resolution: {integrity: sha512-RspXG2BQFDsZSRKGCT/NiNa8RkQ1iKAjrO0//soTMWx/QUt+OcxMqMSBxz23PYGqUuWm2+m2mNNsmj0eIoOaFg==}
    engines: {node: ^14.15.0 || ^16.10.0 || >=18.0.0}
    dependencies:
      '@jest/test-result': 29.3.1
      '@jest/types': 29.3.1
      '@types/node': 18.11.9
      ansi-escapes: 4.3.2
      chalk: 4.1.2
      emittery: 0.13.1
      jest-util: 29.3.1
      string-length: 4.0.2
    dev: true

  /jest-worker/29.3.1:
    resolution: {integrity: sha512-lY4AnnmsEWeiXirAIA0c9SDPbuCBq8IYuDVL8PMm0MZ2PEs2yPvRA/J64QBXuZp7CYKrDM/rmNrc9/i3KJQncw==}
    engines: {node: ^14.15.0 || ^16.10.0 || >=18.0.0}
    dependencies:
      '@types/node': 18.11.9
      jest-util: 29.3.1
      merge-stream: 2.0.0
      supports-color: 8.1.1
    dev: true

  /jest/29.3.1_@types+node@16.18.3:
    resolution: {integrity: sha512-6iWfL5DTT0Np6UYs/y5Niu7WIfNv/wRTtN5RSXt2DIEft3dx3zPuw/3WJQBCJfmEzvDiEKwoqMbGD9n49+qLSA==}
    engines: {node: ^14.15.0 || ^16.10.0 || >=18.0.0}
    hasBin: true
    peerDependencies:
      node-notifier: ^8.0.1 || ^9.0.0 || ^10.0.0
    peerDependenciesMeta:
      node-notifier:
        optional: true
    dependencies:
      '@jest/core': 29.3.1
      '@jest/types': 29.3.1
      import-local: 3.1.0
      jest-cli: 29.3.1_@types+node@16.18.3
    transitivePeerDependencies:
      - '@types/node'
      - supports-color
      - ts-node
    dev: true

  /jest/29.3.1_dnlfjp7n5lpfgnj4digwzn5fhe:
    resolution: {integrity: sha512-6iWfL5DTT0Np6UYs/y5Niu7WIfNv/wRTtN5RSXt2DIEft3dx3zPuw/3WJQBCJfmEzvDiEKwoqMbGD9n49+qLSA==}
    engines: {node: ^14.15.0 || ^16.10.0 || >=18.0.0}
    hasBin: true
    peerDependencies:
      node-notifier: ^8.0.1 || ^9.0.0 || ^10.0.0
    peerDependenciesMeta:
      node-notifier:
        optional: true
    dependencies:
      '@jest/core': 29.3.1_ts-node@10.9.1
      '@jest/types': 29.3.1
      import-local: 3.1.0
      jest-cli: 29.3.1_dnlfjp7n5lpfgnj4digwzn5fhe
    transitivePeerDependencies:
      - '@types/node'
      - supports-color
      - ts-node
    dev: true

  /jmespath/0.16.0:
    resolution: {integrity: sha512-9FzQjJ7MATs1tSpnco1K6ayiYE3figslrXA72G2HQ/n76RzvYlofyi5QM+iX4YRs/pu3yzxlVQSST23+dMDknw==}
    engines: {node: '>= 0.6.0'}
    dev: false

  /js-tokens/4.0.0:
    resolution: {integrity: sha512-RdJUflcE3cUzKiMqQgsCu06FPu9UdIJO0beYbPhHN4k6apgJtifcoCtT9bcxOpYBtpD2kCM6Sbzg4CausW/PKQ==}
    dev: true

  /js-yaml/3.14.1:
    resolution: {integrity: sha512-okMH7OXXJ7YrN9Ok3/SXrnu4iX9yOk+25nqX4imS2npuvTYDmo/QEZoqwZkYaIDk3jVvBOTOIEgEhaLOynBS9g==}
    dependencies:
      argparse: 1.0.10
      esprima: 4.0.1

  /js-yaml/4.1.0:
    resolution: {integrity: sha512-wpxZs9NoxZaJESJGIZTyDEaYpl0FKSA+FB9aJiyemKhMwkxQg63h4T1KJgUGHpTqPDNRcmmYLugrRjJlBtWvRA==}
    dependencies:
      argparse: 2.0.1
    dev: true

  /jsesc/2.5.2:
    resolution: {integrity: sha512-OYu7XEzjkCQ3C5Ps3QIZsQfNpqoJyZZA99wd9aWd05NCtC5pWOkShK2mkL6HXQR6/Cy2lbNdPlZBpuQHXE63gA==}
    engines: {node: '>=4'}
    dev: true

  /json-parse-better-errors/1.0.2:
    resolution: {integrity: sha512-mrqyZKfX5EhL7hvqcV6WG1yYjnjeuYDzDhhcAAUrq8Po85NBQBJP+ZDUT75qZQ98IkUoBqdkExkukOU7Ts2wrw==}
    dev: true

  /json-parse-even-better-errors/2.3.1:
    resolution: {integrity: sha512-xyFwyhro/JEof6Ghe2iz2NcXoj2sloNsWr/XsERDK/oiPCfaNhl5ONfp+jQdAZRQQ0IJWNzH9zIZF7li91kh2w==}
    dev: true

  /json-stringify-nice/1.1.4:
    resolution: {integrity: sha512-5Z5RFW63yxReJ7vANgW6eZFGWaQvnPE3WNmZoOJrSkGju2etKA2L5rrOa1sm877TVTFt57A80BH1bArcmlLfPw==}
    dev: true

  /json-stringify-safe/5.0.1:
    resolution: {integrity: sha512-ZClg6AaYvamvYEE82d3Iyd3vSSIjQ+odgjaTzRuO3s7toCdFKczob2i0zCh7JE8kWn17yvAWhUVxvqGwUalsRA==}
    dev: true

  /json5/1.0.1:
    resolution: {integrity: sha512-aKS4WQjPenRxiQsC93MNfjx+nbF4PAdYzmd/1JIj8HYzqfbu86beTuNgXDzPknWk0n0uARlyewZo4s++ES36Ow==}
    hasBin: true
    dependencies:
      minimist: 1.2.7
    dev: true

  /json5/2.2.1:
    resolution: {integrity: sha512-1hqLFMSrGHRHxav9q9gNjJ5EXznIxGVO09xQRrwplcS8qs28pZ8s8hupZAmqDwZUmVZ2Qb2jnyPOWcDH8m8dlA==}
    engines: {node: '>=6'}
    dev: true

  /jsonc-parser/3.2.0:
    resolution: {integrity: sha512-gfFQZrcTc8CnKXp6Y4/CBT3fTc0OVuDofpre4aEeEpSBPV5X5v4+Vmx+8snU7RLPrNHPKSgLxGo9YuQzz20o+w==}
    dev: true

  /jsonfile/6.1.0:
    resolution: {integrity: sha512-5dgndWOriYSm5cnYaJNhalLNDKOqFwyDB/rr1E9ZsGciGvKPs8R2xYGCacuf3z6K1YKDz182fd+fY3cn3pMqXQ==}
    dependencies:
      universalify: 2.0.0
    optionalDependencies:
      graceful-fs: 4.2.10

  /jsonparse/1.3.1:
    resolution: {integrity: sha512-POQXvpdL69+CluYsillJ7SUhKvytYjW9vG/GKpnf+xP8UWgYEM/RaMzHHofbALDiKbbP1W8UEYmgGl39WkPZsg==}
    engines: {'0': node >= 0.2.0}
    dev: true

  /jsonschema/1.4.1:
    resolution: {integrity: sha512-S6cATIPVv1z0IlxdN+zUk5EPjkGCdnhN4wVSBlvoUO1tOLJootbo9CquNJmbIh4yikWHiUedhRYrNPn1arpEmQ==}

  /just-diff-apply/5.4.1:
    resolution: {integrity: sha512-AAV5Jw7tsniWwih8Ly3fXxEZ06y+6p5TwQMsw0dzZ/wPKilzyDgdAnL0Ug4NNIquPUOh1vfFWEHbmXUqM5+o8g==}
    dev: true

  /just-diff/5.1.1:
    resolution: {integrity: sha512-u8HXJ3HlNrTzY7zrYYKjNEfBlyjqhdBkoyTVdjtn7p02RJD5NvR8rIClzeGA7t+UYP1/7eAkWNLU0+P3QrEqKQ==}
    dev: true

  /kind-of/6.0.3:
    resolution: {integrity: sha512-dcS1ul+9tmeD95T+x28/ehLgd9mENa3LsvDTtzm3vyBEO7RPptvAD+t44WVXaUjTBRcrpFeFlC8WCruUR456hw==}
    engines: {node: '>=0.10.0'}
    dev: true

  /kleur/3.0.3:
    resolution: {integrity: sha512-eTIzlVOSUR+JxdDFepEYcBMtZ9Qqdef+rnzWdRZuMbOywu5tO2w2N7rqjoANZ5k9vywhL6Br1VRjUIgTQx4E8w==}
    engines: {node: '>=6'}
    dev: true

  /ky-universal/0.11.0_ky@0.32.2:
    resolution: {integrity: sha512-65KyweaWvk+uKKkCrfAf+xqN2/epw1IJDtlyCPxYffFCMR8u1sp2U65NtWpnozYfZxQ6IUzIlvUcw+hQ82U2Xw==}
    engines: {node: '>=14.16'}
    peerDependencies:
      ky: '>=0.31.4'
      web-streams-polyfill: '>=3.2.1'
    peerDependenciesMeta:
      web-streams-polyfill:
        optional: true
    dependencies:
      abort-controller: 3.0.0
      ky: 0.32.2
      node-fetch: 3.3.0
    dev: false

  /ky/0.32.2:
    resolution: {integrity: sha512-eBJeF6IXNwX5rksdwBrE2rIJrU2d84GoTvdM7OmmTIwUVXEMd72wIwvT+nyhrqtv7AzbSNsWz7yRsHgVhj1uog==}
    engines: {node: '>=14.16'}

  /layerr/0.1.2:
    resolution: {integrity: sha512-ob5kTd9H3S4GOG2nVXyQhOu9O8nBgP555XxWPkJI0tR0JeRilfyTp8WtPdIJHLXBmHMSdEq5+KMxiYABeScsIQ==}

  /lerna/5.6.2:
    resolution: {integrity: sha512-Y0yMPslvnBnTZi7Nrs/gDyYZYauNf61xWNCehISHIORxZmmpoluNkcWTfcyb47is5uJQCv5QJX5xKKubbs+a6w==}
    engines: {node: ^14.15.0 || >=16.0.0}
    dependencies:
      '@lerna/add': 5.6.2
      '@lerna/bootstrap': 5.6.2
      '@lerna/changed': 5.6.2
      '@lerna/clean': 5.6.2
      '@lerna/cli': 5.6.2
      '@lerna/command': 5.6.2
      '@lerna/create': 5.6.2
      '@lerna/diff': 5.6.2
      '@lerna/exec': 5.6.2
      '@lerna/import': 5.6.2
      '@lerna/info': 5.6.2
      '@lerna/init': 5.6.2
      '@lerna/link': 5.6.2
      '@lerna/list': 5.6.2
      '@lerna/publish': 5.6.2_5er4eyzjydue3sjlccexmwcwzy
      '@lerna/run': 5.6.2
      '@lerna/version': 5.6.2_5er4eyzjydue3sjlccexmwcwzy
      '@nrwl/devkit': 15.0.13_5er4eyzjydue3sjlccexmwcwzy
      import-local: 3.1.0
      inquirer: 8.2.5
      npmlog: 6.0.2
      nx: 15.0.13
      typescript: 4.9.3
    transitivePeerDependencies:
      - '@swc-node/register'
      - '@swc/core'
      - bluebird
      - debug
      - encoding
      - supports-color
    dev: true

  /leven/3.1.0:
    resolution: {integrity: sha512-qsda+H8jTaUaN/x5vzW2rzc+8Rw4TAQ/4KjB46IwK5VH+IlVeeeje/EoZRpiXvIqjFgK84QffqPztGI3VBLG1A==}
    engines: {node: '>=6'}
    dev: true

  /libnpmaccess/6.0.4:
    resolution: {integrity: sha512-qZ3wcfIyUoW0+qSFkMBovcTrSGJ3ZeyvpR7d5N9pEYv/kXs8sHP2wiqEIXBKLFrZlmM0kR0RJD7mtfLngtlLag==}
    engines: {node: ^12.13.0 || ^14.15.0 || >=16.0.0}
    dependencies:
      aproba: 2.0.0
      minipass: 3.3.4
      npm-package-arg: 9.1.2
      npm-registry-fetch: 13.3.1
    transitivePeerDependencies:
      - bluebird
      - supports-color
    dev: true

  /libnpmpublish/6.0.5:
    resolution: {integrity: sha512-LUR08JKSviZiqrYTDfywvtnsnxr+tOvBU0BF8H+9frt7HMvc6Qn6F8Ubm72g5hDTHbq8qupKfDvDAln2TVPvFg==}
    engines: {node: ^12.13.0 || ^14.15.0 || >=16.0.0}
    dependencies:
      normalize-package-data: 4.0.1
      npm-package-arg: 9.1.2
      npm-registry-fetch: 13.3.1
      semver: 7.3.8
      ssri: 9.0.1
    transitivePeerDependencies:
      - bluebird
      - supports-color
    dev: true

  /lilconfig/2.0.5:
    resolution: {integrity: sha512-xaYmXZtTHPAw5m+xLN8ab9C+3a8YmV3asNSPOATITbtwrfbwaLJj8h66H1WMIpALCkqsIzK3h7oQ+PdX+LQ9Eg==}
    engines: {node: '>=10'}
    dev: true

  /lines-and-columns/1.2.4:
    resolution: {integrity: sha512-7ylylesZQ/PV29jhEDl3Ufjo6ZX7gCqJr5F7PKrqc93v7fzSymt1BpwEU8nAUXs8qzzvqhbjhK5QZg6Mt/HkBg==}
    dev: true

  /lint-staged/13.0.3:
    resolution: {integrity: sha512-9hmrwSCFroTSYLjflGI8Uk+GWAwMB4OlpU4bMJEAT5d/llQwtYKoim4bLOyLCuWFAhWEupE0vkIFqtw/WIsPug==}
    engines: {node: ^14.13.1 || >=16.0.0}
    dependencies:
      cli-truncate: 3.1.0
      colorette: 2.0.19
      commander: 9.4.1
      debug: 4.3.4
      execa: 6.1.0
      lilconfig: 2.0.5
      listr2: 4.0.5
      micromatch: 4.0.5
      normalize-path: 3.0.0
      object-inspect: 1.12.2
      pidtree: 0.6.0
      string-argv: 0.3.1
      yaml: 2.1.3
    transitivePeerDependencies:
      - enquirer
      - supports-color
    dev: true

  /listr2/4.0.5:
    resolution: {integrity: sha512-juGHV1doQdpNT3GSTs9IUN43QJb7KHdF9uqg7Vufs/tG9VTzpFphqF4pm/ICdAABGQxsyNn9CiYA3StkI6jpwA==}
    engines: {node: '>=12'}
    peerDependencies:
      enquirer: '>= 2.3.0 < 3'
    peerDependenciesMeta:
      enquirer:
        optional: true
    dependencies:
      cli-truncate: 2.1.0
      colorette: 2.0.19
      log-update: 4.0.0
      p-map: 4.0.0
      rfdc: 1.3.0
      rxjs: 7.5.7
      through: 2.3.8
      wrap-ansi: 7.0.0
    dev: true

  /load-json-file/4.0.0:
    resolution: {integrity: sha512-Kx8hMakjX03tiGTLAIdJ+lL0htKnXjEZN6hk/tozf/WOuYGdZBJrZ+rCJRbVCugsjB3jMLn9746NsQIf5VjBMw==}
    engines: {node: '>=4'}
    dependencies:
      graceful-fs: 4.2.10
      parse-json: 4.0.0
      pify: 3.0.0
      strip-bom: 3.0.0
    dev: true

  /load-json-file/6.2.0:
    resolution: {integrity: sha512-gUD/epcRms75Cw8RT1pUdHugZYM5ce64ucs2GEISABwkRsOQr0q2wm/MV2TKThycIe5e0ytRweW2RZxclogCdQ==}
    engines: {node: '>=8'}
    dependencies:
      graceful-fs: 4.2.10
      parse-json: 5.2.0
      strip-bom: 4.0.0
      type-fest: 0.6.0
    dev: true

  /locate-path/2.0.0:
    resolution: {integrity: sha512-NCI2kiDkyR7VeEKm27Kda/iQHyKJe1Bu0FlTbYp3CqJu+9IFe9bLyAjMxf5ZDDbEg+iMPzB5zYyUTSm8wVTKmA==}
    engines: {node: '>=4'}
    dependencies:
      p-locate: 2.0.0
      path-exists: 3.0.0
    dev: true

  /locate-path/5.0.0:
    resolution: {integrity: sha512-t7hw9pI+WvuwNJXwk5zVHpyhIqzg2qTlklJOf0mVxGSbe3Fp2VieZcduNYjaLDoy6p9uGpQEGWG87WpMKlNq8g==}
    engines: {node: '>=8'}
    dependencies:
      p-locate: 4.1.0

  /locate-path/6.0.0:
    resolution: {integrity: sha512-iPZK6eYjbxRu3uB4/WZ3EsEIMJFMqAoopl3R+zuq0UjcAm/MO6KCweDgPfP3elTztoKP3KtnVHxTn2NHBSDVUw==}
    engines: {node: '>=10'}
    dependencies:
      p-locate: 5.0.0
    dev: false

  /lodash.clonedeep/4.5.0:
    resolution: {integrity: sha512-H5ZhCF25riFd9uB5UCkVKo61m3S/xZk1x4wA6yp/L3RFP6Z/eHH1ymQcGLo7J3GMPfm0V/7m1tryHuGVxpqEBQ==}
    dev: false

  /lodash.ismatch/4.4.0:
    resolution: {integrity: sha512-fPMfXjGQEV9Xsq/8MTSgUf255gawYRbjwMyDbcvDhXgV7enSZA0hynz6vMPnpAb5iONEzBHBPsT+0zes5Z301g==}
    dev: true

  /lodash.isstring/4.0.1:
    resolution: {integrity: sha512-0wJxfxH1wgO3GrbuP+dTTk7op+6L41QCXbGINEmD+ny/G/eCqGzxyCsh7159S+mgDDcoarnBw6PC1PS5+wUGgw==}
    dev: false

  /lodash.memoize/4.1.2:
    resolution: {integrity: sha512-t7j+NzmgnQzTAYXcsHYLgimltOV1MXHtlOWf6GjL9Kj8GK5FInw5JotxvbOs+IvV1/Dzo04/fCGfLVs7aXb4Ag==}
    dev: true

  /lodash.merge/4.6.2:
    resolution: {integrity: sha512-0KpjqXRVvrYyCsX1swR/XTK0va6VQkQM6MNo7PqW77ByjAhoARA8EfrP1N4+KlKj8YS0ZUCtRT/YUuhyYDujIQ==}
    dev: false

  /lodash.pickby/4.6.0:
    resolution: {integrity: sha512-AZV+GsS/6ckvPOVQPXSiFFacKvKB4kOQu6ynt9wz0F3LO4R9Ij4K1ddYsIytDpSgLz88JHd9P+oaLeej5/Sl7Q==}
    dev: false

  /lodash/4.17.21:
    resolution: {integrity: sha512-v2kDEe57lecTulaDIuNTPy3Ry4gLGJ6Z1O3vE1krgXZNrsQ+LFTGHVxVjcXPs17LhbZVGedAJv8XZ1tvj5FvSg==}
    dev: true

  /log-symbols/4.1.0:
    resolution: {integrity: sha512-8XPvpAA8uyhfteu8pIvQxpJZ7SYYdpUivZpGy6sFsBuKRY/7rQGavedeB8aK+Zkyq6upMFVL/9AW6vOYzfRyLg==}
    engines: {node: '>=10'}
    dependencies:
      chalk: 4.1.2
      is-unicode-supported: 0.1.0
    dev: true

  /log-symbols/5.1.0:
    resolution: {integrity: sha512-l0x2DvrW294C9uDCoQe1VSU4gf529FkSZ6leBl4TiqZH/e+0R7hSfHQBNut2mNygDgHwvYHfFLn6Oxb3VWj2rA==}
    engines: {node: '>=12'}
    dependencies:
      chalk: 5.1.2
      is-unicode-supported: 1.3.0
    dev: false

  /log-update/4.0.0:
    resolution: {integrity: sha512-9fkkDevMefjg0mmzWFBW8YkFP91OrizzkW3diF7CpG+S2EYdy4+TVfGwz1zeF8x7hCx1ovSPTOE9Ngib74qqUg==}
    engines: {node: '>=10'}
    dependencies:
      ansi-escapes: 4.3.2
      cli-cursor: 3.1.0
      slice-ansi: 4.0.0
      wrap-ansi: 6.2.0
    dev: true

  /lru-cache/6.0.0:
    resolution: {integrity: sha512-Jo6dJ04CmSjuznwJSS3pUeWmd/H0ffTlkXXgwZi+eq1UCmqQwCh+eLsYOYCwY991i2Fah4h1BEMCx4qThGbsiA==}
    engines: {node: '>=10'}
    dependencies:
      yallist: 4.0.0

  /lru-cache/7.14.1:
    resolution: {integrity: sha512-ysxwsnTKdAx96aTRdhDOCQfDgbHnt8SK0KY8SEjO0wHinhWOFTESbjVCMPbU1uGXg/ch4lifqx0wfjOawU2+WA==}
    engines: {node: '>=12'}
    dev: true

  /make-dir/2.1.0:
    resolution: {integrity: sha512-LS9X+dc8KLxXCb8dni79fLIIUA5VyZoyjSMCwTluaXA0o27cCK0bhXkpgw+sTXVpPy/lSO57ilRixqk0vDmtRA==}
    engines: {node: '>=6'}
    dependencies:
      pify: 4.0.1
      semver: 5.7.1
    dev: true

  /make-dir/3.1.0:
    resolution: {integrity: sha512-g3FeP20LNwhALb/6Cz6Dd4F2ngze0jz7tbzrD2wAV+o9FeNHe4rL+yK2md0J/fiSf1sa1ADhXqi5+oVwOM/eGw==}
    engines: {node: '>=8'}
    dependencies:
      semver: 6.3.0
    dev: true

  /make-error/1.3.6:
    resolution: {integrity: sha512-s8UhlNe7vPKomQhC1qFelMokr/Sc3AgNbso3n74mVPA5LTZwkB9NlXf4XPamLxJE8h0gh73rM94xvwRT2CVInw==}
    dev: true

  /make-fetch-happen/10.2.1:
    resolution: {integrity: sha512-NgOPbRiaQM10DYXvN3/hhGVI2M5MtITFryzBGxHM5p4wnFxsVCbxkrBrDsk+EZ5OB4jEOT7AjDxtdF+KVEFT7w==}
    engines: {node: ^12.13.0 || ^14.15.0 || >=16.0.0}
    dependencies:
      agentkeepalive: 4.2.1
      cacache: 16.1.3
      http-cache-semantics: 4.1.0
      http-proxy-agent: 5.0.0
      https-proxy-agent: 5.0.1
      is-lambda: 1.0.1
      lru-cache: 7.14.1
      minipass: 3.3.4
      minipass-collect: 1.0.2
      minipass-fetch: 2.1.2
      minipass-flush: 1.0.5
      minipass-pipeline: 1.2.4
      negotiator: 0.6.3
      promise-retry: 2.0.1
      socks-proxy-agent: 7.0.0
      ssri: 9.0.1
    transitivePeerDependencies:
      - bluebird
      - supports-color
    dev: true

  /makeerror/1.0.12:
    resolution: {integrity: sha512-JmqCvUhmt43madlpFzG4BQzG2Z3m6tvQDNKdClZnO3VbIudJYmxsT0FNJMeiB2+JTSlTQTSbU8QdesVmwJcmLg==}
    dependencies:
      tmpl: 1.0.5
    dev: true

  /map-obj/1.0.1:
    resolution: {integrity: sha512-7N/q3lyZ+LVCp7PzuxrJr4KMbBE2hW7BT7YNia330OFxIf4d3r5zVpicP2650l7CPN6RM9zOJRl3NGpqSiw3Eg==}
    engines: {node: '>=0.10.0'}
    dev: true

  /map-obj/4.3.0:
    resolution: {integrity: sha512-hdN1wVrZbb29eBGiGjJbeP8JbKjq1urkHJ/LIP/NY48MZ1QVXUsQBV1G1zvYFHn1XE06cwjBsOI2K3Ulnj1YXQ==}
    engines: {node: '>=8'}
    dev: true

  /map-stream/0.1.0:
    resolution: {integrity: sha512-CkYQrPYZfWnu/DAmVCpTSX/xHpKZ80eKh2lAkyA6AJTef6bW+6JpbQZN5rofum7da+SyN1bi5ctTm+lTfcCW3g==}

  /media-typer/0.3.0:
    resolution: {integrity: sha512-dq+qelQ9akHpcOl/gUVRTxVIOkAJ1wR3QAvb4RsVjS8oVoFjDGTc679wJYmUmknUF5HwMLOgb5O+a3KxfWapPQ==}
    engines: {node: '>= 0.6'}
    dev: false
    optional: true

  /meow/8.1.2:
    resolution: {integrity: sha512-r85E3NdZ+mpYk1C6RjPFEMSE+s1iZMuHtsHAqY0DT3jZczl0diWUZ8g6oU7h0M9cD2EL+PzaYghhCLzR0ZNn5Q==}
    engines: {node: '>=10'}
    dependencies:
      '@types/minimist': 1.2.2
      camelcase-keys: 6.2.2
      decamelize-keys: 1.1.1
      hard-rejection: 2.1.0
      minimist-options: 4.1.0
      normalize-package-data: 3.0.3
      read-pkg-up: 7.0.1
      redent: 3.0.0
      trim-newlines: 3.0.1
      type-fest: 0.18.1
      yargs-parser: 20.2.9
    dev: true

  /merge-descriptors/1.0.1:
    resolution: {integrity: sha512-cCi6g3/Zr1iqQi6ySbseM1Xvooa98N0w31jzUYrXPX2xqObmFGHJ0tQ5u74H3mVh7wLouTseZyYIq39g8cNp1w==}
    dev: false
    optional: true

  /merge-stream/2.0.0:
    resolution: {integrity: sha512-abv/qOcuPfk3URPfDzmZU1LKmuw8kT+0nIHvKrKgFrwifol/doWcdA4ZqsWQ8ENrFKkd67Mfpo/LovbIUsbt3w==}
    dev: true

  /merge2/1.4.1:
    resolution: {integrity: sha512-8q7VEgMJW4J8tcfVPy8g09NcQwZdbwFEqhe/WZkoIzjn/3TGDwtOCYtXGxA3O8tPzpczCCDgv+P2P5y00ZJOOg==}
    engines: {node: '>= 8'}

  /methods/1.1.2:
    resolution: {integrity: sha512-iclAHeNqNm68zFtnZ0e+1L2yUIdvzNoauKU4WBA3VvH/vPFieF7qfRlwUZU+DA9P9bPXIS90ulxoUoCH23sV2w==}
    engines: {node: '>= 0.6'}
    dev: false
    optional: true

  /micromatch/4.0.5:
    resolution: {integrity: sha512-DMy+ERcEW2q8Z2Po+WNXuw3c5YaUSFjAO5GsJqfEl7UjvtIuFKO6ZrKvcItdy98dwFI2N1tg3zNIdKaQT+aNdA==}
    engines: {node: '>=8.6'}
    dependencies:
      braces: 3.0.2
      picomatch: 2.3.1

  /mime-db/1.52.0:
    resolution: {integrity: sha512-sPU4uV7dYlvtWJxwwxHD0PuihVNiE7TyAbQ5SWxDCB9mUYvOgroQOwYQQOKPJ8CIbE+1ETVlOoK1UC2nU3gYvg==}
    engines: {node: '>= 0.6'}

  /mime-types/2.1.35:
    resolution: {integrity: sha512-ZDY+bPm5zTTF+YpCrAU9nK0UgICYPT0QtT1NZWFv4s++TNkcgVaT0g6+4R2uI4MjQjzysHB1zxuWL50hzaeXiw==}
    engines: {node: '>= 0.6'}
    dependencies:
      mime-db: 1.52.0

  /mime/1.6.0:
    resolution: {integrity: sha512-x0Vn8spI+wuJ1O6S7gnbaQg8Pxh4NNHb7KSINmEWKiPE4RKOplvijn+NkmYmmRgP68mc70j2EbeTFRsrswaQeg==}
    engines: {node: '>=4'}
    hasBin: true
    dev: false
    optional: true

  /mimic-fn/2.1.0:
    resolution: {integrity: sha512-OqbOk5oEQeAZ8WXWydlu9HJjz9WVdEIvamMCcXmuqUYjTknH/sqsWvhQ3vgwKFRR1HpjvNBKQ37nbJgYzGqGcg==}
    engines: {node: '>=6'}

  /mimic-fn/4.0.0:
    resolution: {integrity: sha512-vqiC06CuhBTUdZH+RYl8sFrL096vA45Ok5ISO6sE/Mr1jRbGH4Csnhi8f3wKVl7x8mO4Au7Ir9D3Oyv1VYMFJw==}
    engines: {node: '>=12'}
    dev: true

  /min-indent/1.0.1:
    resolution: {integrity: sha512-I9jwMn07Sy/IwOj3zVkVik2JTvgpaykDZEigL6Rx6N9LbMywwUSMtxET+7lVoDLLd3O3IXwJwvuuns8UB/HeAg==}
    engines: {node: '>=4'}
    dev: true

  /minimatch/3.0.5:
    resolution: {integrity: sha512-tUpxzX0VAzJHjLu0xUfFv1gwVp9ba3IOuRAVH2EGuRW8a5emA2FlACLqiT/lDVtS1W+TGNwqz3sWaNyLgDJWuw==}
    dependencies:
      brace-expansion: 1.1.11
    dev: true

  /minimatch/3.1.2:
    resolution: {integrity: sha512-J7p63hRiAjw1NDEww1W7i37+ByIrOWO5XQQAzZ3VOcL0PNybwpfmV/N05zFAzwQ9USyEcX6t3UO+K5aqBQOIHw==}
    dependencies:
      brace-expansion: 1.1.11

  /minimatch/5.1.0:
    resolution: {integrity: sha512-9TPBGGak4nHfGZsPBohm9AWg6NoT7QTCehS3BIJABslyZbzxfV78QM2Y6+i741OPZIafFAaiiEMh5OyIrJPgtg==}
    engines: {node: '>=10'}
    dependencies:
      brace-expansion: 2.0.1
    dev: true

  /minimist-options/4.1.0:
    resolution: {integrity: sha512-Q4r8ghd80yhO/0j1O3B2BjweX3fiHg9cdOwjJd2J76Q135c+NDxGCqdYKQ1SKBuFfgWbAUzBfvYjPUEeNgqN1A==}
    engines: {node: '>= 6'}
    dependencies:
      arrify: 1.0.1
      is-plain-obj: 1.1.0
      kind-of: 6.0.3
    dev: true

  /minimist/1.2.7:
    resolution: {integrity: sha512-bzfL1YUZsP41gmu/qjrEk0Q6i2ix/cVeAhbCbqH9u3zYutS1cLg00qhrD0M2MVdCcx4Sc0UpP2eBWo9rotpq6g==}

  /minipass-collect/1.0.2:
    resolution: {integrity: sha512-6T6lH0H8OG9kITm/Jm6tdooIbogG9e0tLgpY6mphXSm/A9u8Nq1ryBG+Qspiub9LjWlBPsPS3tWQ/Botq4FdxA==}
    engines: {node: '>= 8'}
    dependencies:
      minipass: 3.3.4
    dev: true

  /minipass-fetch/2.1.2:
    resolution: {integrity: sha512-LT49Zi2/WMROHYoqGgdlQIZh8mLPZmOrN2NdJjMXxYe4nkN6FUyuPuOAOedNJDrx0IRGg9+4guZewtp8hE6TxA==}
    engines: {node: ^12.13.0 || ^14.15.0 || >=16.0.0}
    dependencies:
      minipass: 3.3.4
      minipass-sized: 1.0.3
      minizlib: 2.1.2
    optionalDependencies:
      encoding: 0.1.13
    dev: true

  /minipass-flush/1.0.5:
    resolution: {integrity: sha512-JmQSYYpPUqX5Jyn1mXaRwOda1uQ8HP5KAT/oDSLCzt1BYRhQU0/hDtsB1ufZfEEzMZ9aAVmsBw8+FWsIXlClWw==}
    engines: {node: '>= 8'}
    dependencies:
      minipass: 3.3.4
    dev: true

  /minipass-json-stream/1.0.1:
    resolution: {integrity: sha512-ODqY18UZt/I8k+b7rl2AENgbWE8IDYam+undIJONvigAz8KR5GWblsFTEfQs0WODsjbSXWlm+JHEv8Gr6Tfdbg==}
    dependencies:
      jsonparse: 1.3.1
      minipass: 3.3.4
    dev: true

  /minipass-pipeline/1.2.4:
    resolution: {integrity: sha512-xuIq7cIOt09RPRJ19gdi4b+RiNvDFYe5JH+ggNvBqGqpQXcru3PcRmOZuHBKWK1Txf9+cQ+HMVN4d6z46LZP7A==}
    engines: {node: '>=8'}
    dependencies:
      minipass: 3.3.4
    dev: true

  /minipass-sized/1.0.3:
    resolution: {integrity: sha512-MbkQQ2CTiBMlA2Dm/5cY+9SWFEN8pzzOXi6rlM5Xxq0Yqbda5ZQy9sU75a673FE9ZK0Zsbr6Y5iP6u9nktfg2g==}
    engines: {node: '>=8'}
    dependencies:
      minipass: 3.3.4
    dev: true

  /minipass/3.3.4:
    resolution: {integrity: sha512-I9WPbWHCGu8W+6k1ZiGpPu0GkoKBeorkfKNuAFBNS1HNFJvke82sxvI5bzcCNpWPorkOO5QQ+zomzzwRxejXiw==}
    engines: {node: '>=8'}
    dependencies:
      yallist: 4.0.0
    dev: true

  /minizlib/2.1.2:
    resolution: {integrity: sha512-bAxsR8BVfj60DWXHE3u30oHzfl4G7khkSuPW+qvpd7jFRHm7dLxOjUk1EHACJ/hxLY8phGJ0YhYHZo7jil7Qdg==}
    engines: {node: '>= 8'}
    dependencies:
      minipass: 3.3.4
      yallist: 4.0.0
    dev: true

  /mkdirp-infer-owner/2.0.0:
    resolution: {integrity: sha512-sdqtiFt3lkOaYvTXSRIUjkIdPTcxgv5+fgqYE/5qgwdw12cOrAuzzgzvVExIkH/ul1oeHN3bCLOWSG3XOqbKKw==}
    engines: {node: '>=10'}
    dependencies:
      chownr: 2.0.0
      infer-owner: 1.0.4
      mkdirp: 1.0.4
    dev: true

  /mkdirp/1.0.4:
    resolution: {integrity: sha512-vVqVZQyf3WLx2Shd0qJ9xuvqgAyKPLAiqITEtqW0oIUjzo3PePDd6fW9iFz30ef7Ysp/oiWqbhszeGWW2T6Gzw==}
    engines: {node: '>=10'}
    dev: true

  /mnemonist/0.38.3:
    resolution: {integrity: sha512-2K9QYubXx/NAjv4VLq1d1Ly8pWNC5L3BrixtdkyTegXWJIqY+zLNDhhX/A+ZwWt70tB1S8H4BE8FLYEFyNoOBw==}
    dependencies:
      obliterator: 1.6.1

  /modify-values/1.0.1:
    resolution: {integrity: sha512-xV2bxeN6F7oYjZWTe/YPAy6MN2M+sL4u/Rlm2AHCIVGfo2p1yGmBHQ6vHehl4bRTZBdHu3TSkWdYgkwpYzAGSw==}
    engines: {node: '>=0.10.0'}
    dev: true

  /ms/2.0.0:
    resolution: {integrity: sha512-Tpp60P6IUJDTuOq/5Z8cdskzJujfwqfOTkrwIwj7IRISpnkJnT6SyJ4PCPnGMoFjC9ddhal5KVIYtAt97ix05A==}
    dev: false

  /ms/2.1.2:
    resolution: {integrity: sha512-sGkPx+VjMtmA6MX27oA4FBFELFCZZ4S4XqeGOXCv68tT+jb3vk/RyaKWP0PTKyWtmLSM0b+adUTEvbs1PEaH2w==}
    dev: true

  /ms/2.1.3:
    resolution: {integrity: sha512-6FlzubTLZG3J2a/NVCAleEhjzq5oxgHyaCU9yYXvcLsvoVaHJq/s5xXI6/XXP6tz7R9xAOtHnSO/tXtF3WRTlA==}

  /multimatch/5.0.0:
    resolution: {integrity: sha512-ypMKuglUrZUD99Tk2bUQ+xNQj43lPEfAeX2o9cTteAmShXy2VHDJpuwu1o0xqoKCt9jLVAvwyFKdLTPXKAfJyA==}
    engines: {node: '>=10'}
    dependencies:
      '@types/minimatch': 3.0.5
      array-differ: 3.0.0
      array-union: 2.1.0
      arrify: 2.0.1
      minimatch: 3.1.2
    dev: true

  /mute-stream/0.0.8:
    resolution: {integrity: sha512-nnbWWOkoWyUsTjKrhgD0dcz22mdkSnpYqbEjIm2nhwhuxlSkpywJmBo8h0ZqJdkp73mb90SssHkN4rsRaBAfAA==}
    dev: true

  /natural-compare/1.4.0:
    resolution: {integrity: sha512-OWND8ei3VtNC9h7V60qff3SVobHr996CTwgxubgyQYEpg290h9J0buyECNNJexkFm5sOajh5G116RYA1c8ZMSw==}
    dev: true

  /negotiator/0.6.3:
    resolution: {integrity: sha512-+EUsqGPLsM+j/zdChZjsnX51g4XrHFOIXwfnCVPGlQk/k5giakcKsuxCObBRu6DSm9opw/O6slWbJdghQM4bBg==}
    engines: {node: '>= 0.6'}

  /neo-async/2.6.2:
    resolution: {integrity: sha512-Yd3UES5mWCSqR+qNT93S3UoYUkqAZ9lLg8a7g9rimsWmYGK8cVToA4/sF3RrshdyV3sAGMXVUmpMYOw+dLpOuw==}
    dev: true

  /node-addon-api/3.2.1:
    resolution: {integrity: sha512-mmcei9JghVNDYydghQmeDX8KoAm0FAiYyIcUt/N4nhyAipB17pllZQDOJD2fotxABnt4Mdz+dKTO7eftLg4d0A==}
    dev: true

  /node-domexception/1.0.0:
    resolution: {integrity: sha512-/jKZoMpw0F8GRwl4/eLROPA3cfcXtLApP0QzLmUT/HuPCZWyB7IY9ZrMeKw2O/nFIqPQB3PVM9aYm0F312AXDQ==}
    engines: {node: '>=10.5.0'}

  /node-fetch/2.6.7:
    resolution: {integrity: sha512-ZjMPFEfVx5j+y2yF35Kzx5sF7kDzxuDj6ziH4FFbOp87zKDZNx8yExJIb05OGF4Nlt9IHFIMBkRl41VdvcNdbQ==}
    engines: {node: 4.x || >=6.0.0}
    peerDependencies:
      encoding: ^0.1.0
    peerDependenciesMeta:
      encoding:
        optional: true
    dependencies:
      whatwg-url: 5.0.0

  /node-fetch/3.2.10:
    resolution: {integrity: sha512-MhuzNwdURnZ1Cp4XTazr69K0BTizsBroX7Zx3UgDSVcZYKF/6p0CBe4EUb/hLqmzVhl0UpYfgRljQ4yxE+iCxA==}
    engines: {node: ^12.20.0 || ^14.13.1 || >=16.0.0}
    dependencies:
      data-uri-to-buffer: 4.0.0
      fetch-blob: 3.2.0
      formdata-polyfill: 4.0.10

  /node-fetch/3.3.0:
    resolution: {integrity: sha512-BKwRP/O0UvoMKp7GNdwPlObhYGB5DQqwhEDQlNKuoqwVYSxkSZCSbHjnFFmUEtwSKRPU4kNK8PbDYYitwaE3QA==}
    engines: {node: ^12.20.0 || ^14.13.1 || >=16.0.0}
    dependencies:
      data-uri-to-buffer: 4.0.0
      fetch-blob: 3.2.0
      formdata-polyfill: 4.0.10
    dev: false

  /node-gyp-build/4.5.0:
    resolution: {integrity: sha512-2iGbaQBV+ITgCz76ZEjmhUKAKVf7xfY1sRl4UiKQspfZMH2h06SyhNsnSVy50cwkFQDGLyif6m/6uFXHkOZ6rg==}
    dev: true

  /node-gyp/9.3.0:
    resolution: {integrity: sha512-A6rJWfXFz7TQNjpldJ915WFb1LnhO4lIve3ANPbWreuEoLoKlFT3sxIepPBkLhM27crW8YmN+pjlgbasH6cH/Q==}
    engines: {node: ^12.22 || ^14.13 || >=16}
    dependencies:
      env-paths: 2.2.1
      glob: 7.2.3
      graceful-fs: 4.2.10
      make-fetch-happen: 10.2.1
      nopt: 6.0.0
      npmlog: 6.0.2
      rimraf: 3.0.2
      semver: 7.3.8
      tar: 6.1.12
      which: 2.0.2
    transitivePeerDependencies:
      - bluebird
      - supports-color
    dev: true

  /node-int64/0.4.0:
    resolution: {integrity: sha512-O5lz91xSOeoXP6DulyHfllpq+Eg00MWitZIbtPfoSEvqIHdl5gfcY6hYzDWnj0qD5tz52PI08u9qUvSVeUBeHw==}
    dev: true

  /node-releases/2.0.6:
    resolution: {integrity: sha512-PiVXnNuFm5+iYkLBNeq5211hvO38y63T0i2KKh2KnUs3RpzJ+JtODFjkD8yjLwnDkTYF1eKXheUwdssR+NRZdg==}
    dev: true

  /nopt/5.0.0:
    resolution: {integrity: sha512-Tbj67rffqceeLpcRXrT7vKAN8CwfPeIBgM7E6iBkmKLV7bEMwpGgYLGv0jACUsECaa/vuxP0IjEont6umdMgtQ==}
    engines: {node: '>=6'}
    dependencies:
      abbrev: 1.1.1
    dev: true

  /nopt/6.0.0:
    resolution: {integrity: sha512-ZwLpbTgdhuZUnZzjd7nb1ZV+4DoiC6/sfiVKok72ym/4Tlf+DFdlHYmT2JPmcNNWV6Pi3SDf1kT+A4r9RTuT9g==}
    engines: {node: ^12.13.0 || ^14.15.0 || >=16.0.0}
    dependencies:
      abbrev: 1.1.1
    dev: true

  /normalize-package-data/2.5.0:
    resolution: {integrity: sha512-/5CMN3T0R4XTj4DcGaexo+roZSdSFW/0AOOTROrjxzCG1wrWXEsGbRKevjlIL+ZDE4sZlJr5ED4YW0yqmkK+eA==}
    dependencies:
      hosted-git-info: 2.8.9
      resolve: 1.22.1
      semver: 5.7.1
      validate-npm-package-license: 3.0.4
    dev: true

  /normalize-package-data/3.0.3:
    resolution: {integrity: sha512-p2W1sgqij3zMMyRC067Dg16bfzVH+w7hyegmpIvZ4JNjqtGOVAIvLmjBx3yP7YTe9vKJgkoNOPjwQGogDoMXFA==}
    engines: {node: '>=10'}
    dependencies:
      hosted-git-info: 4.1.0
      is-core-module: 2.11.0
      semver: 7.3.8
      validate-npm-package-license: 3.0.4
    dev: true

  /normalize-package-data/4.0.1:
    resolution: {integrity: sha512-EBk5QKKuocMJhB3BILuKhmaPjI8vNRSpIfO9woLC6NyHVkKKdVEdAO1mrT0ZfxNR1lKwCcTkuZfmGIFdizZ8Pg==}
    engines: {node: ^12.13.0 || ^14.15.0 || >=16.0.0}
    dependencies:
      hosted-git-info: 5.2.1
      is-core-module: 2.11.0
      semver: 7.3.8
      validate-npm-package-license: 3.0.4
    dev: true

  /normalize-path/3.0.0:
    resolution: {integrity: sha512-6eZs5Ls3WtCisHWp9S2GUy8dqkpGi4BVSz3GaqiE6ezub0512ESztXUwUB6C6IKbQkY2Pnb/mD4WYojCRwcwLA==}
    engines: {node: '>=0.10.0'}
    dev: true

  /npm-bundled/1.1.2:
    resolution: {integrity: sha512-x5DHup0SuyQcmL3s7Rx/YQ8sbw/Hzg0rj48eN0dV7hf5cmQq5PXIeioroH3raV1QC1yh3uTYuMThvEQF3iKgGQ==}
    dependencies:
      npm-normalize-package-bin: 1.0.1
    dev: true

  /npm-bundled/2.0.1:
    resolution: {integrity: sha512-gZLxXdjEzE/+mOstGDqR6b0EkhJ+kM6fxM6vUuckuctuVPh80Q6pw/rSZj9s4Gex9GxWtIicO1pc8DB9KZWudw==}
    engines: {node: ^12.13.0 || ^14.15.0 || >=16.0.0}
    dependencies:
      npm-normalize-package-bin: 2.0.0
    dev: true

  /npm-install-checks/5.0.0:
    resolution: {integrity: sha512-65lUsMI8ztHCxFz5ckCEC44DRvEGdZX5usQFriauxHEwt7upv1FKaQEmAtU0YnOAdwuNWCmk64xYiQABNrEyLA==}
    engines: {node: ^12.13.0 || ^14.15.0 || >=16.0.0}
    dependencies:
      semver: 7.3.8
    dev: true

  /npm-normalize-package-bin/1.0.1:
    resolution: {integrity: sha512-EPfafl6JL5/rU+ot6P3gRSCpPDW5VmIzX959Ob1+ySFUuuYHWHekXpwdUZcKP5C+DS4GEtdJluwBjnsNDl+fSA==}
    dev: true

  /npm-normalize-package-bin/2.0.0:
    resolution: {integrity: sha512-awzfKUO7v0FscrSpRoogyNm0sajikhBWpU0QMrW09AMi9n1PoKU6WaIqUzuJSQnpciZZmJ/jMZ2Egfmb/9LiWQ==}
    engines: {node: ^12.13.0 || ^14.15.0 || >=16.0.0}
    dev: true

  /npm-package-arg/8.1.1:
    resolution: {integrity: sha512-CsP95FhWQDwNqiYS+Q0mZ7FAEDytDZAkNxQqea6IaAFJTAY9Lhhqyl0irU/6PMc7BGfUmnsbHcqxJD7XuVM/rg==}
    engines: {node: '>=10'}
    dependencies:
      hosted-git-info: 3.0.8
      semver: 7.3.8
      validate-npm-package-name: 3.0.0
    dev: true

  /npm-package-arg/9.1.2:
    resolution: {integrity: sha512-pzd9rLEx4TfNJkovvlBSLGhq31gGu2QDexFPWT19yCDh0JgnRhlBLNo5759N0AJmBk+kQ9Y/hXoLnlgFD+ukmg==}
    engines: {node: ^12.13.0 || ^14.15.0 || >=16.0.0}
    dependencies:
      hosted-git-info: 5.2.1
      proc-log: 2.0.1
      semver: 7.3.8
      validate-npm-package-name: 4.0.0
    dev: true

  /npm-packlist/5.1.3:
    resolution: {integrity: sha512-263/0NGrn32YFYi4J533qzrQ/krmmrWwhKkzwTuM4f/07ug51odoaNjUexxO4vxlzURHcmYMH1QjvHjsNDKLVg==}
    engines: {node: ^12.13.0 || ^14.15.0 || >=16.0.0}
    dependencies:
      glob: 8.0.3
      ignore-walk: 5.0.1
      npm-bundled: 2.0.1
      npm-normalize-package-bin: 2.0.0
    dev: true

  /npm-pick-manifest/7.0.2:
    resolution: {integrity: sha512-gk37SyRmlIjvTfcYl6RzDbSmS9Y4TOBXfsPnoYqTHARNgWbyDiCSMLUpmALDj4jjcTZpURiEfsSHJj9k7EV4Rw==}
    engines: {node: ^12.13.0 || ^14.15.0 || >=16.0.0}
    dependencies:
      npm-install-checks: 5.0.0
      npm-normalize-package-bin: 2.0.0
      npm-package-arg: 9.1.2
      semver: 7.3.8
    dev: true

  /npm-registry-fetch/13.3.1:
    resolution: {integrity: sha512-eukJPi++DKRTjSBRcDZSDDsGqRK3ehbxfFUcgaRd0Yp6kRwOwh2WVn0r+8rMB4nnuzvAk6rQVzl6K5CkYOmnvw==}
    engines: {node: ^12.13.0 || ^14.15.0 || >=16.0.0}
    dependencies:
      make-fetch-happen: 10.2.1
      minipass: 3.3.4
      minipass-fetch: 2.1.2
      minipass-json-stream: 1.0.1
      minizlib: 2.1.2
      npm-package-arg: 9.1.2
      proc-log: 2.0.1
    transitivePeerDependencies:
      - bluebird
      - supports-color
    dev: true

  /npm-run-path/4.0.1:
    resolution: {integrity: sha512-S48WzZW777zhNIrn7gxOlISNAqi9ZC/uQFnRdbeIHhZhCA6UqpkOT8T1G7BvfdgP4Er8gF4sUbaS0i7QvIfCWw==}
    engines: {node: '>=8'}
    dependencies:
      path-key: 3.1.1
    dev: true

  /npm-run-path/5.1.0:
    resolution: {integrity: sha512-sJOdmRGrY2sjNTRMbSvluQqg+8X7ZK61yvzBEIDhz4f8z1TZFYABsqjjCBd/0PUNE9M6QDgHJXQkGUEm7Q+l9Q==}
    engines: {node: ^12.20.0 || ^14.13.1 || >=16.0.0}
    dependencies:
      path-key: 4.0.0
    dev: true

  /npmlog/6.0.2:
    resolution: {integrity: sha512-/vBvz5Jfr9dT/aFWd0FIRf+T/Q2WBsLENygUaFUqstqsycmZAP/t5BvFJTK0viFmSUxiUKTUplWy5vt+rvKIxg==}
    engines: {node: ^12.13.0 || ^14.15.0 || >=16.0.0}
    dependencies:
      are-we-there-yet: 3.0.1
      console-control-strings: 1.1.0
      gauge: 4.0.4
      set-blocking: 2.0.0
    dev: true

  /nx/15.0.13:
    resolution: {integrity: sha512-5mJGWz91B9/sxzLjXdD+pmZTel54NeNNxFDis8OhtGDn6eRZ25qWsZNDgzqIDtwKn3c9gThAMHU4XH2OTgWUnA==}
    hasBin: true
    requiresBuild: true
    peerDependencies:
      '@swc-node/register': ^1.4.2
      '@swc/core': ^1.2.173
    peerDependenciesMeta:
      '@swc-node/register':
        optional: true
      '@swc/core':
        optional: true
    dependencies:
      '@nrwl/cli': 15.0.13
      '@nrwl/tao': 15.0.13
      '@parcel/watcher': 2.0.4
      '@yarnpkg/lockfile': 1.1.0
      '@yarnpkg/parsers': 3.0.0-rc.27
      '@zkochan/js-yaml': 0.0.6
      axios: 1.1.3
      chalk: 4.1.0
      chokidar: 3.5.3
      cli-cursor: 3.1.0
      cli-spinners: 2.6.1
      cliui: 7.0.4
      dotenv: 10.0.0
      enquirer: 2.3.6
      fast-glob: 3.2.7
      figures: 3.2.0
      flat: 5.0.2
      fs-extra: 10.1.0
      glob: 7.1.4
      ignore: 5.2.0
      js-yaml: 4.1.0
      jsonc-parser: 3.2.0
      minimatch: 3.0.5
      npm-run-path: 4.0.1
      open: 8.4.0
      semver: 7.3.4
      string-width: 4.2.3
      strong-log-transformer: 2.1.0
      tar-stream: 2.2.0
      tmp: 0.2.1
      tsconfig-paths: 3.14.1
      tslib: 2.4.1
      v8-compile-cache: 2.3.0
      yargs: 17.6.2
      yargs-parser: 21.1.1
    transitivePeerDependencies:
      - debug
    dev: true

  /object-inspect/1.12.2:
    resolution: {integrity: sha512-z+cPxW0QGUp0mcqcsgQyLVRDoXFQbXOwBaqyF7VIgI4TWNQsDHrBpUQslRmIfAoYWdYzs6UlKJtB2XJpTaNSpQ==}

  /obliterator/1.6.1:
    resolution: {integrity: sha512-9WXswnqINnnhOG/5SLimUlzuU1hFJUc8zkwyD59Sd+dPOMf05PmnYG/d6Q7HZ+KmgkZJa1PxRso6QdM3sTNHig==}

  /on-finished/2.4.1:
    resolution: {integrity: sha512-oVlzkg3ENAhCk2zdv7IJwd/QUD4z2RxRwpkcGY8psCVcCYZNq4wYnVWALHM+brtuJjePWiYF/ClmuDr8Ch5+kg==}
    engines: {node: '>= 0.8'}
    dependencies:
      ee-first: 1.1.1
    dev: false
    optional: true

  /once/1.4.0:
    resolution: {integrity: sha512-lNaJgI+2Q5URQBkccEKHTQOPaXdUxnZZElQTZY0MFUAuaEqe1E+Nyvgdz/aIyNi6Z9MzO5dv1H8n58/GELp3+w==}
    dependencies:
      wrappy: 1.0.2
    dev: true

  /onetime/5.1.2:
    resolution: {integrity: sha512-kbpaSSGJTWdAY5KPVeMOKXSrPtr8C8C7wodJbcsd51jRnmD+GZu8Y0VoU6Dm5Z4vWr0Ig/1NKuWRKf7j5aaYSg==}
    engines: {node: '>=6'}
    dependencies:
      mimic-fn: 2.1.0

  /onetime/6.0.0:
    resolution: {integrity: sha512-1FlR+gjXK7X+AsAHso35MnyN5KqGwJRi/31ft6x0M194ht7S+rWAvd7PHss9xSKMzE0asv1pyIHaJYq+BbacAQ==}
    engines: {node: '>=12'}
    dependencies:
      mimic-fn: 4.0.0
    dev: true

  /open/8.4.0:
    resolution: {integrity: sha512-XgFPPM+B28FtCCgSb9I+s9szOC1vZRSwgWsRUA5ylIxRTgKozqjOCrVOqGsYABPYK5qnfqClxZTFBa8PKt2v6Q==}
    engines: {node: '>=12'}
    dependencies:
      define-lazy-prop: 2.0.0
      is-docker: 2.2.1
      is-wsl: 2.2.0
    dev: true

  /ora/5.4.1:
    resolution: {integrity: sha512-5b6Y85tPxZZ7QytO+BQzysW31HJku27cRIlkbAXaNx+BdcVi+LlRFmVXzeF6a7JCwJpyw5c4b+YSVImQIrBpuQ==}
    engines: {node: '>=10'}
    dependencies:
      bl: 4.1.0
      chalk: 4.1.2
      cli-cursor: 3.1.0
      cli-spinners: 2.7.0
      is-interactive: 1.0.0
      is-unicode-supported: 0.1.0
      log-symbols: 4.1.0
      strip-ansi: 6.0.1
      wcwidth: 1.0.1
    dev: true

  /ora/6.1.2:
    resolution: {integrity: sha512-EJQ3NiP5Xo94wJXIzAyOtSb0QEIAUu7m8t6UZ9krbz0vAJqr92JpcK/lEXg91q6B9pEGqrykkd2EQplnifDSBw==}
    engines: {node: ^12.20.0 || ^14.13.1 || >=16.0.0}
    dependencies:
      bl: 5.1.0
      chalk: 5.1.2
      cli-cursor: 4.0.0
      cli-spinners: 2.7.0
      is-interactive: 2.0.0
      is-unicode-supported: 1.3.0
      log-symbols: 5.1.0
      strip-ansi: 7.0.1
      wcwidth: 1.0.1
    dev: false

  /os-tmpdir/1.0.2:
    resolution: {integrity: sha512-D2FR03Vir7FIu45XBY20mTb+/ZSWB00sjU9jdQXt83gDrI4Ztz5Fs7/yy74g2N5SVQY4xY1qDr4rNddwYRVX0g==}
    engines: {node: '>=0.10.0'}
    dev: true

  /p-finally/1.0.0:
    resolution: {integrity: sha512-LICb2p9CB7FS+0eR1oqWnHhp0FljGLZCWBE9aix0Uye9W8LTQPwMTYVGWQWIw9RdQiDg4+epXQODwIYJtSJaow==}
    engines: {node: '>=4'}
    dev: true

  /p-limit/1.3.0:
    resolution: {integrity: sha512-vvcXsLAJ9Dr5rQOPk7toZQZJApBl2K4J6dANSsEuh6QI41JYcsS/qhTGa9ErIUUgK3WNQoJYvylxvjqmiqEA9Q==}
    engines: {node: '>=4'}
    dependencies:
      p-try: 1.0.0
    dev: true

  /p-limit/2.3.0:
    resolution: {integrity: sha512-//88mFWSJx8lxCzwdAABTJL2MyWB12+eIY7MDL2SqLmAkeKU9qxRvWuSyTjm3FUmpBEMuFfckAIqEaVGUDxb6w==}
    engines: {node: '>=6'}
    dependencies:
      p-try: 2.2.0

  /p-limit/3.1.0:
    resolution: {integrity: sha512-TYOanM3wGwNGsZN2cVTYPArw454xnXj5qmWF1bEoAc4+cU/ol7GVh7odevjp1FNHduHc3KZMcFduxU5Xc6uJRQ==}
    engines: {node: '>=10'}
    dependencies:
      yocto-queue: 0.1.0

  /p-locate/2.0.0:
    resolution: {integrity: sha512-nQja7m7gSKuewoVRen45CtVfODR3crN3goVQ0DDZ9N3yHxgpkuBhZqsaiotSQRrADUrne346peY7kT3TSACykg==}
    engines: {node: '>=4'}
    dependencies:
      p-limit: 1.3.0
    dev: true

  /p-locate/4.1.0:
    resolution: {integrity: sha512-R79ZZ/0wAxKGu3oYMlz8jy/kbhsNrS7SKZ7PxEHBgJ5+F2mtFW2fK2cOtBh1cHYkQsbzFV7I+EoRKe6Yt0oK7A==}
    engines: {node: '>=8'}
    dependencies:
      p-limit: 2.3.0

  /p-locate/5.0.0:
    resolution: {integrity: sha512-LaNjtRWUBY++zB5nE/NwcaoMylSPk+S+ZHNB1TzdbMJMny6dynpAGt7X/tl/QYq3TIeE6nxHppbo2LGymrG5Pw==}
    engines: {node: '>=10'}
    dependencies:
      p-limit: 3.1.0
    dev: false

  /p-map-series/2.1.0:
    resolution: {integrity: sha512-RpYIIK1zXSNEOdwxcfe7FdvGcs7+y5n8rifMhMNWvaxRNMPINJHF5GDeuVxWqnfrcHPSCnp7Oo5yNXHId9Av2Q==}
    engines: {node: '>=8'}
    dev: true

  /p-map/4.0.0:
    resolution: {integrity: sha512-/bjOqmgETBYB5BoEeGVea8dmvHb2m9GLy1E9W43yeyfP6QQCZGFNa+XRceJEuDB6zqr+gKpIAmlLebMpykw/MQ==}
    engines: {node: '>=10'}
    dependencies:
      aggregate-error: 3.1.0
    dev: true

  /p-pipe/3.1.0:
    resolution: {integrity: sha512-08pj8ATpzMR0Y80x50yJHn37NF6vjrqHutASaX5LiH5npS9XPvrUmscd9MF5R4fuYRHOxQR1FfMIlF7AzwoPqw==}
    engines: {node: '>=8'}
    dev: true

  /p-queue/6.6.2:
    resolution: {integrity: sha512-RwFpb72c/BhQLEXIZ5K2e+AhgNVmIejGlTgiB9MzZ0e93GRvqZ7uSi0dvRF7/XIXDeNkra2fNHBxTyPDGySpjQ==}
    engines: {node: '>=8'}
    dependencies:
      eventemitter3: 4.0.7
      p-timeout: 3.2.0
    dev: true

  /p-reduce/2.1.0:
    resolution: {integrity: sha512-2USApvnsutq8uoxZBGbbWM0JIYLiEMJ9RlaN7fAzVNb9OZN0SHjjTTfIcb667XynS5Y1VhwDJVDa72TnPzAYWw==}
    engines: {node: '>=8'}
    dev: true

  /p-timeout/3.2.0:
    resolution: {integrity: sha512-rhIwUycgwwKcP9yTOOFK/AKsAopjjCakVqLHePO3CC6Mir1Z99xT+R63jZxAT5lFZLa2inS5h+ZS2GvR99/FBg==}
    engines: {node: '>=8'}
    dependencies:
      p-finally: 1.0.0
    dev: true

  /p-try/1.0.0:
    resolution: {integrity: sha512-U1etNYuMJoIz3ZXSrrySFjsXQTWOx2/jdi86L+2pRvph/qMKL6sbcCYdH23fqsbm8TH2Gn0OybpT4eSFlCVHww==}
    engines: {node: '>=4'}
    dev: true

  /p-try/2.2.0:
    resolution: {integrity: sha512-R4nPAVTAU0B9D35/Gk3uJf/7XYbQcyohSKdvAxIRSNghFl4e71hVoGnBNQz9cWaXxO2I10KTC+3jMdvvoKw6dQ==}
    engines: {node: '>=6'}

  /p-waterfall/2.1.1:
    resolution: {integrity: sha512-RRTnDb2TBG/epPRI2yYXsimO0v3BXC8Yd3ogr1545IaqKK17VGhbWVeGGN+XfCm/08OK8635nH31c8bATkHuSw==}
    engines: {node: '>=8'}
    dependencies:
      p-reduce: 2.1.0
    dev: true

  /pacote/13.6.2:
    resolution: {integrity: sha512-Gu8fU3GsvOPkak2CkbojR7vjs3k3P9cA6uazKTHdsdV0gpCEQq2opelnEv30KRQWgVzP5Vd/5umjcedma3MKtg==}
    engines: {node: ^12.13.0 || ^14.15.0 || >=16.0.0}
    dependencies:
      '@npmcli/git': 3.0.2
      '@npmcli/installed-package-contents': 1.0.7
      '@npmcli/promise-spawn': 3.0.0
      '@npmcli/run-script': 4.2.1
      cacache: 16.1.3
      chownr: 2.0.0
      fs-minipass: 2.1.0
      infer-owner: 1.0.4
      minipass: 3.3.4
      mkdirp: 1.0.4
      npm-package-arg: 9.1.2
      npm-packlist: 5.1.3
      npm-pick-manifest: 7.0.2
      npm-registry-fetch: 13.3.1
      proc-log: 2.0.1
      promise-retry: 2.0.1
      read-package-json: 5.0.2
      read-package-json-fast: 2.0.3
      rimraf: 3.0.2
      ssri: 9.0.1
      tar: 6.1.12
    transitivePeerDependencies:
      - bluebird
      - supports-color
    dev: true

  /parent-module/1.0.1:
    resolution: {integrity: sha512-GQ2EWRpQV8/o+Aw8YqtfZZPfNRWZYkbidE9k5rpl/hC3vtHHBfGm2Ifi6qWV+coDGkrUKZAxE3Lot5kcsRlh+g==}
    engines: {node: '>=6'}
    dependencies:
      callsites: 3.1.0
    dev: true

  /parse-conflict-json/2.0.2:
    resolution: {integrity: sha512-jDbRGb00TAPFsKWCpZZOT93SxVP9nONOSgES3AevqRq/CHvavEBvKAjxX9p5Y5F0RZLxH9Ufd9+RwtCsa+lFDA==}
    engines: {node: ^12.13.0 || ^14.15.0 || >=16.0.0}
    dependencies:
      json-parse-even-better-errors: 2.3.1
      just-diff: 5.1.1
      just-diff-apply: 5.4.1
    dev: true

  /parse-json/4.0.0:
    resolution: {integrity: sha512-aOIos8bujGN93/8Ox/jPLh7RwVnPEysynVFE+fQZyg6jKELEHwzgKdLRFHUgXJL6kylijVSBC4BvN9OmsB48Rw==}
    engines: {node: '>=4'}
    dependencies:
      error-ex: 1.3.2
      json-parse-better-errors: 1.0.2
    dev: true

  /parse-json/5.2.0:
    resolution: {integrity: sha512-ayCKvm/phCGxOkYRSCM82iDwct8/EonSEgCSxWxD7ve6jHggsFl4fZVQBPRNgQoKiuV/odhFrGzQXZwbifC8Rg==}
    engines: {node: '>=8'}
    dependencies:
      '@babel/code-frame': 7.18.6
      error-ex: 1.3.2
      json-parse-even-better-errors: 2.3.1
      lines-and-columns: 1.2.4
    dev: true

  /parse-path/7.0.0:
    resolution: {integrity: sha512-Euf9GG8WT9CdqwuWJGdf3RkUcTBArppHABkO7Lm8IzRQp0e2r/kkFnmhu4TSK30Wcu5rVAZLmfPKSBBi9tWFog==}
    dependencies:
      protocols: 2.0.1
    dev: true

  /parse-url/8.1.0:
    resolution: {integrity: sha512-xDvOoLU5XRrcOZvnI6b8zA6n9O9ejNk/GExuz1yBuWUGn9KA97GI6HTs6u02wKara1CeVmZhH+0TZFdWScR89w==}
    dependencies:
      parse-path: 7.0.0
    dev: true

  /parseurl/1.3.3:
    resolution: {integrity: sha512-CiyeOxFT/JZyN5m0z9PfXw4SCBJ6Sygz1Dpl0wqjlhDEGGBP1GnsUVEL0p63hoG1fcj3fHynXi9NYO4nWOL+qQ==}
    engines: {node: '>= 0.8'}
    dev: false
    optional: true

  /path-exists/3.0.0:
    resolution: {integrity: sha512-bpC7GYwiDYQ4wYLe+FA8lhRjhQCMcQGuSgGGqDkg/QerRWw9CmGRT0iSOVRSZJ29NMLZgIzqaljJ63oaL4NIJQ==}
    engines: {node: '>=4'}
    dev: true

  /path-exists/4.0.0:
    resolution: {integrity: sha512-ak9Qy5Q7jYb2Wwcey5Fpvg2KoAc/ZIhLSLOSBmRmygPsGwkVVt0fZa0qrtMz+m6tJTAHfZQ8FnmB4MG4LWy7/w==}
    engines: {node: '>=8'}

  /path-is-absolute/1.0.1:
    resolution: {integrity: sha512-AVbw3UJ2e9bq64vSaS9Am0fje1Pa8pbGqTTsmXfaIiMpnr5DlDhfJOuLj9Sf95ZPVDAUerDfEk88MPmPe7UCQg==}
    engines: {node: '>=0.10.0'}
    dev: true

  /path-key/3.1.1:
    resolution: {integrity: sha512-ojmeN0qd+y0jszEtoY48r0Peq5dwMEkIlCOu6Q5f41lfkswXuKtYrhgoTpLnyIcHm24Uhqx+5Tqm2InSwLhE6Q==}
    engines: {node: '>=8'}
    dev: true

  /path-key/4.0.0:
    resolution: {integrity: sha512-haREypq7xkM7ErfgIyA0z+Bj4AGKlMSdlQE2jvJo6huWD1EdkKYV+G/T4nq0YEF2vgTT8kqMFKo1uHn950r4SQ==}
    engines: {node: '>=12'}
    dev: true

  /path-parse/1.0.7:
    resolution: {integrity: sha512-LDJzPVEEEPR+y48z93A0Ed0yXb8pAByGWo/k5YYdYgpY2/2EsOsksJrq7lOHxryrVOn1ejG6oAp8ahvOIQD8sw==}
    dev: true

  /path-to-regexp/0.1.7:
    resolution: {integrity: sha512-5DFkuoqlv1uYQKxy8omFBeJPQcdoE07Kv2sferDCrAq1ohOU+MSDswDIbnx3YAM60qIOnYa53wBhXW0EbMonrQ==}
    dev: false
    optional: true

  /path-type/3.0.0:
    resolution: {integrity: sha512-T2ZUsdZFHgA3u4e5PfPbjd7HDDpxPnQb5jN0SrDsjNSuVXHJqtwTnWqG0B1jZrgmJ/7lj1EmVIByWt1gxGkWvg==}
    engines: {node: '>=4'}
    dependencies:
      pify: 3.0.0
    dev: true

  /path-type/4.0.0:
    resolution: {integrity: sha512-gDKb8aZMDeD/tZWs9P6+q0J9Mwkdl6xMV8TjnGP3qJVJ06bdMgkbBlLU8IdfOsIsFz2BW1rNVT3XuNEl8zPAvw==}
    engines: {node: '>=8'}

  /pause-stream/0.0.11:
    resolution: {integrity: sha512-e3FBlXLmN/D1S+zHzanP4E/4Z60oFAa3O051qt1pxa7DEJWKAyil6upYVXCWadEnuoqa4Pkc9oUx9zsxYeRv8A==}
    dependencies:
      through: 2.3.8

  /picocolors/1.0.0:
    resolution: {integrity: sha512-1fygroTLlHu66zi26VoTDv8yRgm0Fccecssto+MhsZ0D/DGW2sm8E8AjW7NU5VVTRt5GxbeZ5qBuJr+HyLYkjQ==}
    dev: true

  /picomatch/2.3.1:
    resolution: {integrity: sha512-JU3teHTNjmE2VCGFzuY8EXzCDVwEqB2a8fsIvwaStHhAWJEeVd1o1QD80CU6+ZdEXXSLbSsuLwJjkCBWqRQUVA==}
    engines: {node: '>=8.6'}

  /pidtree/0.6.0:
    resolution: {integrity: sha512-eG2dWTVw5bzqGRztnHExczNxt5VGsE6OwTeCG3fdUf9KBsZzO3R5OIIIzWR+iZA0NtZ+RDVdaoE2dK1cn6jH4g==}
    engines: {node: '>=0.10'}
    dev: true

  /pify/2.3.0:
    resolution: {integrity: sha512-udgsAY+fTnvv7kI7aaxbqwWNb0AHiB0qBO89PZKPkoTmGOgdbrHDKD+0B2X4uTfJ/FT1R09r9gTsjUjNJotuog==}
    engines: {node: '>=0.10.0'}
    dev: true

  /pify/3.0.0:
    resolution: {integrity: sha512-C3FsVNH1udSEX48gGX1xfvwTWfsYWj5U+8/uK15BGzIGrKoUpghX8hWZwa/OFnakBiiVNmBvemTJR5mcy7iPcg==}
    engines: {node: '>=4'}
    dev: true

  /pify/4.0.1:
    resolution: {integrity: sha512-uB80kBFb/tfd68bVleG9T5GGsGPjJrLAUpR5PZIrhBnIaRTQRjqdJSsIKkOP6OAIFbj7GOrcudc5pNjZ+geV2g==}
    engines: {node: '>=6'}
    dev: true

  /pify/5.0.0:
    resolution: {integrity: sha512-eW/gHNMlxdSP6dmG6uJip6FXN0EQBwm2clYYd8Wul42Cwu/DK8HEftzsapcNdYe2MfLiIwZqsDk2RDEsTE79hA==}
    engines: {node: '>=10'}
    dev: true

  /pirates/4.0.5:
    resolution: {integrity: sha512-8V9+HQPupnaXMA23c5hvl69zXvTwTzyAYasnkb0Tts4XvO4CliqONMOnvlq26rkhLC3nWDFBJf73LU1e1VZLaQ==}
    engines: {node: '>= 6'}
    dev: true

  /pkg-dir/4.2.0:
    resolution: {integrity: sha512-HRDzbaKjC+AOWVXxAU/x54COGeIv9eb+6CkDSQoNTt4XyWoIJvuPsXizxu/Fr23EiekbtZwmh1IcIG/l/a10GQ==}
    engines: {node: '>=8'}
    dependencies:
      find-up: 4.1.0
    dev: true

  /prettier/2.8.0:
    resolution: {integrity: sha512-9Lmg8hTFZKG0Asr/kW9Bp8tJjRVluO8EJQVfY2T7FMw9T5jy4I/Uvx0Rca/XWf50QQ1/SS48+6IJWnrb+2yemA==}
    engines: {node: '>=10.13.0'}
    hasBin: true
    dev: true

  /pretty-format/29.3.1:
    resolution: {integrity: sha512-FyLnmb1cYJV8biEIiRyzRFvs2lry7PPIvOqKVe1GCUEYg4YGmlx1qG9EJNMxArYm7piII4qb8UV1Pncq5dxmcg==}
    engines: {node: ^14.15.0 || ^16.10.0 || >=18.0.0}
    dependencies:
      '@jest/schemas': 29.0.0
      ansi-styles: 5.2.0
      react-is: 18.2.0
    dev: true

  /proc-log/2.0.1:
    resolution: {integrity: sha512-Kcmo2FhfDTXdcbfDH76N7uBYHINxc/8GW7UAVuVP9I+Va3uHSerrnKV6dLooga/gh7GlgzuCCr/eoldnL1muGw==}
    engines: {node: ^12.13.0 || ^14.15.0 || >=16.0.0}
    dev: true

  /process-nextick-args/2.0.1:
    resolution: {integrity: sha512-3ouUOpQhtgrbOa17J7+uxOTpITYWaGP7/AhoR3+A+/1e9skrzelGi/dXzEYyvbxubEF6Wn2ypscTKiKJFFn1ag==}
    dev: true

  /promise-all-reject-late/1.0.1:
    resolution: {integrity: sha512-vuf0Lf0lOxyQREH7GDIOUMLS7kz+gs8i6B+Yi8dC68a2sychGrHTJYghMBD6k7eUcH0H5P73EckCA48xijWqXw==}
    dev: true

  /promise-call-limit/1.0.1:
    resolution: {integrity: sha512-3+hgaa19jzCGLuSCbieeRsu5C2joKfYn8pY6JAuXFRVfF4IO+L7UPpFWNTeWT9pM7uhskvbPPd/oEOktCn317Q==}
    dev: true

  /promise-inflight/1.0.1:
    resolution: {integrity: sha512-6zWPyEOFaQBJYcGMHBKTKJ3u6TBsnMFOIZSa6ce1e/ZrrsOlnHRHbabMjLiBYKp+n44X9eUI6VUPaukCXHuG4g==}
    peerDependencies:
      bluebird: '*'
    peerDependenciesMeta:
      bluebird:
        optional: true
    dev: true

  /promise-retry/2.0.1:
    resolution: {integrity: sha512-y+WKFlBR8BGXnsNlIHFGPZmyDf3DFMoLhaflAnyZgV6rG6xu+JwesTo2Q9R6XwYmtmwAFCkAk3e35jEdoeh/3g==}
    engines: {node: '>=10'}
    dependencies:
      err-code: 2.0.3
      retry: 0.12.0
    dev: true

  /prompts/2.4.2:
    resolution: {integrity: sha512-NxNv/kLguCA7p3jE8oL2aEBsrJWgAakBpgmgK6lpPWV+WuOmY6r2/zbAVnP+T8bQlA0nzHXSJSJW0Hq7ylaD2Q==}
    engines: {node: '>= 6'}
    dependencies:
      kleur: 3.0.3
      sisteransi: 1.0.5
    dev: true

  /promzard/0.3.0:
    resolution: {integrity: sha512-JZeYqd7UAcHCwI+sTOeUDYkvEU+1bQ7iE0UT1MgB/tERkAPkesW46MrpIySzODi+owTjZtiF8Ay5j9m60KmMBw==}
    dependencies:
      read: 1.0.7
    dev: true

  /proto-list/1.2.4:
    resolution: {integrity: sha512-vtK/94akxsTMhe0/cbfpR+syPuszcuwhqVjJq26CuNDgFGj682oRBXOP5MJpv2r7JtE8MsiepGIqvvOTBwn2vA==}
    dev: true

  /protocols/2.0.1:
    resolution: {integrity: sha512-/XJ368cyBJ7fzLMwLKv1e4vLxOju2MNAIokcr7meSaNcVbWz/CPcW22cP04mwxOErdA5mwjA8Q6w/cdAQxVn7Q==}
    dev: true

  /proxy-addr/2.0.7:
    resolution: {integrity: sha512-llQsMLSUDUPT44jdrU/O37qlnifitDP+ZwrmmZcoSKyLKvtZxpyV0n2/bD/N4tBAAZ/gJEdZU7KMraoK1+XYAg==}
    engines: {node: '>= 0.10'}
    dependencies:
      forwarded: 0.2.0
      ipaddr.js: 1.9.1
    dev: false
    optional: true

  /proxy-from-env/1.1.0:
    resolution: {integrity: sha512-D+zkORCbA9f1tdWRK0RaCR3GPv50cMxcrz4X8k5LTSUD1Dkw47mKJEZQNunItRTkWwgtaUSo1RVFRIG9ZXiFYg==}
    dev: true

  /ps-tree/1.2.0:
    resolution: {integrity: sha512-0VnamPPYHl4uaU/nSFeZZpR21QAWRz+sRv4iW9+v/GS/J5U5iZB5BNN6J0RMoOvdx2gWM2+ZFMIm58q24e4UYA==}
    engines: {node: '>= 0.10'}
    hasBin: true
    dependencies:
      event-stream: 3.3.4

  /punycode/1.3.2:
    resolution: {integrity: sha512-RofWgt/7fL5wP1Y7fxE7/EmTLzQVnB0ycyibJ0OOHIlJqTNzglYFxVwETOcIoJqJmpDXJ9xImDv+Fq34F/d4Dw==}
    dev: false

  /punycode/2.1.1:
    resolution: {integrity: sha512-XRsRjdf+j5ml+y/6GKHPZbrF/8p2Yga0JPtdqTIY2Xe5ohJPD9saDJJLPvp9+NSBprVvevdXZybnj2cv8OEd0A==}
    engines: {node: '>=6'}

  /q/1.5.1:
    resolution: {integrity: sha512-kV/CThkXo6xyFEZUugw/+pIOywXcDbFYgSct5cT3gqlbkBE1SJdwy6UQoZvodiWF/ckQLZyDE/Bu1M6gVu5lVw==}
    engines: {node: '>=0.6.0', teleport: '>=0.2.0'}
    dev: true

  /qs/6.11.0:
    resolution: {integrity: sha512-MvjoMCJwEarSbUYk5O+nmoSzSutSsTwF85zcHPQ9OrlFoZOYIjaqBAJIqIXjptyD5vThxGq52Xu/MaJzRkIk4Q==}
    engines: {node: '>=0.6'}
    dependencies:
      side-channel: 1.0.4
    dev: false
    optional: true

  /querystring/0.2.0:
    resolution: {integrity: sha512-X/xY82scca2tau62i9mDyU9K+I+djTMUsvwf7xnUX5GLvVzgJybOJf4Y6o9Zx3oJK/LSXg5tTZBjwzqVPaPO2g==}
    engines: {node: '>=0.4.x'}
    dev: false

  /queue-microtask/1.2.3:
    resolution: {integrity: sha512-NuaNSa6flKT5JaSYQzJok04JzTL1CA6aGhv5rfLW3PgqA+M2ChpZQnAC8h8i4ZFkBS8X5RqkDBHA7r4hej3K9A==}

  /quick-lru/4.0.1:
    resolution: {integrity: sha512-ARhCpm70fzdcvNQfPoy49IaanKkTlRWF2JMzqhcJbhSFRZv7nPTvZJdcY7301IPmvW+/p0RgIWnQDLJxifsQ7g==}
    engines: {node: '>=8'}
    dev: true

  /range-parser/1.2.1:
    resolution: {integrity: sha512-Hrgsx+orqoygnmhFbKaHE6c296J+HTAQXoxEF6gNupROmmGJRoyzfG3ccAveqCBrwr/2yxQ5BVd/GTl5agOwSg==}
    engines: {node: '>= 0.6'}
    dev: false
    optional: true

  /raw-body/2.5.1:
    resolution: {integrity: sha512-qqJBtEyVgS0ZmPGdCFPWJ3FreoqvG4MVQln/kCgF7Olq95IbOp0/BWyMwbdtn4VTvkM8Y7khCQ2Xgk/tcrCXig==}
    engines: {node: '>= 0.8'}
    dependencies:
      bytes: 3.1.2
      http-errors: 2.0.0
      iconv-lite: 0.4.24
      unpipe: 1.0.0
    dev: false

  /react-is/18.2.0:
    resolution: {integrity: sha512-xWGDIW6x921xtzPkhiULtthJHoJvBbF3q26fzloPCK0hsvxtPVelvftw3zjbHWSkR2km9Z+4uxbDDK/6Zw9B8w==}
    dev: true

  /read-cmd-shim/3.0.1:
    resolution: {integrity: sha512-kEmDUoYf/CDy8yZbLTmhB1X9kkjf9Q80PCNsDMb7ufrGd6zZSQA1+UyjrO+pZm5K/S4OXCWJeiIt1JA8kAsa6g==}
    engines: {node: ^12.13.0 || ^14.15.0 || >=16.0.0}
    dev: true

  /read-package-json-fast/2.0.3:
    resolution: {integrity: sha512-W/BKtbL+dUjTuRL2vziuYhp76s5HZ9qQhd/dKfWIZveD0O40453QNyZhC0e63lqZrAQ4jiOapVoeJ7JrszenQQ==}
    engines: {node: '>=10'}
    dependencies:
      json-parse-even-better-errors: 2.3.1
      npm-normalize-package-bin: 1.0.1
    dev: true

  /read-package-json/5.0.2:
    resolution: {integrity: sha512-BSzugrt4kQ/Z0krro8zhTwV1Kd79ue25IhNN/VtHFy1mG/6Tluyi+msc0UpwaoQzxSHa28mntAjIZY6kEgfR9Q==}
    engines: {node: ^12.13.0 || ^14.15.0 || >=16.0.0}
    dependencies:
      glob: 8.0.3
      json-parse-even-better-errors: 2.3.1
      normalize-package-data: 4.0.1
      npm-normalize-package-bin: 2.0.0
    dev: true

  /read-pkg-up/3.0.0:
    resolution: {integrity: sha512-YFzFrVvpC6frF1sz8psoHDBGF7fLPc+llq/8NB43oagqWkx8ar5zYtsTORtOjw9W2RHLpWP+zTWwBvf1bCmcSw==}
    engines: {node: '>=4'}
    dependencies:
      find-up: 2.1.0
      read-pkg: 3.0.0
    dev: true

  /read-pkg-up/7.0.1:
    resolution: {integrity: sha512-zK0TB7Xd6JpCLmlLmufqykGE+/TlOePD6qKClNW7hHDKFh/J7/7gCWGR7joEQEW1bKq3a3yUZSObOoWLFQ4ohg==}
    engines: {node: '>=8'}
    dependencies:
      find-up: 4.1.0
      read-pkg: 5.2.0
      type-fest: 0.8.1
    dev: true

  /read-pkg/3.0.0:
    resolution: {integrity: sha512-BLq/cCO9two+lBgiTYNqD6GdtK8s4NpaWrl6/rCO9w0TUS8oJl7cmToOZfRYllKTISY6nt1U7jQ53brmKqY6BA==}
    engines: {node: '>=4'}
    dependencies:
      load-json-file: 4.0.0
      normalize-package-data: 2.5.0
      path-type: 3.0.0
    dev: true

  /read-pkg/5.2.0:
    resolution: {integrity: sha512-Ug69mNOpfvKDAc2Q8DRpMjjzdtrnv9HcSMX+4VsZxD1aZ6ZzrIE7rlzXBtWTyhULSMKg076AW6WR5iZpD0JiOg==}
    engines: {node: '>=8'}
    dependencies:
      '@types/normalize-package-data': 2.4.1
      normalize-package-data: 2.5.0
      parse-json: 5.2.0
      type-fest: 0.6.0
    dev: true

  /read/1.0.7:
    resolution: {integrity: sha512-rSOKNYUmaxy0om1BNjMN4ezNT6VKK+2xF4GBhc81mkH7L60i6dp8qPYrkndNLT3QPphoII3maL9PVC9XmhHwVQ==}
    engines: {node: '>=0.8'}
    dependencies:
      mute-stream: 0.0.8
    dev: true

  /readable-stream/2.3.7:
    resolution: {integrity: sha512-Ebho8K4jIbHAxnuxi7o42OrZgF/ZTNcsZj6nRKyUmkhLFq8CHItp/fy6hQZuZmP/n3yZ9VBUbp4zz/mX8hmYPw==}
    dependencies:
      core-util-is: 1.0.3
      inherits: 2.0.4
      isarray: 1.0.0
      process-nextick-args: 2.0.1
      safe-buffer: 5.1.2
      string_decoder: 1.1.1
      util-deprecate: 1.0.2
    dev: true

  /readable-stream/3.6.0:
    resolution: {integrity: sha512-BViHy7LKeTz4oNnkcLJ+lVSL6vpiFeX6/d3oSH8zCW7UxP2onchk+vTGB143xuFjHS3deTgkKoXXymXqymiIdA==}
    engines: {node: '>= 6'}
    dependencies:
      inherits: 2.0.4
      string_decoder: 1.3.0
      util-deprecate: 1.0.2

  /readdir-scoped-modules/1.1.0:
    resolution: {integrity: sha512-asaikDeqAQg7JifRsZn1NJZXo9E+VwlyCfbkZhwyISinqk5zNS6266HS5kah6P0SaQKGF6SkNnZVHUzHFYxYDw==}
    dependencies:
      debuglog: 1.0.1
      dezalgo: 1.0.4
      graceful-fs: 4.2.10
      once: 1.4.0
    dev: true

  /readdirp/3.6.0:
    resolution: {integrity: sha512-hOS089on8RduqdbhvQ5Z37A0ESjsqz6qnRcffsMU3495FuTdqSm+7bhJ29JvIOsBDEEnan5DPu9t3To9VRlMzA==}
    engines: {node: '>=8.10.0'}
    dependencies:
      picomatch: 2.3.1
    dev: true

  /redent/3.0.0:
    resolution: {integrity: sha512-6tDA8g98We0zd0GvVeMT9arEOnTw9qM03L9cJXaCjrip1OO764RDBLBfrB4cwzNGDj5OA5ioymC9GkizgWJDUg==}
    engines: {node: '>=8'}
    dependencies:
      indent-string: 4.0.0
      strip-indent: 3.0.0
    dev: true

  /require-directory/2.1.1:
    resolution: {integrity: sha512-fGxEI7+wsG9xrvdjsrlmL22OMTTiHRwAMroiEeMgq8gzoLC/PQr7RsRDSTLUg/bZAZtF+TVIkHc6/4RIKrui+Q==}
    engines: {node: '>=0.10.0'}

  /require-main-filename/2.0.0:
    resolution: {integrity: sha512-NKN5kMDylKuldxYLSUfrbo5Tuzh4hd+2E8NPPX02mZtn1VuREQToYe/ZdlJy+J3uCpfaiGF05e7B8W0iXbQHmg==}
    dev: false

  /resolve-cwd/3.0.0:
    resolution: {integrity: sha512-OrZaX2Mb+rJCpH/6CpSqt9xFVpN++x01XnN2ie9g6P5/3xelLAkXWVADpdz1IHD/KFfEXyE6V0U01OQ3UO2rEg==}
    engines: {node: '>=8'}
    dependencies:
      resolve-from: 5.0.0
    dev: true

  /resolve-from/4.0.0:
    resolution: {integrity: sha512-pb/MYmXstAkysRFx8piNI1tGFNQIFA3vkE3Gq4EuA1dF6gHp/+vgZqsCGJapvy8N3Q+4o7FwvquPJcnZ7RYy4g==}
    engines: {node: '>=4'}
    dev: true

  /resolve-from/5.0.0:
    resolution: {integrity: sha512-qYg9KP24dD5qka9J47d0aVky0N+b4fTU89LN9iDnjB5waksiC49rvMB0PrUJQGoTmH50XPiqOvAjDfaijGxYZw==}
    engines: {node: '>=8'}
    dev: true

  /resolve.exports/1.1.0:
    resolution: {integrity: sha512-J1l+Zxxp4XK3LUDZ9m60LRJF/mAe4z6a4xyabPHk7pvK5t35dACV32iIjJDFeWZFfZlO29w6SZ67knR0tHzJtQ==}
    engines: {node: '>=10'}
    dev: true

  /resolve/1.22.1:
    resolution: {integrity: sha512-nBpuuYuY5jFsli/JIs1oldw6fOQCBioohqWZg/2hiaOybXOft4lonv85uDOKXdf8rhyK159cxU5cDcK/NKk8zw==}
    dependencies:
      is-core-module: 2.11.0
      path-parse: 1.0.7
      supports-preserve-symlinks-flag: 1.0.0
    dev: true

  /restore-cursor/3.1.0:
    resolution: {integrity: sha512-l+sSefzHpj5qimhFSE5a8nufZYAM3sBSVMAPtYkmC+4EH2anSGaEMXSD0izRQbu9nfyQ9y5JrVmp7E8oZrUjvA==}
    engines: {node: '>=8'}
    dependencies:
      onetime: 5.1.2
      signal-exit: 3.0.7
    dev: true

  /restore-cursor/4.0.0:
    resolution: {integrity: sha512-I9fPXU9geO9bHOt9pHHOhOkYerIMsmVaWB0rA2AI9ERh/+x/i7MV5HKBNrg+ljO5eoPVgCcnFuRjJ9uH6I/3eg==}
    engines: {node: ^12.20.0 || ^14.13.1 || >=16.0.0}
    dependencies:
      onetime: 5.1.2
      signal-exit: 3.0.7
    dev: false

  /retry/0.12.0:
    resolution: {integrity: sha512-9LkiTwjUh6rT555DtE9rTX+BKByPfrMzEAtnlEtdEwr3Nkffwiihqe2bWADg+OQRjt9gl6ICdmB/ZFDCGAtSow==}
    engines: {node: '>= 4'}
    dev: true

  /reusify/1.0.4:
    resolution: {integrity: sha512-U9nH88a3fc/ekCF1l0/UP1IosiuIjyTh7hBvXVMHYgVcfGvt897Xguj2UOLDeI5BG2m7/uwyaLVT6fbtCwTyzw==}
    engines: {iojs: '>=1.0.0', node: '>=0.10.0'}

  /rfdc/1.3.0:
    resolution: {integrity: sha512-V2hovdzFbOi77/WajaSMXk2OLm+xNIeQdMMuB7icj7bk6zi2F8GGAxigcnDFpJHbNyNcgyJDiP+8nOrY5cZGrA==}
    dev: true

  /rimraf/3.0.2:
    resolution: {integrity: sha512-JZkJMZkAGFFPP2YqXZXPbMlMBgsxzE8ILs4lMIX/2o0L9UBw9O/Y3o6wFw/i9YLapcUJWwqbi3kdxIPdC62TIA==}
    dependencies:
      glob: 7.2.3
    dev: true

  /run-async/2.4.1:
    resolution: {integrity: sha512-tvVnVv01b8c1RrA6Ep7JkStj85Guv/YrMcwqYQnwjsAS2cTmmPGBBjAjpCW7RrSodNSoE2/qg9O4bceNvUuDgQ==}
    engines: {node: '>=0.12.0'}
    dev: true

  /run-parallel/1.2.0:
    resolution: {integrity: sha512-5l4VyZR86LZ/lDxZTR6jqL8AFE2S0IFLMP26AbjsLVADxHdhB/c0GUsH+y39UfCi3dzz8OlQuPmnaJOMoDHQBA==}
    dependencies:
      queue-microtask: 1.2.3

  /rxjs/7.5.7:
    resolution: {integrity: sha512-z9MzKh/UcOqB3i20H6rtrlaE/CgjLOvheWK/9ILrbhROGTweAi1BaFsTT9FbwZi5Trr1qNRs+MXkhmR06awzQA==}
    dependencies:
      tslib: 2.4.1
    dev: true

  /safe-buffer/5.1.2:
    resolution: {integrity: sha512-Gd2UZBJDkXlY7GbJxfsE8/nvKkUEU1G38c1siN6QP6a9PT9MmHB8GnpscSmMJSoF8LOIrt8ud/wPtojys4G6+g==}
    dev: true

  /safe-buffer/5.2.1:
    resolution: {integrity: sha512-rp3So07KcdmmKbGvgaNxQSJr7bGVSVk5S9Eq1F+ppbRo70+YeaDxkw5Dd8NPN+GD6bjnYm2VuPuCXmpuYvmCXQ==}

  /safer-buffer/2.1.2:
    resolution: {integrity: sha512-YZo3K82SD7Riyi0E1EQPojLz7kpepnSQI9IyPbHHg1XXXevb5dJI7tpyN2ADxGcQbHG7vcyRHk0cbwqcQriUtg==}

  /sax/1.2.1:
    resolution: {integrity: sha512-8I2a3LovHTOpm7NV5yOyO8IHqgVsfK4+UuySrXU8YXkSRX7k6hCV9b3HrkKCr3nMpgj+0bmocaJJWpvp1oc7ZA==}
    dev: false

  /semver/5.7.1:
    resolution: {integrity: sha512-sauaDf/PZdVgrLTNYHRtpXa1iRiKcaebiKQ1BJdpQlWH2lCvexQdX55snPFyK7QzpudqbCI0qXFfOasHdyNDGQ==}
    hasBin: true
    dev: true

  /semver/6.3.0:
    resolution: {integrity: sha512-b39TBaTSfV6yBrapU89p5fKekE2m/NwnDocOVruQFS1/veMgdzuPcnOM34M6CwxW8jH/lxEa5rBoDeUwu5HHTw==}
    hasBin: true
    dev: true

  /semver/7.3.4:
    resolution: {integrity: sha512-tCfb2WLjqFAtXn4KEdxIhalnRtoKFN7nAwj0B3ZXCbQloV2tq5eDbcTmT68JJD3nRJq24/XgxtQKFIpQdtvmVw==}
    engines: {node: '>=10'}
    hasBin: true
    dependencies:
      lru-cache: 6.0.0
    dev: true

  /semver/7.3.8:
    resolution: {integrity: sha512-NB1ctGL5rlHrPJtFDVIVzTyQylMLu9N9VICA6HSFJo8MCGVTMW6gfpicwKmmK/dAjTOrqu5l63JJOpDSrAis3A==}
    engines: {node: '>=10'}
    hasBin: true
    dependencies:
      lru-cache: 6.0.0

  /send/0.18.0:
    resolution: {integrity: sha512-qqWzuOjSFOuqPjFe4NOsMLafToQQwBSOEpS+FwEt3A2V3vKubTquT3vmLTQpFgMXp8AlFWFuP1qKaJZOtPpVXg==}
    engines: {node: '>= 0.8.0'}
    dependencies:
      debug: 2.6.9
      depd: 2.0.0
      destroy: 1.2.0
      encodeurl: 1.0.2
      escape-html: 1.0.3
      etag: 1.8.1
      fresh: 0.5.2
      http-errors: 2.0.0
      mime: 1.6.0
      ms: 2.1.3
      on-finished: 2.4.1
      range-parser: 1.2.1
      statuses: 2.0.1
    transitivePeerDependencies:
      - supports-color
    dev: false
    optional: true

  /serve-static/1.15.0:
    resolution: {integrity: sha512-XGuRDNjXUijsUL0vl6nSD7cwURuzEgglbOaFuZM9g3kwDXOWVTck0jLzjPzGD+TazWbboZYu52/9/XPdUgne9g==}
    engines: {node: '>= 0.8.0'}
    dependencies:
      encodeurl: 1.0.2
      escape-html: 1.0.3
      parseurl: 1.3.3
      send: 0.18.0
    transitivePeerDependencies:
      - supports-color
    dev: false
    optional: true

  /set-blocking/2.0.0:
    resolution: {integrity: sha512-KiKBS8AnWGEyLzofFfmvKwpdPzqiy16LvQfK3yv/fVH7Bj13/wl3JSR1J+rfgRE9q7xUJK4qvgS8raSOeLUehw==}

  /setprototypeof/1.2.0:
    resolution: {integrity: sha512-E5LDX7Wrp85Kil5bhZv46j8jOeboKq5JMmYM3gVGdGH8xFpPWXUMsNrlODCrkoxMEeNi/XZIwuRvY4XNwYMJpw==}
    dev: false

  /shallow-clone/3.0.1:
    resolution: {integrity: sha512-/6KqX+GVUdqPuPPd2LxDDxzX6CAbjJehAAOKlNpqqUpAqPM6HeL8f+o3a+JsyGjn2lv0WY8UsTgUJjU9Ok55NA==}
    engines: {node: '>=8'}
    dependencies:
      kind-of: 6.0.3
    dev: true

  /shebang-command/2.0.0:
    resolution: {integrity: sha512-kHxr2zZpYtdmrN1qDjrrX/Z1rR1kG8Dx+gkpK1G4eXmvXswmcE1hTWBWYUzlraYw1/yZp6YuDY77YtvbN0dmDA==}
    engines: {node: '>=8'}
    dependencies:
      shebang-regex: 3.0.0
    dev: true

  /shebang-regex/3.0.0:
    resolution: {integrity: sha512-7++dFhtcx3353uBaq8DDR4NuxBetBzC7ZQOhmTQInHEd6bSrXdiEyzCvG07Z44UYdLShWUyXt5M/yhz8ekcb1A==}
    engines: {node: '>=8'}
    dev: true

  /side-channel/1.0.4:
    resolution: {integrity: sha512-q5XPytqFEIKHkGdiMIrY10mvLRvnQh42/+GoBlFW3b2LXLE2xxJpZFdm94we0BaoV3RwJyGqg5wS7epxTv0Zvw==}
    dependencies:
      call-bind: 1.0.2
      get-intrinsic: 1.1.3
      object-inspect: 1.12.2
    dev: false
    optional: true

  /signal-exit/3.0.7:
    resolution: {integrity: sha512-wnD2ZE+l+SPC/uoS0vXeE9L1+0wuaMqKlfz9AMUo38JsyLSBWSFcHR1Rri62LZc12vLr1gb3jl7iwQhgwpAbGQ==}

  /sisteransi/1.0.5:
    resolution: {integrity: sha512-bLGGlR1QxBcynn2d5YmDX4MGjlZvy2MRBDRNHLJ8VI6l6+9FUiyTFNJ0IveOSP0bcXgVDPRcfGqA0pjaqUpfVg==}
    dev: true

  /slash/3.0.0:
    resolution: {integrity: sha512-g9Q1haeby36OSStwb4ntCGGGaKsaVSjQ68fBxoQcutl5fS1vuY18H3wSt3jFyFtrkx+Kz0V1G85A4MyAdDMi2Q==}
    engines: {node: '>=8'}
    dev: true

  /slash/4.0.0:
    resolution: {integrity: sha512-3dOsAHXXUkQTpOYcoAxLIorMTp4gIQr5IW3iVb7A7lFIp0VHhnynm9izx6TssdrIcVIESAlVjtnO2K8bg+Coew==}
    engines: {node: '>=12'}

  /slice-ansi/3.0.0:
    resolution: {integrity: sha512-pSyv7bSTC7ig9Dcgbw9AuRNUb5k5V6oDudjZoMBSr13qpLBG7tB+zgCkARjq7xIUgdz5P1Qe8u+rSGdouOOIyQ==}
    engines: {node: '>=8'}
    dependencies:
      ansi-styles: 4.3.0
      astral-regex: 2.0.0
      is-fullwidth-code-point: 3.0.0
    dev: true

  /slice-ansi/4.0.0:
    resolution: {integrity: sha512-qMCMfhY040cVHT43K9BFygqYbUPFZKHOg7K73mtTWJRb8pyP3fzf4Ixd5SzdEJQ6MRUg/WBnOLxghZtKKurENQ==}
    engines: {node: '>=10'}
    dependencies:
      ansi-styles: 4.3.0
      astral-regex: 2.0.0
      is-fullwidth-code-point: 3.0.0
    dev: true

  /slice-ansi/5.0.0:
    resolution: {integrity: sha512-FC+lgizVPfie0kkhqUScwRu1O/lF6NOgJmlCgK+/LYxDCTk8sGelYaHDhFcDN+Sn3Cv+3VSa4Byeo+IMCzpMgQ==}
    engines: {node: '>=12'}
    dependencies:
      ansi-styles: 6.2.1
      is-fullwidth-code-point: 4.0.0
    dev: true

  /smart-buffer/4.2.0:
    resolution: {integrity: sha512-94hK0Hh8rPqQl2xXc3HsaBoOXKV20MToPkcXvwbISWLEs+64sBq5kFgn2kJDHb1Pry9yrP0dxrCI9RRci7RXKg==}
    engines: {node: '>= 6.0.0', npm: '>= 3.0.0'}
    dev: true

  /socks-proxy-agent/7.0.0:
    resolution: {integrity: sha512-Fgl0YPZ902wEsAyiQ+idGd1A7rSFx/ayC1CQVMw5P+EQx2V0SgpGtf6OKFhVjPflPUl9YMmEOnmfjCdMUsygww==}
    engines: {node: '>= 10'}
    dependencies:
      agent-base: 6.0.2
      debug: 4.3.4
      socks: 2.7.1
    transitivePeerDependencies:
      - supports-color
    dev: true

  /socks/2.7.1:
    resolution: {integrity: sha512-7maUZy1N7uo6+WVEX6psASxtNlKaNVMlGQKkG/63nEDdLOWNbiUMoLK7X4uYoLhQstau72mLgfEWcXcwsaHbYQ==}
    engines: {node: '>= 10.13.0', npm: '>= 3.0.0'}
    dependencies:
      ip: 2.0.0
      smart-buffer: 4.2.0
    dev: true

  /sort-keys/2.0.0:
    resolution: {integrity: sha512-/dPCrG1s3ePpWm6yBbxZq5Be1dXGLyLn9Z791chDC3NFrpkVbWGzkBwPN1knaciexFXgRJ7hzdnwZ4stHSDmjg==}
    engines: {node: '>=4'}
    dependencies:
      is-plain-obj: 1.1.0
    dev: true

  /sort-keys/4.2.0:
    resolution: {integrity: sha512-aUYIEU/UviqPgc8mHR6IW1EGxkAXpeRETYcrzg8cLAvUPZcpAlleSXHV2mY7G12GphSH6Gzv+4MMVSSkbdteHg==}
    engines: {node: '>=8'}
    dependencies:
      is-plain-obj: 2.1.0
    dev: true

  /source-map-support/0.5.13:
    resolution: {integrity: sha512-SHSKFHadjVA5oR4PPqhtAVdcBWwRYVd6g6cAXnIbRiIwc2EhPrTuKUBdSLvlEKyIP3GCf89fltvcZiP9MMFA1w==}
    dependencies:
      buffer-from: 1.1.2
      source-map: 0.6.1
    dev: true

  /source-map/0.6.1:
    resolution: {integrity: sha512-UjgapumWlbMhkBgzT7Ykc5YXUT46F0iKu8SGXq0bcwP5dz/h0Plj6enJqjz1Zbq2l5WaqYnrVbwWOWMyF3F47g==}
    engines: {node: '>=0.10.0'}
    dev: true

  /spdx-correct/3.1.1:
    resolution: {integrity: sha512-cOYcUWwhCuHCXi49RhFRCyJEK3iPj1Ziz9DpViV3tbZOwXD49QzIN3MpOLJNxh2qwq2lJJZaKMVw9qNi4jTC0w==}
    dependencies:
      spdx-expression-parse: 3.0.1
      spdx-license-ids: 3.0.12
    dev: true

  /spdx-exceptions/2.3.0:
    resolution: {integrity: sha512-/tTrYOC7PPI1nUAgx34hUpqXuyJG+DTHJTnIULG4rDygi4xu/tfgmq1e1cIRwRzwZgo4NLySi+ricLkZkw4i5A==}
    dev: true

  /spdx-expression-parse/3.0.1:
    resolution: {integrity: sha512-cbqHunsQWnJNE6KhVSMsMeH5H/L9EpymbzqTQ3uLwNCLZ1Q481oWaofqH7nO6V07xlXwY6PhQdQ2IedWx/ZK4Q==}
    dependencies:
      spdx-exceptions: 2.3.0
      spdx-license-ids: 3.0.12
    dev: true

  /spdx-license-ids/3.0.12:
    resolution: {integrity: sha512-rr+VVSXtRhO4OHbXUiAF7xW3Bo9DuuF6C5jH+q/x15j2jniycgKbxU09Hr0WqlSLUs4i4ltHGXqTe7VHclYWyA==}
    dev: true

  /split/0.3.3:
    resolution: {integrity: sha512-wD2AeVmxXRBoX44wAycgjVpMhvbwdI2aZjCkvfNcH1YqHQvJVa1duWc73OyVGJUc05fhFaTZeQ/PYsrmyH0JVA==}
    dependencies:
      through: 2.3.8

  /split/1.0.1:
    resolution: {integrity: sha512-mTyOoPbrivtXnwnIxZRFYRrPNtEFKlpB2fvjSnCQUiAA6qAZzqwna5envK4uk6OIeP17CsdF3rSBGYVBsU0Tkg==}
    dependencies:
      through: 2.3.8
    dev: true

  /split2/3.2.2:
    resolution: {integrity: sha512-9NThjpgZnifTkJpzTZ7Eue85S49QwpNhZTq6GRJwObb6jnLFNGB7Qm73V5HewTROPyxD0C29xqmaI68bQtV+hg==}
    dependencies:
      readable-stream: 3.6.0
    dev: true

  /sprintf-js/1.0.3:
    resolution: {integrity: sha512-D9cPgkvLlV3t3IzL0D0YLvGA9Ahk4PcvVwUbN0dSGr1aP0Nrt4AEnTUbuGvquEC0mA64Gqt1fzirlRs5ibXx8g==}

  /ssri/9.0.1:
    resolution: {integrity: sha512-o57Wcn66jMQvfHG1FlYbWeZWW/dHZhJXjpIcTfXldXEk5nz5lStPo3mK0OJQfGR3RbZUlbISexbljkJzuEj/8Q==}
    engines: {node: ^12.13.0 || ^14.15.0 || >=16.0.0}
    dependencies:
      minipass: 3.3.4
    dev: true

  /stack-utils/2.0.6:
    resolution: {integrity: sha512-XlkWvfIm6RmsWtNJx+uqtKLS8eqFbxUg0ZzLXqY0caEy9l7hruX8IpiDnjsLavoBgqCCR71TqWO8MaXYheJ3RQ==}
    engines: {node: '>=10'}
    dependencies:
      escape-string-regexp: 2.0.0
    dev: true

  /statuses/2.0.1:
    resolution: {integrity: sha512-RwNA9Z/7PrK06rYLIzFMlaF+l73iwpzsqRIFgbMLbTcLD6cOao82TaWefPXQvB2fOC4AjuYSEndS7N/mTCbkdQ==}
    engines: {node: '>= 0.8'}
    dev: false

  /stream-combiner/0.0.4:
    resolution: {integrity: sha512-rT00SPnTVyRsaSz5zgSPma/aHSOic5U1prhYdRy5HS2kTZviFpmDgzilbtsJsxiroqACmayynDN/9VzIbX5DOw==}
    dependencies:
      duplexer: 0.1.2

  /string-argv/0.3.1:
    resolution: {integrity: sha512-a1uQGz7IyVy9YwhqjZIZu1c8JO8dNIe20xBmSS6qu9kv++k3JGzCVmprbNN5Kn+BgzD5E7YYwg1CcjuJMRNsvg==}
    engines: {node: '>=0.6.19'}
    dev: true

  /string-length/4.0.2:
    resolution: {integrity: sha512-+l6rNN5fYHNhZZy41RXsYptCjA2Igmq4EG7kZAYFQI1E1VTXarr6ZPXBg6eq7Y6eK4FEhY6AJlyuFIb/v/S0VQ==}
    engines: {node: '>=10'}
    dependencies:
      char-regex: 1.0.2
      strip-ansi: 6.0.1
    dev: true

  /string-width/4.2.3:
    resolution: {integrity: sha512-wKyQRQpjJ0sIp62ErSZdGsjMJWsap5oRNihHhu6G7JVO/9jIB6UyevL+tXuOqrng8j/cxKTWyWUwvSTriiZz/g==}
    engines: {node: '>=8'}
    dependencies:
      emoji-regex: 8.0.0
      is-fullwidth-code-point: 3.0.0
      strip-ansi: 6.0.1

  /string-width/5.1.2:
    resolution: {integrity: sha512-HnLOCR3vjcY8beoNLtcjZ5/nxn2afmME6lhrDrebokqMap+XbeW8n9TXpPDOqdGK5qcI3oT0GKTW6wC7EMiVqA==}
    engines: {node: '>=12'}
    dependencies:
      eastasianwidth: 0.2.0
      emoji-regex: 9.2.2
      strip-ansi: 7.0.1
    dev: true

  /string_decoder/1.1.1:
    resolution: {integrity: sha512-n/ShnvDi6FHbbVfviro+WojiFzv+s8MPMHBczVePfUpDJLwoLT0ht1l4YwBCbi8pJAveEEdnkHyPyTP/mzRfwg==}
    dependencies:
      safe-buffer: 5.1.2
    dev: true

  /string_decoder/1.3.0:
    resolution: {integrity: sha512-hkRX8U1WjJFd8LsDJ2yQ/wWWxaopEsABU1XfkM8A+j0+85JAGppt16cr1Whg6KIbb4okU6Mql6BOj+uup/wKeA==}
    dependencies:
      safe-buffer: 5.2.1

  /strip-ansi/6.0.1:
    resolution: {integrity: sha512-Y38VPSHcqkFrCpFnQ9vuSXmquuv5oXOKpGeT6aGrr3o3Gc9AlVa6JBfUSOCnbxGGZF+/0ooI7KrPuUSztUdU5A==}
    engines: {node: '>=8'}
    dependencies:
      ansi-regex: 5.0.1

  /strip-ansi/7.0.1:
    resolution: {integrity: sha512-cXNxvT8dFNRVfhVME3JAe98mkXDYN2O1l7jmcwMnOslDeESg1rF/OZMtK0nRAhiari1unG5cD4jG3rapUAkLbw==}
    engines: {node: '>=12'}
    dependencies:
      ansi-regex: 6.0.1

  /strip-bom/3.0.0:
    resolution: {integrity: sha512-vavAMRXOgBVNF6nyEEmL3DBK19iRpDcoIwW+swQ+CbGiu7lju6t+JklA1MHweoWtadgt4ISVUsXLyDq34ddcwA==}
    engines: {node: '>=4'}
    dev: true

  /strip-bom/4.0.0:
    resolution: {integrity: sha512-3xurFv5tEgii33Zi8Jtp55wEIILR9eh34FAW00PZf+JnSsTmV/ioewSgQl97JHvgjoRGwPShsWm+IdrxB35d0w==}
    engines: {node: '>=8'}
    dev: true

  /strip-final-newline/2.0.0:
    resolution: {integrity: sha512-BrpvfNAE3dcvq7ll3xVumzjKjZQ5tI1sEUIKr3Uoks0XUl45St3FlatVqef9prk4jRDzhW6WZg+3bk93y6pLjA==}
    engines: {node: '>=6'}
    dev: true

  /strip-final-newline/3.0.0:
    resolution: {integrity: sha512-dOESqjYr96iWYylGObzd39EuNTa5VJxyvVAEm5Jnh7KGo75V43Hk1odPQkNDyXNmUR6k+gEiDVXnjB8HJ3crXw==}
    engines: {node: '>=12'}
    dev: true

  /strip-indent/3.0.0:
    resolution: {integrity: sha512-laJTa3Jb+VQpaC6DseHhF7dXVqHTfJPCRDaEbid/drOhgitgYku/letMUqOXFoWV0zIIUbjpdH2t+tYj4bQMRQ==}
    engines: {node: '>=8'}
    dependencies:
      min-indent: 1.0.1
    dev: true

  /strip-json-comments/3.1.1:
    resolution: {integrity: sha512-6fPc+R4ihwqP6N/aIv2f1gMH8lOVtWQHoqC4yK6oSDVVocumAsfCqjkXnqiYMhmMwS/mEHLp7Vehlt3ql6lEig==}
    engines: {node: '>=8'}
    dev: true

  /strnum/1.0.5:
    resolution: {integrity: sha512-J8bbNyKKXl5qYcR36TIO8W3mVGVHrmmxsd5PAItGkmyzwJvybiw2IVq5nqd0i4LSNSkB/sx9VHllbfFdr9k1JA==}

  /strong-log-transformer/2.1.0:
    resolution: {integrity: sha512-B3Hgul+z0L9a236FAUC9iZsL+nVHgoCJnqCbN588DjYxvGXaXaaFbfmQ/JhvKjZwsOukuR72XbHv71Qkug0HxA==}
    engines: {node: '>=4'}
    dependencies:
      duplexer: 0.1.2
      minimist: 1.2.7
      through: 2.3.8
    dev: true

  /supports-color/5.5.0:
    resolution: {integrity: sha512-QjVjwdXIt408MIiAqCX4oUKsgU2EqAGzs2Ppkm4aQYbjm+ZEWEcW4SfFNTr4uMNZma0ey4f5lgLrkB0aX0QMow==}
    engines: {node: '>=4'}
    dependencies:
      has-flag: 3.0.0
    dev: true

  /supports-color/7.2.0:
    resolution: {integrity: sha512-qpCAvRl9stuOHveKsn7HncJRvv501qIacKzQlO/+Lwxc9+0q2wLyv4Dfvt80/DPn2pqOBsJdDiogXGR9+OvwRw==}
    engines: {node: '>=8'}
    dependencies:
      has-flag: 4.0.0
    dev: true

  /supports-color/8.1.1:
    resolution: {integrity: sha512-MpUEN2OodtUzxvKQl72cUF7RQ5EiHsGvSsVG0ia9c5RbWGL2CI4C7EpPS8UTBIplnlzZiNuV56w+FuNxy3ty2Q==}
    engines: {node: '>=10'}
    dependencies:
      has-flag: 4.0.0
    dev: true

  /supports-preserve-symlinks-flag/1.0.0:
    resolution: {integrity: sha512-ot0WnXS9fgdkgIcePe6RHNk1WA8+muPa6cSjeR3V8K27q9BB1rTE3R1p7Hv0z1ZyAc8s6Vvv8DIyWf681MAt0w==}
    engines: {node: '>= 0.4'}
    dev: true

  /tar-stream/2.2.0:
    resolution: {integrity: sha512-ujeqbceABgwMZxEJnk2HDY2DlnUZ+9oEcb1KzTVfYHio0UE6dG71n60d8D2I4qNvleWrrXpmjpt7vZeF1LnMZQ==}
    engines: {node: '>=6'}
    dependencies:
      bl: 4.1.0
      end-of-stream: 1.4.4
      fs-constants: 1.0.0
      inherits: 2.0.4
      readable-stream: 3.6.0
    dev: true

  /tar/6.1.12:
    resolution: {integrity: sha512-jU4TdemS31uABHd+Lt5WEYJuzn+TJTCBLljvIAHZOz6M9Os5pJ4dD+vRFLxPa/n3T0iEFzpi+0x1UfuDZYbRMw==}
    engines: {node: '>=10'}
    dependencies:
      chownr: 2.0.0
      fs-minipass: 2.1.0
      minipass: 3.3.4
      minizlib: 2.1.2
      mkdirp: 1.0.4
      yallist: 4.0.0
    dev: true

  /temp-dir/1.0.0:
    resolution: {integrity: sha512-xZFXEGbG7SNC3itwBzI3RYjq/cEhBkx2hJuKGIUOcEULmkQExXiHat2z/qkISYsuR+IKumhEfKKbV5qXmhICFQ==}
    engines: {node: '>=4'}
    dev: true

  /test-exclude/6.0.0:
    resolution: {integrity: sha512-cAGWPIyOHU6zlmg88jwm7VRyXnMN7iV68OGAbYDk/Mh/xC/pzVPlQtY6ngoIH/5/tciuhGfvESU8GrHrcxD56w==}
    engines: {node: '>=8'}
    dependencies:
      '@istanbuljs/schema': 0.1.3
      glob: 7.2.3
      minimatch: 3.1.2
    dev: true

  /text-extensions/1.9.0:
    resolution: {integrity: sha512-wiBrwC1EhBelW12Zy26JeOUkQ5mRu+5o8rpsJk5+2t+Y5vE7e842qtZDQ2g1NpX/29HdyFeJ4nSIhI47ENSxlQ==}
    engines: {node: '>=0.10'}
    dev: true

  /through/2.3.8:
    resolution: {integrity: sha512-w89qg7PI8wAdvX60bMDP+bFoD5Dvhm9oLheFp5O4a2QF0cSBGsBX4qZmadPMvVqlLJBBci+WqGGOAPvcDeNSVg==}

  /through2/2.0.5:
    resolution: {integrity: sha512-/mrRod8xqpA+IHSLyGCQ2s8SPHiCDEeQJSep1jqLYeEUClOFG2Qsh+4FU6G9VeqpZnGW/Su8LQGc4YKni5rYSQ==}
    dependencies:
      readable-stream: 2.3.7
      xtend: 4.0.2
    dev: true

  /through2/4.0.2:
    resolution: {integrity: sha512-iOqSav00cVxEEICeD7TjLB1sueEL+81Wpzp2bY17uZjZN0pWZPuo4suZ/61VujxmqSGFfgOcNuTZ85QJwNZQpw==}
    dependencies:
      readable-stream: 3.6.0
    dev: true

  /tmp/0.0.33:
    resolution: {integrity: sha512-jRCJlojKnZ3addtTOjdIqoRuPEKBvNXcGYqzO6zWZX8KfKEpnGY5jfggJQ3EjKuu8D4bJRr0y+cYJFmYbImXGw==}
    engines: {node: '>=0.6.0'}
    dependencies:
      os-tmpdir: 1.0.2
    dev: true

  /tmp/0.2.1:
    resolution: {integrity: sha512-76SUhtfqR2Ijn+xllcI5P1oyannHNHByD80W1q447gU3mp9G9PSpGdWmjUOHRDPiHYacIk66W7ubDTuPF3BEtQ==}
    engines: {node: '>=8.17.0'}
    dependencies:
      rimraf: 3.0.2
    dev: true

  /tmpl/1.0.5:
    resolution: {integrity: sha512-3f0uOEAQwIqGuWW2MVzYg8fV/QNnc/IpuJNG837rLuczAaLVHslWHZQj4IGiEl5Hs3kkbhwL9Ab7Hrsmuj+Smw==}
    dev: true

  /to-fast-properties/2.0.0:
    resolution: {integrity: sha512-/OaKK0xYrs3DmxRYqL/yDc+FxFUVYhDlXMhRmv3z915w2HF1tnN1omB354j8VUGO/hbRzyD6Y3sA7v7GS/ceog==}
    engines: {node: '>=4'}
    dev: true

  /to-regex-range/5.0.1:
    resolution: {integrity: sha512-65P7iz6X5yEr1cwcgvQxbbIw7Uk3gOy5dIdtZ4rDveLqhrdJP+Li/Hx6tyK0NEb+2GCyneCMJiGqrADCSNk8sQ==}
    engines: {node: '>=8.0'}
    dependencies:
      is-number: 7.0.0

  /toidentifier/1.0.1:
    resolution: {integrity: sha512-o5sSPKEkg/DIQNmH43V0/uerLrpzVedkUh8tGNvaeXpfpuwjKenlSox/2O/BTlZUtEe+JG7s5YhEz608PlAHRA==}
    engines: {node: '>=0.6'}
    dev: false

  /tr46/0.0.3:
    resolution: {integrity: sha512-N3WMsuqV66lT30CrXNbEjx4GEwlow3v6rr4mCcv6prnfwhS01rkgyFdjPNBYd9br7LpXV1+Emh01fHnq2Gdgrw==}

  /treeverse/2.0.0:
    resolution: {integrity: sha512-N5gJCkLu1aXccpOTtqV6ddSEi6ZmGkh3hjmbu1IjcavJK4qyOVQmi0myQKM7z5jVGmD68SJoliaVrMmVObhj6A==}
    engines: {node: ^12.13.0 || ^14.15.0 || >=16.0.0}
    dev: true

  /trim-newlines/3.0.1:
    resolution: {integrity: sha512-c1PTsA3tYrIsLGkJkzHF+w9F2EyxfXGo4UyJc4pFL++FMjnq0HJS69T3M7d//gKrFKwy429bouPescbjecU+Zw==}
    engines: {node: '>=8'}
    dev: true

  /ts-jest/29.0.3_6crhf7ajeizammv76u753sn6i4:
    resolution: {integrity: sha512-Ibygvmuyq1qp/z3yTh9QTwVVAbFdDy/+4BtIQR2sp6baF2SJU/8CKK/hhnGIDY2L90Az2jIqTwZPnN2p+BweiQ==}
    engines: {node: ^14.15.0 || ^16.10.0 || >=18.0.0}
    hasBin: true
    peerDependencies:
      '@babel/core': '>=7.0.0-beta.0 <8'
      '@jest/types': ^29.0.0
      babel-jest: ^29.0.0
      esbuild: '*'
      jest: ^29.0.0
      typescript: '>=4.3'
    peerDependenciesMeta:
      '@babel/core':
        optional: true
      '@jest/types':
        optional: true
      babel-jest:
        optional: true
      esbuild:
        optional: true
    dependencies:
      '@babel/core': 7.20.2
      bs-logger: 0.2.6
      fast-json-stable-stringify: 2.1.0
      jest: 29.3.1_dnlfjp7n5lpfgnj4digwzn5fhe
      jest-util: 29.3.1
      json5: 2.2.1
      lodash.memoize: 4.1.2
      make-error: 1.3.6
      semver: 7.3.8
      typescript: 4.9.3
      yargs-parser: 21.1.1
    dev: true

  /ts-jest/29.0.3_6pop3d2qgwazuipggnnpxsi7y4:
    resolution: {integrity: sha512-Ibygvmuyq1qp/z3yTh9QTwVVAbFdDy/+4BtIQR2sp6baF2SJU/8CKK/hhnGIDY2L90Az2jIqTwZPnN2p+BweiQ==}
    engines: {node: ^14.15.0 || ^16.10.0 || >=18.0.0}
    hasBin: true
    peerDependencies:
      '@babel/core': '>=7.0.0-beta.0 <8'
      '@jest/types': ^29.0.0
      babel-jest: ^29.0.0
      esbuild: '*'
      jest: ^29.0.0
      typescript: '>=4.3'
    peerDependenciesMeta:
      '@babel/core':
        optional: true
      '@jest/types':
        optional: true
      babel-jest:
        optional: true
      esbuild:
        optional: true
    dependencies:
      '@babel/core': 7.20.2
      bs-logger: 0.2.6
      esbuild: 0.15.16
      fast-json-stable-stringify: 2.1.0
      jest: 29.3.1_dnlfjp7n5lpfgnj4digwzn5fhe
      jest-util: 29.3.1
      json5: 2.2.1
      lodash.memoize: 4.1.2
      make-error: 1.3.6
      semver: 7.3.8
      typescript: 4.9.3
      yargs-parser: 21.1.1
    dev: true

  /ts-jest/29.0.3_dayqsg3kqnc62at3s4tm6zqa2y:
    resolution: {integrity: sha512-Ibygvmuyq1qp/z3yTh9QTwVVAbFdDy/+4BtIQR2sp6baF2SJU/8CKK/hhnGIDY2L90Az2jIqTwZPnN2p+BweiQ==}
    engines: {node: ^14.15.0 || ^16.10.0 || >=18.0.0}
    hasBin: true
    peerDependencies:
      '@babel/core': '>=7.0.0-beta.0 <8'
      '@jest/types': ^29.0.0
      babel-jest: ^29.0.0
      esbuild: '*'
      jest: ^29.0.0
      typescript: '>=4.3'
    peerDependenciesMeta:
      '@babel/core':
        optional: true
      '@jest/types':
        optional: true
      babel-jest:
        optional: true
      esbuild:
        optional: true
    dependencies:
      '@babel/core': 7.20.2
      bs-logger: 0.2.6
      esbuild: 0.15.14
      fast-json-stable-stringify: 2.1.0
      jest: 29.3.1_dnlfjp7n5lpfgnj4digwzn5fhe
      jest-util: 29.3.1
      json5: 2.2.1
      lodash.memoize: 4.1.2
      make-error: 1.3.6
      semver: 7.3.8
      typescript: 4.9.3
      yargs-parser: 21.1.1
    dev: true

  /ts-node/10.9.1_72os6jwxu2zrt2v7mxnztv2e74:
    resolution: {integrity: sha512-NtVysVPkxxrwFGUUxGYhfux8k78pQB3JqYBXlLRZgdGUqTO5wU/UyHop5p70iEbGhB7q5KmiZiU0Y3KlJrScEw==}
    hasBin: true
    peerDependencies:
      '@swc/core': '>=1.2.50'
      '@swc/wasm': '>=1.2.50'
      '@types/node': '*'
      typescript: '>=2.7'
    peerDependenciesMeta:
      '@swc/core':
        optional: true
      '@swc/wasm':
        optional: true
    dependencies:
      '@cspotcode/source-map-support': 0.8.1
      '@swc/core': 1.3.19
      '@tsconfig/node10': 1.0.9
      '@tsconfig/node12': 1.0.11
      '@tsconfig/node14': 1.0.3
      '@tsconfig/node16': 1.0.3
      '@types/node': 16.18.3
      acorn: 8.8.1
      acorn-walk: 8.2.0
      arg: 4.1.3
      create-require: 1.1.1
      diff: 4.0.2
      make-error: 1.3.6
      typescript: 4.9.3
      v8-compile-cache-lib: 3.0.1
      yn: 3.1.1
    dev: true

  /ts-node/10.9.1_fvpuwgkpfe3dm3hnpcpbcxmb3y:
    resolution: {integrity: sha512-NtVysVPkxxrwFGUUxGYhfux8k78pQB3JqYBXlLRZgdGUqTO5wU/UyHop5p70iEbGhB7q5KmiZiU0Y3KlJrScEw==}
    hasBin: true
    peerDependencies:
      '@swc/core': '>=1.2.50'
      '@swc/wasm': '>=1.2.50'
      '@types/node': '*'
      typescript: '>=2.7'
    peerDependenciesMeta:
      '@swc/core':
        optional: true
      '@swc/wasm':
        optional: true
    dependencies:
      '@cspotcode/source-map-support': 0.8.1
      '@tsconfig/node10': 1.0.9
      '@tsconfig/node12': 1.0.11
      '@tsconfig/node14': 1.0.3
      '@tsconfig/node16': 1.0.3
      '@types/node': 16.18.3
      acorn: 8.8.1
      acorn-walk: 8.2.0
      arg: 4.1.3
      create-require: 1.1.1
      diff: 4.0.2
      make-error: 1.3.6
      typescript: 4.9.3
      v8-compile-cache-lib: 3.0.1
      yn: 3.1.1
    dev: true

  /tsconfig-paths/3.14.1:
    resolution: {integrity: sha512-fxDhWnFSLt3VuTwtvJt5fpwxBHg5AdKWMsgcPOOIilyjymcYVZoCQF8fvFRezCNfblEXmi+PcM1eYHeOAgXCOQ==}
    dependencies:
      '@types/json5': 0.0.29
      json5: 1.0.1
      minimist: 1.2.7
      strip-bom: 3.0.0
    dev: true

  /tslib/1.14.1:
    resolution: {integrity: sha512-Xni35NKzjgMrwevysHTCArtLDpPvye8zV/0E4EyYn43P7/7qvQwPh9BGkHewbMulVntbigmcT7rdX3BNo9wRJg==}

  /tslib/2.4.1:
    resolution: {integrity: sha512-tGyy4dAjRIEwI7BzsB0lynWgOpfqjUdq91XXAlIWD2OwKBH7oCl/GZG/HT4BOHrTlPMOASlMQ7veyTqpmRcrNA==}

  /tsscmp/1.0.6:
    resolution: {integrity: sha512-LxhtAkPDTkVCMQjt2h6eBVY28KCjikZqZfMcC15YBeNjkgUpdCfBu5HoiOTDu86v6smE8yOjyEktJ8hlbANHQA==}
    engines: {node: '>=0.6.x'}
    dev: false

  /turbo-darwin-64/1.6.3:
    resolution: {integrity: sha512-QmDIX0Yh1wYQl0bUS0gGWwNxpJwrzZU2GIAYt3aOKoirWA2ecnyb3R6ludcS1znfNV2MfunP+l8E3ncxUHwtjA==}
    cpu: [x64]
    os: [darwin]
    requiresBuild: true
    dev: true
    optional: true

  /turbo-darwin-arm64/1.6.3:
    resolution: {integrity: sha512-75DXhFpwE7CinBbtxTxH08EcWrxYSPFow3NaeFwsG8aymkWXF+U2aukYHJA6I12n9/dGqf7yRXzkF0S/9UtdyQ==}
    cpu: [arm64]
    os: [darwin]
    requiresBuild: true
    dev: true
    optional: true

  /turbo-linux-64/1.6.3:
    resolution: {integrity: sha512-O9uc6J0yoRPWdPg9THRQi69K6E2iZ98cRHNvus05lZbcPzZTxJYkYGb5iagCmCW/pq6fL4T4oLWAd6evg2LGQA==}
    cpu: [x64]
    os: [linux]
    requiresBuild: true
    dev: true
    optional: true

  /turbo-linux-arm64/1.6.3:
    resolution: {integrity: sha512-dCy667qqEtZIhulsRTe8hhWQNCJO0i20uHXv7KjLHuFZGCeMbWxB8rsneRoY+blf8+QNqGuXQJxak7ayjHLxiA==}
    cpu: [arm64]
    os: [linux]
    requiresBuild: true
    dev: true
    optional: true

  /turbo-windows-64/1.6.3:
    resolution: {integrity: sha512-lKRqwL3mrVF09b9KySSaOwetehmGknV9EcQTF7d2dxngGYYX1WXoQLjFP9YYH8ZV07oPm+RUOAKSCQuDuMNhiA==}
    cpu: [x64]
    os: [win32]
    requiresBuild: true
    dev: true
    optional: true

  /turbo-windows-arm64/1.6.3:
    resolution: {integrity: sha512-BXY1sDPEA1DgPwuENvDCD8B7Hb0toscjus941WpL8CVd10hg9pk/MWn9CNgwDO5Q9ks0mw+liDv2EMnleEjeNA==}
    cpu: [arm64]
    os: [win32]
    requiresBuild: true
    dev: true
    optional: true

  /turbo/1.6.3:
    resolution: {integrity: sha512-FtfhJLmEEtHveGxW4Ye/QuY85AnZ2ZNVgkTBswoap7UMHB1+oI4diHPNyqrQLG4K1UFtCkjOlVoLsllUh/9QRw==}
    requiresBuild: true
    optionalDependencies:
      turbo-darwin-64: 1.6.3
      turbo-darwin-arm64: 1.6.3
      turbo-linux-64: 1.6.3
      turbo-linux-arm64: 1.6.3
      turbo-windows-64: 1.6.3
      turbo-windows-arm64: 1.6.3
    dev: true

  /type-detect/4.0.8:
    resolution: {integrity: sha512-0fr/mIH1dlO+x7TlcMy+bIDqKPsw/70tVyeHW787goQjhmqaZe10uwLujubK9q9Lg6Fiho1KUKDYz0Z7k7g5/g==}
    engines: {node: '>=4'}
    dev: true

  /type-fest/0.18.1:
    resolution: {integrity: sha512-OIAYXk8+ISY+qTOwkHtKqzAuxchoMiD9Udx+FSGQDuiRR+PJKJHc2NJAXlbhkGwTt/4/nKZxELY1w3ReWOL8mw==}
    engines: {node: '>=10'}
    dev: true

  /type-fest/0.21.3:
    resolution: {integrity: sha512-t0rzBq87m3fVcduHDUFhKmyyX+9eo6WQjZvf51Ea/M0Q7+T374Jp1aUiyUl0GKxp8M/OETVHSDvmkyPgvX+X2w==}
    engines: {node: '>=10'}
    dev: true

  /type-fest/0.4.1:
    resolution: {integrity: sha512-IwzA/LSfD2vC1/YDYMv/zHP4rDF1usCwllsDpbolT3D4fUepIO7f9K70jjmUewU/LmGUKJcwcVtDCpnKk4BPMw==}
    engines: {node: '>=6'}
    dev: true

  /type-fest/0.6.0:
    resolution: {integrity: sha512-q+MB8nYR1KDLrgr4G5yemftpMC7/QLqVndBmEEdqzmNj5dcFOO4Oo8qlwZE3ULT3+Zim1F8Kq4cBnikNhlCMlg==}
    engines: {node: '>=8'}
    dev: true

  /type-fest/0.8.1:
    resolution: {integrity: sha512-4dbzIzqvjtgiM5rw1k5rEHtBANKmdudhGyBEajN01fEyhaAIhsoKNy6y7+IN93IfpFtwY9iqi7kD+xwKhQsNJA==}
    engines: {node: '>=8'}
    dev: true

  /type-is/1.6.18:
    resolution: {integrity: sha512-TkRKr9sUTxEH8MdfuCSP7VizJyzRNMjj2J2do2Jr3Kym598JVdEksuzPQCnlFPW4ky9Q+iA+ma9BGm06XQBy8g==}
    engines: {node: '>= 0.6'}
    dependencies:
      media-typer: 0.3.0
      mime-types: 2.1.35
    dev: false
    optional: true

  /typedarray-to-buffer/3.1.5:
    resolution: {integrity: sha512-zdu8XMNEDepKKR+XYOXAVPtWui0ly0NtohUscw+UmaHiAWT8hrV1rr//H6V+0DvJ3OQ19S979M0laLfX8rm82Q==}
    dependencies:
      is-typedarray: 1.0.0
    dev: true

  /typedarray/0.0.6:
    resolution: {integrity: sha512-/aCDEGatGvZ2BIk+HmLf4ifCJFwvKFNb9/JeZPMulfgFracn9QFcAf5GO8B/mweUjSoblS5In0cWhqpfs/5PQA==}
    dev: true

  /typescript/4.9.3:
    resolution: {integrity: sha512-CIfGzTelbKNEnLpLdGFgdyKhG23CKdKgQPOBc+OUNrkJ2vr+KSzsSV5kq5iWhEQbok+quxgGzrAtGWCyU7tHnA==}
    engines: {node: '>=4.2.0'}
    dev: true

  /uglify-js/3.17.4:
    resolution: {integrity: sha512-T9q82TJI9e/C1TAxYvfb16xO120tMVFZrGA3f9/P4424DNu6ypK103y0GPFVa17yotwSyZW5iYXgjYHkGrJW/g==}
    engines: {node: '>=0.8.0'}
    requiresBuild: true
    dev: true
    optional: true

  /ulidx/0.3.0:
    resolution: {integrity: sha512-Qvpa2xAzS6fBUpiqHSHWvn6XiSLCAPyNDDz035vsEWmUoXRqC4c9JySLIfdBuK0N1xGBxng6GHDOZgyNQfxAHg==}
    dependencies:
      layerr: 0.1.2

  /unique-filename/2.0.1:
    resolution: {integrity: sha512-ODWHtkkdx3IAR+veKxFV+VBkUMcN+FaqzUUd7IZzt+0zhDZFPFxhlqwPF3YQvMHx1TD0tdgYl+kuPnJ8E6ql7A==}
    engines: {node: ^12.13.0 || ^14.15.0 || >=16.0.0}
    dependencies:
      unique-slug: 3.0.0
    dev: true

  /unique-slug/3.0.0:
    resolution: {integrity: sha512-8EyMynh679x/0gqE9fT9oilG+qEt+ibFyqjuVTsZn1+CMxH+XLlpvr2UZx4nVcCwTpx81nICr2JQFkM+HPLq4w==}
    engines: {node: ^12.13.0 || ^14.15.0 || >=16.0.0}
    dependencies:
      imurmurhash: 0.1.4
    dev: true

  /universal-user-agent/6.0.0:
    resolution: {integrity: sha512-isyNax3wXoKaulPDZWHQqbmIx1k2tb9fb3GGDBRxCscfYV2Ch7WxPArBsFEG8s/safwXTT7H4QGhaIkTp9447w==}
    dev: true

  /universalify/2.0.0:
    resolution: {integrity: sha512-hAZsKq7Yy11Zu1DE0OzWjw7nnLZmJZYTDZZyEFHZdUhV8FkH5MCfoU1XMaxXovpyW5nq5scPqq0ZDP9Zyl04oQ==}
    engines: {node: '>= 10.0.0'}

  /unpipe/1.0.0:
    resolution: {integrity: sha512-pjy2bYhSsufwWlKwPc+l3cN7+wuJlK6uz0YdJEOlQDbl6jo/YlPi4mb8agUkVC8BF7V8NuzeyPNqRksA3hztKQ==}
    engines: {node: '>= 0.8'}
    dev: false

  /upath/2.0.1:
    resolution: {integrity: sha512-1uEe95xksV1O0CYKXo8vQvN1JEbtJp7lb7C5U9HMsIp6IVwntkH/oNUzyVNQSd4S1sYk2FpSSW44FqMc8qee5w==}
    engines: {node: '>=4'}
    dev: true

  /update-browserslist-db/1.0.10_browserslist@4.21.4:
    resolution: {integrity: sha512-OztqDenkfFkbSG+tRxBeAnCVPckDBcvibKd35yDONx6OU8N7sqgwc7rCbkJ/WcYtVRZ4ba68d6byhC21GFh7sQ==}
    hasBin: true
    peerDependencies:
      browserslist: '>= 4.21.0'
    dependencies:
      browserslist: 4.21.4
      escalade: 3.1.1
      picocolors: 1.0.0
    dev: true

  /url/0.10.3:
    resolution: {integrity: sha512-hzSUW2q06EqL1gKM/a+obYHLIO6ct2hwPuviqTTOcfFVc61UbfJ2Q32+uGL/HCPxKqrdGB5QUwIe7UqlDgwsOQ==}
    dependencies:
      punycode: 1.3.2
      querystring: 0.2.0
    dev: false

  /util-deprecate/1.0.2:
    resolution: {integrity: sha512-EPD5q1uXyFxJpCrLnCc1nHnq3gOa6DZBocAIiI2TaSCA7VCJ1UJDMagCzIkXNsUYfD1daK//LTEQ8xiIbrHtcw==}

  /util/0.12.5:
    resolution: {integrity: sha512-kZf/K6hEIrWHI6XqOFUiiMa+79wE/D8Q+NCNAWclkyg3b4d2k7s0QGepNjiABc+aR3N1PAyHL7p6UcLY6LmrnA==}
    dependencies:
      inherits: 2.0.4
      is-arguments: 1.1.1
      is-generator-function: 1.0.10
      is-typed-array: 1.1.10
      which-typed-array: 1.1.9
    dev: false

  /utils-merge/1.0.1:
    resolution: {integrity: sha512-pMZTvIkT1d+TFGvDOqodOclx0QWkkgi6Tdoa8gC8ffGAAqz9pzPTZWAybbsHHoED/ztMtkv/VoYTYyShUn81hA==}
    engines: {node: '>= 0.4.0'}
    dev: false
    optional: true

  /uuid/8.0.0:
    resolution: {integrity: sha512-jOXGuXZAWdsTH7eZLtyXMqUb9EcWMGZNbL9YcGBJl4MH4nrxHmZJhEHvyLFrkxo+28uLb/NYRcStH48fnD0Vzw==}
    hasBin: true
    dev: false

  /uuid/8.3.2:
    resolution: {integrity: sha512-+NYs2QeMWy+GWFOEm9xnn6HCDp0l7QBD7ml8zLUmJ+93Q5NF0NocErnwkTkXVFNiX3/fpC6afS8Dhb/gz7R7eg==}
    hasBin: true

  /v8-compile-cache-lib/3.0.1:
    resolution: {integrity: sha512-wa7YjyUGfNZngI/vtK0UHAN+lgDCxBPCylVXGp0zu59Fz5aiGtNXaq3DhIov063MorB+VfufLh3JlF2KdTK3xg==}
    dev: true

  /v8-compile-cache/2.3.0:
    resolution: {integrity: sha512-l8lCEmLcLYZh4nbunNZvQCJc5pv7+RCwa8q/LdUx8u7lsWvPDKmpodJAJNwkAhJC//dFY48KuIEmjtd4RViDrA==}
    dev: true

  /v8-to-istanbul/9.0.1:
    resolution: {integrity: sha512-74Y4LqY74kLE6IFyIjPtkSTWzUZmj8tdHT9Ii/26dvQ6K9Dl2NbEfj0XgU2sHCtKgt5VupqhlO/5aWuqS+IY1w==}
    engines: {node: '>=10.12.0'}
    dependencies:
      '@jridgewell/trace-mapping': 0.3.17
      '@types/istanbul-lib-coverage': 2.0.4
      convert-source-map: 1.9.0
    dev: true

  /validate-npm-package-license/3.0.4:
    resolution: {integrity: sha512-DpKm2Ui/xN7/HQKCtpZxoRWBhZ9Z0kqtygG8XCgNQ8ZlDnxuQmWhj566j8fN4Cu3/JmbhsDo7fcAJq4s9h27Ew==}
    dependencies:
      spdx-correct: 3.1.1
      spdx-expression-parse: 3.0.1
    dev: true

  /validate-npm-package-name/3.0.0:
    resolution: {integrity: sha512-M6w37eVCMMouJ9V/sdPGnC5H4uDr73/+xdq0FBLO3TFFX1+7wiUY6Es328NN+y43tmY+doUdN9g9J21vqB7iLw==}
    dependencies:
      builtins: 1.0.3
    dev: true

  /validate-npm-package-name/4.0.0:
    resolution: {integrity: sha512-mzR0L8ZDktZjpX4OB46KT+56MAhl4EIazWP/+G/HPGuvfdaqg4YsCdtOm6U9+LOFyYDoh4dpnpxZRB9MQQns5Q==}
    engines: {node: ^12.13.0 || ^14.15.0 || >=16.0.0}
    dependencies:
      builtins: 5.0.1
    dev: true

  /validator/13.7.0:
    resolution: {integrity: sha512-nYXQLCBkpJ8X6ltALua9dRrZDHVYxjJ1wgskNt1lH9fzGjs3tgojGSCBjmEPwkWS1y29+DrizMTW19Pr9uB2nw==}
    engines: {node: '>= 0.10'}
    dev: false

  /vary/1.1.2:
    resolution: {integrity: sha512-BNGbWLfd0eUPabhkXUVm0j8uuvREyTh5ovRa/dyow/BqAbZJyC+5fU+IzQOzmAKzYqYRAISoRhdQr3eIZ/PXqg==}
    engines: {node: '>= 0.8'}
    dev: false
    optional: true

  /walk-up-path/1.0.0:
    resolution: {integrity: sha512-hwj/qMDUEjCU5h0xr90KGCf0tg0/LgJbmOWgrWKYlcJZM7XvquvUJZ0G/HMGr7F7OQMOUuPHWP9JpriinkAlkg==}
    dev: true

  /walker/1.0.8:
    resolution: {integrity: sha512-ts/8E8l5b7kY0vlWLewOkDXMmPdLcVV4GmOQLyxuSswIJsweeFZtAsMF7k1Nszz+TYBQrlYRmzOnr398y1JemQ==}
    dependencies:
      makeerror: 1.0.12
    dev: true

  /watchpack/2.4.0:
    resolution: {integrity: sha512-Lcvm7MGST/4fup+ifyKi2hjyIAwcdI4HRgtvTpIUxBRhB+RFtUh8XtDOxUfctVCnhVi+QQj49i91OyvzkJl6cg==}
    engines: {node: '>=10.13.0'}
    dependencies:
      glob-to-regexp: 0.4.1
      graceful-fs: 4.2.10
    dev: false

  /wcwidth/1.0.1:
    resolution: {integrity: sha512-XHPEwS0q6TaxcvG85+8EYkbiCux2XtWG2mkc47Ng2A77BQu9+DqIOJldST4HgPkuea7dvKSj5VgX3P1d4rW8Tg==}
    dependencies:
      defaults: 1.0.4

  /web-streams-polyfill/3.2.1:
    resolution: {integrity: sha512-e0MO3wdXWKrLbL0DgGnUV7WHVuw9OUvL4hjgnPkIeEvESk74gAITi5G606JtZPp39cd8HA9VQzCIvA49LpPN5Q==}
    engines: {node: '>= 8'}

  /webidl-conversions/3.0.1:
    resolution: {integrity: sha512-2JAn3z8AR6rjK8Sm8orRC0h/bcl/DqL7tRPdGZ4I1CjdF+EaMLmYxBHyXuKL849eucPFhvBoxMsflfOb8kxaeQ==}

  /whatwg-url/5.0.0:
    resolution: {integrity: sha512-saE57nupxk6v3HY35+jzBwYa0rKSy0XR8JSxZPwgLr7ys0IBzhGviA1/TUGJLmSVqs8pb9AnvICXEuOHLprYTw==}
    dependencies:
      tr46: 0.0.3
      webidl-conversions: 3.0.1

  /which-module/2.0.0:
    resolution: {integrity: sha512-B+enWhmw6cjfVC7kS8Pj9pCrKSc5txArRyaYGe088shv/FGWH+0Rjx/xPgtsWfsUtS27FkP697E4DDhgrgoc0Q==}
    dev: false

  /which-typed-array/1.1.9:
    resolution: {integrity: sha512-w9c4xkx6mPidwp7180ckYWfMmvxpjlZuIudNtDf4N/tTAUB8VJbX25qZoAsrtGuYNnGw3pa0AXgbGKRB8/EceA==}
    engines: {node: '>= 0.4'}
    dependencies:
      available-typed-arrays: 1.0.5
      call-bind: 1.0.2
      for-each: 0.3.3
      gopd: 1.0.1
      has-tostringtag: 1.0.0
      is-typed-array: 1.1.10
    dev: false

  /which/2.0.2:
    resolution: {integrity: sha512-BLI3Tl1TW3Pvl70l3yq3Y64i+awpwXqsGBYWkkqMtnbXgrMD+yj7rhW0kuEDxzJaYXGjEW5ogapKNMEKNMjibA==}
    engines: {node: '>= 8'}
    hasBin: true
    dependencies:
      isexe: 2.0.0

  /wide-align/1.1.5:
    resolution: {integrity: sha512-eDMORYaPNZ4sQIuuYPDHdQvf4gyCF9rEEV/yPxGfwPkRodwEgiMUUXTx/dex+Me0wxx53S+NgUHaP7y3MGlDmg==}
    dependencies:
      string-width: 4.2.3
    dev: true

  /wordwrap/1.0.0:
    resolution: {integrity: sha512-gvVzJFlPycKc5dZN4yPkP8w7Dc37BtP1yczEneOb4uq34pXZcvrtRTmWV8W+Ume+XCxKgbjM+nevkyFPMybd4Q==}
    dev: true

  /wrap-ansi/6.2.0:
    resolution: {integrity: sha512-r6lPcBGxZXlIcymEu7InxDMhdW0KDxpLgoFLcguasxCaJ/SOIZwINatK9KY/tf+ZrlywOKU0UDj3ATXUBfxJXA==}
    engines: {node: '>=8'}
    dependencies:
      ansi-styles: 4.3.0
      string-width: 4.2.3
      strip-ansi: 6.0.1

  /wrap-ansi/7.0.0:
    resolution: {integrity: sha512-YVGIj2kamLSTxw6NsZjoBxfSwsn0ycdesmc4p+Q21c5zPuZ1pl+NfxVdxPtdHvmNVOQ6XSYG4AUtyt/Fi7D16Q==}
    engines: {node: '>=10'}
    dependencies:
      ansi-styles: 4.3.0
      string-width: 4.2.3
      strip-ansi: 6.0.1

  /wrappy/1.0.2:
    resolution: {integrity: sha512-l4Sp/DRseor9wL6EvV2+TuQn63dMkPjZ/sp9XkghTEbV9KlPS1xUsZ3u7/IQO4wxtcFB4bgpQPRcR3QCvezPcQ==}
    dev: true

  /write-file-atomic/2.4.3:
    resolution: {integrity: sha512-GaETH5wwsX+GcnzhPgKcKjJ6M2Cq3/iZp1WyY/X1CSqrW+jVNM9Y7D8EC2sM4ZG/V8wZlSniJnCKWPmBYAucRQ==}
    dependencies:
      graceful-fs: 4.2.10
      imurmurhash: 0.1.4
      signal-exit: 3.0.7
    dev: true

  /write-file-atomic/3.0.3:
    resolution: {integrity: sha512-AvHcyZ5JnSfq3ioSyjrBkH9yW4m7Ayk8/9My/DD9onKeu/94fwrMocemO2QAJFAlnnDN+ZDS+ZjAR5ua1/PV/Q==}
    dependencies:
      imurmurhash: 0.1.4
      is-typedarray: 1.0.0
      signal-exit: 3.0.7
      typedarray-to-buffer: 3.1.5
    dev: true

  /write-file-atomic/4.0.2:
    resolution: {integrity: sha512-7KxauUdBmSdWnmpaGFg+ppNjKF8uNLry8LyzjauQDOVONfFLNKrKvQOxZ/VuTIcS/gge/YNahf5RIIQWTSarlg==}
    engines: {node: ^12.13.0 || ^14.15.0 || >=16.0.0}
    dependencies:
      imurmurhash: 0.1.4
      signal-exit: 3.0.7
    dev: true

  /write-json-file/3.2.0:
    resolution: {integrity: sha512-3xZqT7Byc2uORAatYiP3DHUUAVEkNOswEWNs9H5KXiicRTvzYzYqKjYc4G7p+8pltvAw641lVByKVtMpf+4sYQ==}
    engines: {node: '>=6'}
    dependencies:
      detect-indent: 5.0.0
      graceful-fs: 4.2.10
      make-dir: 2.1.0
      pify: 4.0.1
      sort-keys: 2.0.0
      write-file-atomic: 2.4.3
    dev: true

  /write-json-file/4.3.0:
    resolution: {integrity: sha512-PxiShnxf0IlnQuMYOPPhPkhExoCQuTUNPOa/2JWCYTmBquU9njyyDuwRKN26IZBlp4yn1nt+Agh2HOOBl+55HQ==}
    engines: {node: '>=8.3'}
    dependencies:
      detect-indent: 6.1.0
      graceful-fs: 4.2.10
      is-plain-obj: 2.1.0
      make-dir: 3.1.0
      sort-keys: 4.2.0
      write-file-atomic: 3.0.3
    dev: true

  /write-pkg/4.0.0:
    resolution: {integrity: sha512-v2UQ+50TNf2rNHJ8NyWttfm/EJUBWMJcx6ZTYZr6Qp52uuegWw/lBkCtCbnYZEmPRNL61m+u67dAmGxo+HTULA==}
    engines: {node: '>=8'}
    dependencies:
      sort-keys: 2.0.0
      type-fest: 0.4.1
      write-json-file: 3.2.0
    dev: true

  /xml2js/0.4.19:
    resolution: {integrity: sha512-esZnJZJOiJR9wWKMyuvSE1y6Dq5LCuJanqhxslH2bxM6duahNZ+HMpCLhBQGZkbX6xRf8x1Y2eJlgt2q3qo49Q==}
    dependencies:
      sax: 1.2.1
      xmlbuilder: 9.0.7
    dev: false

  /xmlbuilder/9.0.7:
    resolution: {integrity: sha512-7YXTQc3P2l9+0rjaUbLwMKRhtmwg1M1eDf6nag7urC7pIPYLD9W/jmzQ4ptRSUbodw5S0jfoGTflLemQibSpeQ==}
    engines: {node: '>=4.0'}
    dev: false

  /xtend/4.0.2:
    resolution: {integrity: sha512-LKYU1iAXJXUgAXn9URjiu+MWhyUXHsvfp7mcuYm9dSUKK0/CjtrUwFAxD82/mCWbtLsGjFIad0wIsod4zrTAEQ==}
    engines: {node: '>=0.4'}
    dev: true

  /y18n/4.0.3:
    resolution: {integrity: sha512-JKhqTOwSrqNA1NY5lSztJ1GrBiUodLMmIZuLiDaMRJ+itFd+ABVE8XBjOvIWL+rSqNDC74LCSFmlb/U4UZ4hJQ==}
    dev: false

  /y18n/5.0.8:
    resolution: {integrity: sha512-0pfFzegeDWJHJIAmTLRP2DwHjdF5s7jo9tuztdQxAhINCdvS+3nGINqPd00AphqJR/0LhANUS6/+7SCb98YOfA==}
    engines: {node: '>=10'}

  /yallist/4.0.0:
    resolution: {integrity: sha512-3wdGidZyq5PB084XLES5TpOSRA3wjXAlIWMhum2kRcv/41Sn2emQ0dycQW4uZXLejwKvg6EsvbdlVL+FYEct7A==}

  /yaml/1.10.2:
    resolution: {integrity: sha512-r3vXyErRCYJ7wg28yvBY5VSoAF8ZvlcW9/BwUzEtUsjvX/DKs24dIkuwjtuprwJJHsbyUbLApepYTR1BN4uHrg==}
    engines: {node: '>= 6'}

  /yaml/2.1.3:
    resolution: {integrity: sha512-AacA8nRULjKMX2DvWvOAdBZMOfQlypSFkjcOcu9FalllIDJ1kvlREzcdIZmidQUqqeMv7jorHjq2HlLv/+c2lg==}
    engines: {node: '>= 14'}

  /yargs-parser/18.1.3:
    resolution: {integrity: sha512-o50j0JeToy/4K6OZcaQmW6lyXXKhq7csREXcDwk2omFPJEwUNOVtJKvmDr9EI1fAJZUyZcRF7kxGBWmRXudrCQ==}
    engines: {node: '>=6'}
    dependencies:
      camelcase: 5.3.1
      decamelize: 1.2.0
    dev: false

  /yargs-parser/20.2.4:
    resolution: {integrity: sha512-WOkpgNhPTlE73h4VFAFsOnomJVaovO8VqLDzy5saChRBFQFBoMYirowyW+Q9HB4HFF4Z7VZTiG3iSzJJA29yRA==}
    engines: {node: '>=10'}
    dev: true

  /yargs-parser/20.2.9:
    resolution: {integrity: sha512-y11nGElTIV+CT3Zv9t7VKl+Q3hTQoT9a1Qzezhhl6Rp21gJ/IVTW7Z3y9EWXhuUBC2Shnf+DX0antecpAwSP8w==}
    engines: {node: '>=10'}
    dev: true

  /yargs-parser/21.1.1:
    resolution: {integrity: sha512-tVpsJW7DdjecAiFpbIB1e3qxIQsE6NoPc5/eTdrbbIC4h0LVsWhnoa3g+m2HclBIujHzsxZ4VJVA+GUuc2/LBw==}
    engines: {node: '>=12'}

  /yargs/15.4.1:
    resolution: {integrity: sha512-aePbxDmcYW++PaqBsJ+HYUFwCdv4LVvdnhBy78E57PIor8/OVvhMrADFFEDh8DHDFRv/O9i3lPhsENjO7QX0+A==}
    engines: {node: '>=8'}
    dependencies:
      cliui: 6.0.0
      decamelize: 1.2.0
      find-up: 4.1.0
      get-caller-file: 2.0.5
      require-directory: 2.1.1
      require-main-filename: 2.0.0
      set-blocking: 2.0.0
      string-width: 4.2.3
      which-module: 2.0.0
      y18n: 4.0.3
      yargs-parser: 18.1.3
    dev: false

  /yargs/16.2.0:
    resolution: {integrity: sha512-D1mvvtDG0L5ft/jGWkLpG1+m0eQxOfaBvTNELraWj22wSVUMWxZUvYgJYcKh6jGGIkJFhH4IZPQhR4TKpc8mBw==}
    engines: {node: '>=10'}
    dependencies:
      cliui: 7.0.4
      escalade: 3.1.1
      get-caller-file: 2.0.5
      require-directory: 2.1.1
      string-width: 4.2.3
      y18n: 5.0.8
      yargs-parser: 20.2.9
    dev: true

  /yargs/17.6.2:
    resolution: {integrity: sha512-1/9UrdHjDZc0eOU0HxOHoS78C69UD3JRMvzlJ7S79S2nTaWRA/whGCTV8o9e/N/1Va9YIV7Q4sOxD8VV4pCWOw==}
    engines: {node: '>=12'}
    dependencies:
      cliui: 8.0.1
      escalade: 3.1.1
      get-caller-file: 2.0.5
      require-directory: 2.1.1
      string-width: 4.2.3
      y18n: 5.0.8
      yargs-parser: 21.1.1

  /yn/3.1.1:
    resolution: {integrity: sha512-Ux4ygGWsu2c7isFWe8Yu1YluJmqVhxqK2cLXNQA5AcC3QfbGNpM7fu0Y8b/z16pXLnFxZYvWhd3fhBY9DLmC6Q==}
    engines: {node: '>=6'}
    dev: true

  /yocto-queue/0.1.0:
    resolution: {integrity: sha512-rVksvsnNCdJ/ohGc6xgPwyN8eheCxsiLM8mxuE/t/mOVqJewPuO1miLpTHQiRgTKCLexL4MeAFVagts7HmNZ2Q==}
    engines: {node: '>=10'}

  /zx/7.1.1:
    resolution: {integrity: sha512-5YlTO2AJ+Ku2YuZKSSSqnUKuagcM/f/j4LmHs15O84Ch80Z9gzR09ZK3gR7GV+rc8IFpz2H/XNFtFVmj31yrZA==}
    engines: {node: '>= 16.0.0'}
    dependencies:
      '@types/fs-extra': 9.0.13
      '@types/minimist': 1.2.2
      '@types/node': 18.11.9
      '@types/ps-tree': 1.1.2
      '@types/which': 2.0.1
      chalk: 5.1.2
      fs-extra: 10.1.0
      globby: 13.1.2
      minimist: 1.2.7
      node-fetch: 3.2.10
      ps-tree: 1.2.0
      which: 2.0.2
      yaml: 2.1.3<|MERGE_RESOLUTION|>--- conflicted
+++ resolved
@@ -206,21 +206,12 @@
   packages/@eventual/aws-runtime:
     specifiers:
       '@aws-lambda-powertools/logger': ^1.4.1
-<<<<<<< HEAD
-      '@aws-sdk/client-dynamodb': 3.214.0
-      '@aws-sdk/client-lambda': ^3.213.0
-      '@aws-sdk/client-s3': 3.213.0
-      '@aws-sdk/client-scheduler': 3.213.0
-      '@aws-sdk/client-secrets-manager': 3.208.0
-      '@aws-sdk/client-sqs': 3.213.0
-=======
       '@aws-sdk/client-dynamodb': 3.226.0
       '@aws-sdk/client-eventbridge': 3.226.0
       '@aws-sdk/client-lambda': 3.226.0
       '@aws-sdk/client-s3': 3.226.0
       '@aws-sdk/client-scheduler': 3.226.0
       '@aws-sdk/client-sqs': 3.226.0
->>>>>>> 02056339
       '@eventual/core': workspace:^
       '@middy/core': ^3.6.2
       '@middy/error-logger': ^3.6.2
@@ -247,21 +238,12 @@
       node-fetch: 2.6.7
       ulidx: 0.3.0
     devDependencies:
-<<<<<<< HEAD
-      '@aws-sdk/client-dynamodb': 3.214.0
-      '@aws-sdk/client-lambda': 3.213.0
-      '@aws-sdk/client-s3': 3.213.0
-      '@aws-sdk/client-scheduler': 3.213.0
-      '@aws-sdk/client-secrets-manager': 3.208.0
-      '@aws-sdk/client-sqs': 3.213.0
-=======
       '@aws-sdk/client-dynamodb': 3.226.0
       '@aws-sdk/client-eventbridge': 3.226.0
       '@aws-sdk/client-lambda': 3.226.0
       '@aws-sdk/client-s3': 3.226.0
       '@aws-sdk/client-scheduler': 3.226.0
       '@aws-sdk/client-sqs': 3.226.0
->>>>>>> 02056339
       '@types/aws-lambda': 8.10.108
       '@types/jest': 29.2.2
       '@types/node': 16.18.3
@@ -552,14 +534,6 @@
       lodash.merge: 4.6.2
       lodash.pickby: 4.6.0
     dev: false
-
-  /@aws-sdk/abort-controller/3.208.0:
-    resolution: {integrity: sha512-mQkDR+8VLCafg9KI4TgftftBOL170ricyb+HgV8n5jLDrEG+TfOfud8e6us2lIFESEuMpohC+/8yIcf6JjKkMg==}
-    engines: {node: '>=14.0.0'}
-    dependencies:
-      '@aws-sdk/types': 3.208.0
-      tslib: 2.4.1
-    dev: true
 
   /@aws-sdk/abort-controller/3.212.0:
     resolution: {integrity: sha512-mXeBSuDi0Fpul4zk9VH2z0VKN+/+6hyJ9SXSRhn3LpMcyj3GeZtXyTB2wCsfxXYGxeGbV+bIzbPbhZza6wNfWg==}
@@ -1009,59 +983,8 @@
       - aws-crt
     dev: true
 
-<<<<<<< HEAD
-  /@aws-sdk/client-secrets-manager/3.208.0:
-    resolution: {integrity: sha512-05g/9rjoaDPmAc4vXMbNkm7JK0MVsFNpNVgyzH4Rtso2uVttsIoWx3qyvsD1Fub+s0/EB/QuA8oBKbRt3Ty62w==}
-    engines: {node: '>=14.0.0'}
-    dependencies:
-      '@aws-crypto/sha256-browser': 2.0.0
-      '@aws-crypto/sha256-js': 2.0.0
-      '@aws-sdk/client-sts': 3.208.0
-      '@aws-sdk/config-resolver': 3.208.0
-      '@aws-sdk/credential-provider-node': 3.208.0
-      '@aws-sdk/fetch-http-handler': 3.208.0
-      '@aws-sdk/hash-node': 3.208.0
-      '@aws-sdk/invalid-dependency': 3.208.0
-      '@aws-sdk/middleware-content-length': 3.208.0
-      '@aws-sdk/middleware-endpoint': 3.208.0
-      '@aws-sdk/middleware-host-header': 3.208.0
-      '@aws-sdk/middleware-logger': 3.208.0
-      '@aws-sdk/middleware-recursion-detection': 3.208.0
-      '@aws-sdk/middleware-retry': 3.208.0
-      '@aws-sdk/middleware-serde': 3.208.0
-      '@aws-sdk/middleware-signing': 3.208.0
-      '@aws-sdk/middleware-stack': 3.208.0
-      '@aws-sdk/middleware-user-agent': 3.208.0
-      '@aws-sdk/node-config-provider': 3.208.0
-      '@aws-sdk/node-http-handler': 3.208.0
-      '@aws-sdk/protocol-http': 3.208.0
-      '@aws-sdk/smithy-client': 3.208.0
-      '@aws-sdk/types': 3.208.0
-      '@aws-sdk/url-parser': 3.208.0
-      '@aws-sdk/util-base64': 3.208.0
-      '@aws-sdk/util-base64-browser': 3.208.0
-      '@aws-sdk/util-base64-node': 3.208.0
-      '@aws-sdk/util-body-length-browser': 3.188.0
-      '@aws-sdk/util-body-length-node': 3.208.0
-      '@aws-sdk/util-defaults-mode-browser': 3.208.0
-      '@aws-sdk/util-defaults-mode-node': 3.208.0
-      '@aws-sdk/util-endpoints': 3.208.0
-      '@aws-sdk/util-user-agent-browser': 3.208.0
-      '@aws-sdk/util-user-agent-node': 3.208.0
-      '@aws-sdk/util-utf8-browser': 3.188.0
-      '@aws-sdk/util-utf8-node': 3.208.0
-      tslib: 2.4.1
-      uuid: 8.3.2
-    transitivePeerDependencies:
-      - aws-crt
-    dev: true
-
-  /@aws-sdk/client-sqs/3.213.0:
-    resolution: {integrity: sha512-Ew80UhLtudcC4hilK0itEHhnj5Jpl1OpfTxVzm6HkAkSRA+eBq6CXHN46ptEim4Wp5SxXjLc6L2RKpGZxUpfOg==}
-=======
   /@aws-sdk/client-sqs/3.226.0:
     resolution: {integrity: sha512-j4syznC0Zt/zkZXhLJEN+kTG5KrhNvlP8ZHyWpdex4c/Cd7IL1RJxdqPYwJiJaqLEqKo4XJBV7jsz0B+cvYpeg==}
->>>>>>> 02056339
     engines: {node: '>=14.0.0'}
     dependencies:
       '@aws-crypto/sha256-browser': 2.0.0
@@ -1269,48 +1192,6 @@
     transitivePeerDependencies:
       - aws-crt
 
-  /@aws-sdk/client-sso/3.208.0:
-    resolution: {integrity: sha512-3e6kEFtuxqZVv1cLGbXFAytTPzR1GpctKITEtJR0MFy3pzj8ttbybrHe0F8z2AqAtDhna1i3u1WVZa+LK3gE9Q==}
-    engines: {node: '>=14.0.0'}
-    dependencies:
-      '@aws-crypto/sha256-browser': 2.0.0
-      '@aws-crypto/sha256-js': 2.0.0
-      '@aws-sdk/config-resolver': 3.208.0
-      '@aws-sdk/fetch-http-handler': 3.208.0
-      '@aws-sdk/hash-node': 3.208.0
-      '@aws-sdk/invalid-dependency': 3.208.0
-      '@aws-sdk/middleware-content-length': 3.208.0
-      '@aws-sdk/middleware-endpoint': 3.208.0
-      '@aws-sdk/middleware-host-header': 3.208.0
-      '@aws-sdk/middleware-logger': 3.208.0
-      '@aws-sdk/middleware-recursion-detection': 3.208.0
-      '@aws-sdk/middleware-retry': 3.208.0
-      '@aws-sdk/middleware-serde': 3.208.0
-      '@aws-sdk/middleware-stack': 3.208.0
-      '@aws-sdk/middleware-user-agent': 3.208.0
-      '@aws-sdk/node-config-provider': 3.208.0
-      '@aws-sdk/node-http-handler': 3.208.0
-      '@aws-sdk/protocol-http': 3.208.0
-      '@aws-sdk/smithy-client': 3.208.0
-      '@aws-sdk/types': 3.208.0
-      '@aws-sdk/url-parser': 3.208.0
-      '@aws-sdk/util-base64': 3.208.0
-      '@aws-sdk/util-base64-browser': 3.208.0
-      '@aws-sdk/util-base64-node': 3.208.0
-      '@aws-sdk/util-body-length-browser': 3.188.0
-      '@aws-sdk/util-body-length-node': 3.208.0
-      '@aws-sdk/util-defaults-mode-browser': 3.208.0
-      '@aws-sdk/util-defaults-mode-node': 3.208.0
-      '@aws-sdk/util-endpoints': 3.208.0
-      '@aws-sdk/util-user-agent-browser': 3.208.0
-      '@aws-sdk/util-user-agent-node': 3.208.0
-      '@aws-sdk/util-utf8-browser': 3.188.0
-      '@aws-sdk/util-utf8-node': 3.208.0
-      tslib: 2.4.1
-    transitivePeerDependencies:
-      - aws-crt
-    dev: true
-
   /@aws-sdk/client-sso/3.212.0:
     resolution: {integrity: sha512-b9lFI8Uz6YxIzAlS2uq62y5fX097lwcdkiq2N8YN2U7YgHQaKMIFnV8ZqkDdhZi2eUKwhSdUZzQy0tF6en2Ubg==}
     engines: {node: '>=14.0.0'}
@@ -1429,52 +1310,6 @@
       tslib: 2.4.1
     transitivePeerDependencies:
       - aws-crt
-
-  /@aws-sdk/client-sts/3.208.0:
-    resolution: {integrity: sha512-xmPxI/vW0YVm2YhmIfdTQYY8b8dvzP0ordgooDlzAZVj5KnpZLVzQUxin5EqVcZYFJp6qEkVwmFK03QLy9fYOw==}
-    engines: {node: '>=14.0.0'}
-    dependencies:
-      '@aws-crypto/sha256-browser': 2.0.0
-      '@aws-crypto/sha256-js': 2.0.0
-      '@aws-sdk/config-resolver': 3.208.0
-      '@aws-sdk/credential-provider-node': 3.208.0
-      '@aws-sdk/fetch-http-handler': 3.208.0
-      '@aws-sdk/hash-node': 3.208.0
-      '@aws-sdk/invalid-dependency': 3.208.0
-      '@aws-sdk/middleware-content-length': 3.208.0
-      '@aws-sdk/middleware-endpoint': 3.208.0
-      '@aws-sdk/middleware-host-header': 3.208.0
-      '@aws-sdk/middleware-logger': 3.208.0
-      '@aws-sdk/middleware-recursion-detection': 3.208.0
-      '@aws-sdk/middleware-retry': 3.208.0
-      '@aws-sdk/middleware-sdk-sts': 3.208.0
-      '@aws-sdk/middleware-serde': 3.208.0
-      '@aws-sdk/middleware-signing': 3.208.0
-      '@aws-sdk/middleware-stack': 3.208.0
-      '@aws-sdk/middleware-user-agent': 3.208.0
-      '@aws-sdk/node-config-provider': 3.208.0
-      '@aws-sdk/node-http-handler': 3.208.0
-      '@aws-sdk/protocol-http': 3.208.0
-      '@aws-sdk/smithy-client': 3.208.0
-      '@aws-sdk/types': 3.208.0
-      '@aws-sdk/url-parser': 3.208.0
-      '@aws-sdk/util-base64': 3.208.0
-      '@aws-sdk/util-base64-browser': 3.208.0
-      '@aws-sdk/util-base64-node': 3.208.0
-      '@aws-sdk/util-body-length-browser': 3.188.0
-      '@aws-sdk/util-body-length-node': 3.208.0
-      '@aws-sdk/util-defaults-mode-browser': 3.208.0
-      '@aws-sdk/util-defaults-mode-node': 3.208.0
-      '@aws-sdk/util-endpoints': 3.208.0
-      '@aws-sdk/util-user-agent-browser': 3.208.0
-      '@aws-sdk/util-user-agent-node': 3.208.0
-      '@aws-sdk/util-utf8-browser': 3.188.0
-      '@aws-sdk/util-utf8-node': 3.208.0
-      fast-xml-parser: 4.0.11
-      tslib: 2.4.1
-    transitivePeerDependencies:
-      - aws-crt
-    dev: true
 
   /@aws-sdk/client-sts/3.213.0:
     resolution: {integrity: sha512-MCjtLaYVQJLIMeLubDc4yRjSyVVTOebKxhY4ix4cfpSA6X4jMc4gRY2eu4eja3qoISfHq/Ikrkxx9DD1+n1azg==}
@@ -1607,17 +1442,6 @@
     transitivePeerDependencies:
       - aws-crt
 
-  /@aws-sdk/config-resolver/3.208.0:
-    resolution: {integrity: sha512-eLwI7rjk3AJj/S8PqRcUi9iBD+cTm1Nzu1CmYyeiwU6YbJLe5/2CrhW1wjkOGleE+aD967U1TWiB18tsx6fj+w==}
-    engines: {node: '>=14.0.0'}
-    dependencies:
-      '@aws-sdk/signature-v4': 3.208.0
-      '@aws-sdk/types': 3.208.0
-      '@aws-sdk/util-config-provider': 3.208.0
-      '@aws-sdk/util-middleware': 3.208.0
-      tslib: 2.4.1
-    dev: true
-
   /@aws-sdk/config-resolver/3.212.0:
     resolution: {integrity: sha512-hIP/Izpv6GCsDTnHCd/X9Ro7Mw5le+gr2VbkZHWR0c8+3xZWp8N5S0QnUBogF3Dv2KwPbmHP+bs/vqqo3miUjQ==}
     engines: {node: '>=14.0.0'}
@@ -1662,15 +1486,6 @@
       - aws-crt
     dev: false
 
-  /@aws-sdk/credential-provider-env/3.208.0:
-    resolution: {integrity: sha512-FB+KUSpZc03wVTXxGnMmgtaP0sJOv0D7oyogHb7wcf5b7RjjwqoaeUcJHTdKRZaW6e1foLk3/L9uebxiWefDbQ==}
-    engines: {node: '>=14.0.0'}
-    dependencies:
-      '@aws-sdk/property-provider': 3.208.0
-      '@aws-sdk/types': 3.208.0
-      tslib: 2.4.1
-    dev: true
-
   /@aws-sdk/credential-provider-env/3.212.0:
     resolution: {integrity: sha512-HNYoqetLqTxwl0Grl4ez8Dx3I3hJfskxH2PTHYI1/iAqrY/gSB2oBOusvBeksbYrScnQM2IGqEcMJ4lzGLOH+w==}
     engines: {node: '>=14.0.0'}
@@ -1696,17 +1511,6 @@
       '@aws-sdk/property-provider': 3.226.0
       '@aws-sdk/types': 3.226.0
       tslib: 2.4.1
-
-  /@aws-sdk/credential-provider-imds/3.208.0:
-    resolution: {integrity: sha512-z4Bk42FQefBzS1SZ6/4gsAFE7tQhEoDmSUrFVSDu/9WwvGpFMnFfHLTBhivlcAHjc/eQ/hiWYLnQ8vahqhHl8w==}
-    engines: {node: '>=14.0.0'}
-    dependencies:
-      '@aws-sdk/node-config-provider': 3.208.0
-      '@aws-sdk/property-provider': 3.208.0
-      '@aws-sdk/types': 3.208.0
-      '@aws-sdk/url-parser': 3.208.0
-      tslib: 2.4.1
-    dev: true
 
   /@aws-sdk/credential-provider-imds/3.212.0:
     resolution: {integrity: sha512-Bg7cX2N5pJ//ft3Y8HWtpDSEMMgRTNMaNlIvTlDbAKYp7HBZRWSf9ZJnz2slT7qbyaJyRP5pSJC4XRm83g4leA==}
@@ -1739,22 +1543,6 @@
       '@aws-sdk/types': 3.226.0
       '@aws-sdk/url-parser': 3.226.0
       tslib: 2.4.1
-
-  /@aws-sdk/credential-provider-ini/3.208.0:
-    resolution: {integrity: sha512-AhsUj4046wMnxrPunNVEuddOIb//KsaicRqucw1Pb/UqszDRO4hYWkw7pL10MPIqjHBwuXYZ3vjDZrIhIWMn7A==}
-    engines: {node: '>=14.0.0'}
-    dependencies:
-      '@aws-sdk/credential-provider-env': 3.208.0
-      '@aws-sdk/credential-provider-imds': 3.208.0
-      '@aws-sdk/credential-provider-sso': 3.208.0
-      '@aws-sdk/credential-provider-web-identity': 3.208.0
-      '@aws-sdk/property-provider': 3.208.0
-      '@aws-sdk/shared-ini-file-loader': 3.208.0
-      '@aws-sdk/types': 3.208.0
-      tslib: 2.4.1
-    transitivePeerDependencies:
-      - aws-crt
-    dev: true
 
   /@aws-sdk/credential-provider-ini/3.212.0:
     resolution: {integrity: sha512-H7qRIP8qV7tRrCSJx2p5oQVMJASQWZUmi4l699hDMejmCO/m4pUMQFmWn2FXtZv8gTfzlkmp3wMixD5jnfL7pw==}
@@ -1802,24 +1590,6 @@
       tslib: 2.4.1
     transitivePeerDependencies:
       - aws-crt
-
-  /@aws-sdk/credential-provider-node/3.208.0:
-    resolution: {integrity: sha512-KYoxlpDzvhw6v0ae0TgIGPP52HJUHQGI3yImhAZZTz0Nh5B0zd2stip+p36sCYRW6V+TJ5mo5minwqDmYe8oXg==}
-    engines: {node: '>=14.0.0'}
-    dependencies:
-      '@aws-sdk/credential-provider-env': 3.208.0
-      '@aws-sdk/credential-provider-imds': 3.208.0
-      '@aws-sdk/credential-provider-ini': 3.208.0
-      '@aws-sdk/credential-provider-process': 3.208.0
-      '@aws-sdk/credential-provider-sso': 3.208.0
-      '@aws-sdk/credential-provider-web-identity': 3.208.0
-      '@aws-sdk/property-provider': 3.208.0
-      '@aws-sdk/shared-ini-file-loader': 3.208.0
-      '@aws-sdk/types': 3.208.0
-      tslib: 2.4.1
-    transitivePeerDependencies:
-      - aws-crt
-    dev: true
 
   /@aws-sdk/credential-provider-node/3.212.0:
     resolution: {integrity: sha512-T44hoU3GCYHS+4GDVs7S/v2bBHmmYpnPayQsYXhDElQKXP0cFzQ78F8et4IU5lM94hwK+ISRQPrKaq4p77evkw==}
@@ -1874,16 +1644,6 @@
     transitivePeerDependencies:
       - aws-crt
 
-  /@aws-sdk/credential-provider-process/3.208.0:
-    resolution: {integrity: sha512-ExvFSJB/pVV+/BXIvFR9dgoGxWWnF6uqIw1hfpWCh28UDwsOQdbfUKblMovUfPDBUw67Laqy3mtiY37Jyo/EUQ==}
-    engines: {node: '>=14.0.0'}
-    dependencies:
-      '@aws-sdk/property-provider': 3.208.0
-      '@aws-sdk/shared-ini-file-loader': 3.208.0
-      '@aws-sdk/types': 3.208.0
-      tslib: 2.4.1
-    dev: true
-
   /@aws-sdk/credential-provider-process/3.212.0:
     resolution: {integrity: sha512-bGaVKSm5Tf5VZtlM2V6k+M9nSKzlb14ldCcH0PGGMaK/dqnEJDVSxXPu3fWyomaxbLt7Is3AUMh6L2bq3kuXyA==}
     engines: {node: '>=14.0.0'}
@@ -1912,19 +1672,6 @@
       '@aws-sdk/shared-ini-file-loader': 3.226.0
       '@aws-sdk/types': 3.226.0
       tslib: 2.4.1
-
-  /@aws-sdk/credential-provider-sso/3.208.0:
-    resolution: {integrity: sha512-GVUBmSG8eO4oXy5XpslAgVUBimEVBYmyCdwrwED79ey/7NWfkIVt46VZQapWyAJsarKW+VFpx7BYnam9YBR6hA==}
-    engines: {node: '>=14.0.0'}
-    dependencies:
-      '@aws-sdk/client-sso': 3.208.0
-      '@aws-sdk/property-provider': 3.208.0
-      '@aws-sdk/shared-ini-file-loader': 3.208.0
-      '@aws-sdk/types': 3.208.0
-      tslib: 2.4.1
-    transitivePeerDependencies:
-      - aws-crt
-    dev: true
 
   /@aws-sdk/credential-provider-sso/3.212.0:
     resolution: {integrity: sha512-OGatVUnWLp7PePs2H2RyYmTrwurl0tAfW+LWfVAPgYyvi2RQgTmSK5LJ3pXKxz3TvaSHkCvsT0NWNqdWY+iKWQ==}
@@ -1966,15 +1713,6 @@
       tslib: 2.4.1
     transitivePeerDependencies:
       - aws-crt
-
-  /@aws-sdk/credential-provider-web-identity/3.208.0:
-    resolution: {integrity: sha512-7wtrdEr8uvDr5t0stimrXGsW4G+TQyluZ9OucCCY0HXgNihmnk1BIu+COuOSxRtFXHwCh4rIPaVE1ABG2Mq24g==}
-    engines: {node: '>=14.0.0'}
-    dependencies:
-      '@aws-sdk/property-provider': 3.208.0
-      '@aws-sdk/types': 3.208.0
-      tslib: 2.4.1
-    dev: true
 
   /@aws-sdk/credential-provider-web-identity/3.212.0:
     resolution: {integrity: sha512-zPF3KiVT14aeu4cRyEUelAJEAzFp++9ULLigQXhKBbFYaiOZMAHKRASO/WUK1ixYBC+ax4G1rbihLfQimXMtVA==}
@@ -2071,16 +1809,6 @@
       '@aws-sdk/types': 3.226.0
       tslib: 2.4.1
 
-  /@aws-sdk/fetch-http-handler/3.208.0:
-    resolution: {integrity: sha512-GuwkwOeyLKCbSbnFlyHdlKd7u54cnQUI8NfVDAxpZvomY3PV476Tzg8XEyOYE67r5rR6XMqn6IK1PmFAACY+ew==}
-    dependencies:
-      '@aws-sdk/protocol-http': 3.208.0
-      '@aws-sdk/querystring-builder': 3.208.0
-      '@aws-sdk/types': 3.208.0
-      '@aws-sdk/util-base64': 3.208.0
-      tslib: 2.4.1
-    dev: true
-
   /@aws-sdk/fetch-http-handler/3.212.0:
     resolution: {integrity: sha512-u7ehnpAVN8D0asWhyQitNVf1j5LdzCuxP/14Dx8+PvrUdZxQNVq2FVB+tkQvOs9pDHE/oROjVo7GNO42bmkitA==}
     dependencies:
@@ -2118,15 +1846,6 @@
       '@aws-sdk/types': 3.226.0
       tslib: 2.4.1
 
-  /@aws-sdk/hash-node/3.208.0:
-    resolution: {integrity: sha512-X5u6nD9+wzaA6qhqbobxsIgiyDJMW8NgqjZgHoc5x1wz4unHUCEuSBZy1kbIZ6+EPZ9bQHQZ21gKgf1j5vhsvQ==}
-    engines: {node: '>=14.0.0'}
-    dependencies:
-      '@aws-sdk/types': 3.208.0
-      '@aws-sdk/util-buffer-from': 3.208.0
-      tslib: 2.4.1
-    dev: true
-
   /@aws-sdk/hash-node/3.212.0:
     resolution: {integrity: sha512-pwZkz83EvXHGURBYjBYS7Cr+gSr6pi23RDlP/aXREjJGs9QUQyixBh78oX5a3p6bB8JeizPcZS1dXKJ9OKCHAw==}
     engines: {node: '>=14.0.0'}
@@ -2159,13 +1878,6 @@
     dependencies:
       '@aws-sdk/types': 3.226.0
       tslib: 2.4.1
-
-  /@aws-sdk/invalid-dependency/3.208.0:
-    resolution: {integrity: sha512-mUpbtijk14KntYy+w5FSvmsfj/Dqa8HylYeCKniKBKkQ1avjEz7CdizVoxyZrR3rldnLE3gItr0FEDRUhtfkAA==}
-    dependencies:
-      '@aws-sdk/types': 3.208.0
-      tslib: 2.4.1
-    dev: true
 
   /@aws-sdk/invalid-dependency/3.212.0:
     resolution: {integrity: sha512-zKVx+4Silmsr5Nvv9aGL5FmuHvdP9Dcvy/22fmWa3RRvCSNRpvFDeXtcDB5FvNpbWbO+qJyGj/OeqB/XejV13w==}
@@ -2226,15 +1938,6 @@
       '@aws-sdk/util-config-provider': 3.208.0
       tslib: 2.4.1
 
-  /@aws-sdk/middleware-content-length/3.208.0:
-    resolution: {integrity: sha512-8bLh7lHtmKQQ2fk0fGiP7pcVJglB/dz7Q9OooxFYK+eybqxfIDDUgKphA8AFT5W34tJRh5nhT3QTJ6zrOTQM3w==}
-    engines: {node: '>=14.0.0'}
-    dependencies:
-      '@aws-sdk/protocol-http': 3.208.0
-      '@aws-sdk/types': 3.208.0
-      tslib: 2.4.1
-    dev: true
-
   /@aws-sdk/middleware-content-length/3.212.0:
     resolution: {integrity: sha512-gR6jeKGYNYqNLFRcuX3vv5PN1POLlB/9LDVYl3k/NNaCg8L1EKqqEtG84Gmn1AXH+2s6zMNs+gt5ygeqZQe2Cw==}
     engines: {node: '>=14.0.0'}
@@ -2272,20 +1975,6 @@
       '@aws-sdk/protocol-http': 3.226.0
       '@aws-sdk/types': 3.226.0
       tslib: 2.4.1
-
-  /@aws-sdk/middleware-endpoint/3.208.0:
-    resolution: {integrity: sha512-pVa/cyB6ronfTVAoKUUTFbAPslDPU43DWOKXY/bACC3ys1lFo1CWjz4dLSQARxEEW3iZ1yZTy0zoHXnNrw5CFQ==}
-    engines: {node: '>=14.0.0'}
-    dependencies:
-      '@aws-sdk/middleware-serde': 3.208.0
-      '@aws-sdk/protocol-http': 3.208.0
-      '@aws-sdk/signature-v4': 3.208.0
-      '@aws-sdk/types': 3.208.0
-      '@aws-sdk/url-parser': 3.208.0
-      '@aws-sdk/util-config-provider': 3.208.0
-      '@aws-sdk/util-middleware': 3.208.0
-      tslib: 2.4.1
-    dev: true
 
   /@aws-sdk/middleware-endpoint/3.212.0:
     resolution: {integrity: sha512-6ntKYehjxLun8hPXIPHSI2pGr/pHuQ6jcyO5wBq1kydSIIGiESl8H84DEt+yRvroCiYgbU+I8cACnRE0uv0bLA==}
@@ -2347,15 +2036,6 @@
       '@aws-sdk/types': 3.226.0
       tslib: 2.4.1
 
-  /@aws-sdk/middleware-host-header/3.208.0:
-    resolution: {integrity: sha512-3oyXK81TLWOZ2T/9Ltpbj/Z7R4QWSf+FCQRpY48ND2im/ALkgFRk/tmDTOshv+TQzW1q2lOSEeq4vK6yOCar7g==}
-    engines: {node: '>=14.0.0'}
-    dependencies:
-      '@aws-sdk/protocol-http': 3.208.0
-      '@aws-sdk/types': 3.208.0
-      tslib: 2.4.1
-    dev: true
-
   /@aws-sdk/middleware-host-header/3.212.0:
     resolution: {integrity: sha512-W00mxzK2OXy91Ncxri3cZJIxxSBzE72bX8FDa3xgC0ujbj49lw+rol6aV/Fw8Nda3CZ5xxulvJ4sXHt2eOtXSA==}
     engines: {node: '>=14.0.0'}
@@ -2389,14 +2069,6 @@
       '@aws-sdk/types': 3.226.0
       tslib: 2.4.1
 
-  /@aws-sdk/middleware-logger/3.208.0:
-    resolution: {integrity: sha512-mwSpuWruB8RrgUAAW7w/lvadnMDesl/bZ2IELBgJri+2rIqLGbAtygJBiG0Y3e8/IeOHuKuGkN1rFYZ4SKr7/A==}
-    engines: {node: '>=14.0.0'}
-    dependencies:
-      '@aws-sdk/types': 3.208.0
-      tslib: 2.4.1
-    dev: true
-
   /@aws-sdk/middleware-logger/3.212.0:
     resolution: {integrity: sha512-BSQqzKp4abf2wXvJEstB0zdr68yJMZXA14h53eSvtzykZLfvvFixR1nyVgKq+PKm1VaJ2fuZr10tjWRVQg1pYA==}
     engines: {node: '>=14.0.0'}
@@ -2420,15 +2092,6 @@
       '@aws-sdk/types': 3.226.0
       tslib: 2.4.1
 
-  /@aws-sdk/middleware-recursion-detection/3.208.0:
-    resolution: {integrity: sha512-Dgpf5NEOYXvkQuGcbxvDovTh4HwO4ULJReGko67NJjgdZZyFS1fNykVPncxenRpsN9SJBigswYs3lwPVpqijzA==}
-    engines: {node: '>=14.0.0'}
-    dependencies:
-      '@aws-sdk/protocol-http': 3.208.0
-      '@aws-sdk/types': 3.208.0
-      tslib: 2.4.1
-    dev: true
-
   /@aws-sdk/middleware-recursion-detection/3.212.0:
     resolution: {integrity: sha512-ATHPNtnd7nlm0jRXvr/c2xbxcna5ZGXEWTM5tUjIflOK9Rl3PCRce/hoQnHs45kv4l3daC53sPuRvTQ8O7K67A==}
     engines: {node: '>=14.0.0'}
@@ -2454,18 +2117,6 @@
       '@aws-sdk/protocol-http': 3.226.0
       '@aws-sdk/types': 3.226.0
       tslib: 2.4.1
-
-  /@aws-sdk/middleware-retry/3.208.0:
-    resolution: {integrity: sha512-JAcN2e3PKWGcNX7run/jP6xJ7w2m15a2CpVrfMtka9p/I/3qnqB86jGUs/3Iv04FEqgXq7KTHbFBg8CndsaHEw==}
-    engines: {node: '>=14.0.0'}
-    dependencies:
-      '@aws-sdk/protocol-http': 3.208.0
-      '@aws-sdk/service-error-classification': 3.208.0
-      '@aws-sdk/types': 3.208.0
-      '@aws-sdk/util-middleware': 3.208.0
-      tslib: 2.4.1
-      uuid: 8.3.2
-    dev: true
 
   /@aws-sdk/middleware-retry/3.212.0:
     resolution: {integrity: sha512-lIi/JkYXalY6CYw2dJbQ/Xo64Ah3wfJ63BMTFQHQk1htnIDBnLd9a6ng96JgXJQMSO4ZEqRW/709NBlC157hbw==}
@@ -2519,18 +2170,6 @@
       '@aws-sdk/types': 3.226.0
       '@aws-sdk/util-hex-encoding': 3.201.0
       tslib: 2.4.1
-
-  /@aws-sdk/middleware-sdk-sts/3.208.0:
-    resolution: {integrity: sha512-lFVodZHYLF7puXgNZ1m5ycKbyCPp79nqI+pkRXl066ZtZWzCW8+JKCaLjF3jfXlnvg6foPDJdxUvt0VU5EddGg==}
-    engines: {node: '>=14.0.0'}
-    dependencies:
-      '@aws-sdk/middleware-signing': 3.208.0
-      '@aws-sdk/property-provider': 3.208.0
-      '@aws-sdk/protocol-http': 3.208.0
-      '@aws-sdk/signature-v4': 3.208.0
-      '@aws-sdk/types': 3.208.0
-      tslib: 2.4.1
-    dev: true
 
   /@aws-sdk/middleware-sdk-sts/3.212.0:
     resolution: {integrity: sha512-IcMfno3RJEXXS1Ch5lY0hgdSkGn9XW9m3XoKu1DjhEqR34ENDzvUmEN2PimIcZnz+9W59CU9UAMs/amRhwhlmw==}
@@ -2567,14 +2206,6 @@
       '@aws-sdk/types': 3.226.0
       tslib: 2.4.1
 
-  /@aws-sdk/middleware-serde/3.208.0:
-    resolution: {integrity: sha512-3h2yP6qyf/IhfdvyFeNX7w4BF37vOZvfUDBq+wb1QEc7DCAskoUKWtCCKJ9HDq3IJQp8hzqY82eawUir6flqlQ==}
-    engines: {node: '>=14.0.0'}
-    dependencies:
-      '@aws-sdk/types': 3.208.0
-      tslib: 2.4.1
-    dev: true
-
   /@aws-sdk/middleware-serde/3.212.0:
     resolution: {integrity: sha512-KwRpwi/8vNDV0l8uvu1DPk0q3WR2pnp9VtUNZ6u9zU54hvVL+Z1PtQh/WfzJzNvtCHvtc/gVMs3Daqb/Ecrm5Q==}
     engines: {node: '>=14.0.0'}
@@ -2597,18 +2228,6 @@
     dependencies:
       '@aws-sdk/types': 3.226.0
       tslib: 2.4.1
-
-  /@aws-sdk/middleware-signing/3.208.0:
-    resolution: {integrity: sha512-cMSWhg8xOrxZw04EYKEQQQ7RT+03rigS4KS3Uy6x/M+jFyoM+sRiY/7376sJCwlpvKH2xJIVpwPbKk/uz4j4DA==}
-    engines: {node: '>=14.0.0'}
-    dependencies:
-      '@aws-sdk/property-provider': 3.208.0
-      '@aws-sdk/protocol-http': 3.208.0
-      '@aws-sdk/signature-v4': 3.208.0
-      '@aws-sdk/types': 3.208.0
-      '@aws-sdk/util-middleware': 3.208.0
-      tslib: 2.4.1
-    dev: true
 
   /@aws-sdk/middleware-signing/3.212.0:
     resolution: {integrity: sha512-pth95aEsxqQO0lrRAHZNVI5hrMtA14nEUPFjiLaXtOssZrjD6mBzXPRy1nKob6XWXOp/Vy0mnyI/FT/NnMflFw==}
@@ -2652,13 +2271,6 @@
       '@aws-sdk/types': 3.226.0
       tslib: 2.4.1
 
-  /@aws-sdk/middleware-stack/3.208.0:
-    resolution: {integrity: sha512-bvFPUa+RTB7PSRCUsO6bRlEtiEadrDES+dpNmInMNQ9kmbd4OhNOCb664hhtiglIIXX5cd8mSPEo+w/RV0kEEQ==}
-    engines: {node: '>=14.0.0'}
-    dependencies:
-      tslib: 2.4.1
-    dev: true
-
   /@aws-sdk/middleware-stack/3.212.0:
     resolution: {integrity: sha512-AZ5f9ChioHsxGUojlzqI57sYyM9oW9SN/7AuiNafXU02j9jw7DKiYRn43lRUhgYnb/REhedHA5SsqIBF5eut/w==}
     engines: {node: '>=14.0.0'}
@@ -2679,15 +2291,6 @@
     dependencies:
       tslib: 2.4.1
 
-  /@aws-sdk/middleware-user-agent/3.208.0:
-    resolution: {integrity: sha512-6RNf+TOZpiCy7xUcDSh8ji/x8ht1oAM+qIhm6hsEPLdI1cTvbPZrwowO9Y6L0J68V9OkEgLYiq77KKKYT7QQSw==}
-    engines: {node: '>=14.0.0'}
-    dependencies:
-      '@aws-sdk/protocol-http': 3.208.0
-      '@aws-sdk/types': 3.208.0
-      tslib: 2.4.1
-    dev: true
-
   /@aws-sdk/middleware-user-agent/3.212.0:
     resolution: {integrity: sha512-CVSY2kt+RaP6CVqSKp+1sPUAQFusTLZLFHVK0YPFzcIySJMqJC0l0/BzLhaIf5Bs3JHa/VGym8oDpp881yimHA==}
     engines: {node: '>=14.0.0'}
@@ -2713,16 +2316,6 @@
       '@aws-sdk/protocol-http': 3.226.0
       '@aws-sdk/types': 3.226.0
       tslib: 2.4.1
-
-  /@aws-sdk/node-config-provider/3.208.0:
-    resolution: {integrity: sha512-htjs1cDXYXEMwZ1q2vb7wfG3bOW4weWWkKcfT7vqzZKfTXoMH2mPpJIXnPE1PxXerOLXHGUU8qqhfl6LxjlnfQ==}
-    engines: {node: '>=14.0.0'}
-    dependencies:
-      '@aws-sdk/property-provider': 3.208.0
-      '@aws-sdk/shared-ini-file-loader': 3.208.0
-      '@aws-sdk/types': 3.208.0
-      tslib: 2.4.1
-    dev: true
 
   /@aws-sdk/node-config-provider/3.212.0:
     resolution: {integrity: sha512-8AfOEDPe/D9DccUgredYg07GH2jrw07FCTyA1Pug5Hgbas7w14zbhLyQB0l6gcOJEuh34e/7oV9hN3s1hctnJg==}
@@ -2752,17 +2345,6 @@
       '@aws-sdk/shared-ini-file-loader': 3.226.0
       '@aws-sdk/types': 3.226.0
       tslib: 2.4.1
-
-  /@aws-sdk/node-http-handler/3.208.0:
-    resolution: {integrity: sha512-2t0b9Id7WekluqxQdPugAZhe/wdzW0L53rfMEfDS3R0INNSq1sEfddIfCzJrmfWDCrCOGIDNyxo/w7Ki3NclzQ==}
-    engines: {node: '>=14.0.0'}
-    dependencies:
-      '@aws-sdk/abort-controller': 3.208.0
-      '@aws-sdk/protocol-http': 3.208.0
-      '@aws-sdk/querystring-builder': 3.208.0
-      '@aws-sdk/types': 3.208.0
-      tslib: 2.4.1
-    dev: true
 
   /@aws-sdk/node-http-handler/3.212.0:
     resolution: {integrity: sha512-wt4jK8HeYMjuQbWB4+Xt/nGyTvIwtLhm0SHcRgcoTsUjEiaPio/xNanyBWhPSUM87jpyG6bQMCzUtDbPeLqhkA==}
@@ -2796,14 +2378,6 @@
       '@aws-sdk/types': 3.226.0
       tslib: 2.4.1
 
-  /@aws-sdk/property-provider/3.208.0:
-    resolution: {integrity: sha512-aUhfuwXjZ5TGzLhBstuAMmbnxHXeSGhzoIS8yy465ifgc95p6cHFZf+ZibgwgCMaGrKlTDCia2zwwpKQHN+4cw==}
-    engines: {node: '>=14.0.0'}
-    dependencies:
-      '@aws-sdk/types': 3.208.0
-      tslib: 2.4.1
-    dev: true
-
   /@aws-sdk/property-provider/3.212.0:
     resolution: {integrity: sha512-NMCIABfw3VZ7Vtn6iSeZRuSToRLxIHq0eGoUgO7T4fUp3U5vqYt28A5UY65KB9ifUPpNSllEG3EhEqs5qFw5+w==}
     engines: {node: '>=14.0.0'}
@@ -2827,14 +2401,6 @@
       '@aws-sdk/types': 3.226.0
       tslib: 2.4.1
 
-  /@aws-sdk/protocol-http/3.208.0:
-    resolution: {integrity: sha512-Sr9dmaW0Z9X9s16NHZn94efLRpaqLyLqABFPgjqE8cYP6eLX/VrmZGNR62GFVxCiyEEpVxy4Ddk1YkbRwnuonA==}
-    engines: {node: '>=14.0.0'}
-    dependencies:
-      '@aws-sdk/types': 3.208.0
-      tslib: 2.4.1
-    dev: true
-
   /@aws-sdk/protocol-http/3.212.0:
     resolution: {integrity: sha512-EhkLPQC2TeqC3RGKfW87zoKj/gsWS4JJlRl5U6KMXejBMKQPzuopUiF9gQJ2iuou9BT8B+RsG2qgSHzrxp6lKw==}
     engines: {node: '>=14.0.0'}
@@ -2858,15 +2424,6 @@
       '@aws-sdk/types': 3.226.0
       tslib: 2.4.1
 
-  /@aws-sdk/querystring-builder/3.208.0:
-    resolution: {integrity: sha512-1Rpauh5hWlK++KjsHQjHcSN7yE05hj1FVb0HaeLrFIJB5rQYWXK7DpOUhmv5SOmU+q6cIM2kNCrSxH31+WglMw==}
-    engines: {node: '>=14.0.0'}
-    dependencies:
-      '@aws-sdk/types': 3.208.0
-      '@aws-sdk/util-uri-escape': 3.201.0
-      tslib: 2.4.1
-    dev: true
-
   /@aws-sdk/querystring-builder/3.212.0:
     resolution: {integrity: sha512-4CaQstj0Aki3vc96Z0d481raNagmy9gnJtIv6yveATJ/57lk/RUv2WtTUOzpFKv/oNx5khix2tpbRqK9nCUxVg==}
     engines: {node: '>=14.0.0'}
@@ -2893,14 +2450,6 @@
       '@aws-sdk/util-uri-escape': 3.201.0
       tslib: 2.4.1
 
-  /@aws-sdk/querystring-parser/3.208.0:
-    resolution: {integrity: sha512-dVVLdP3il9bJX74/BNBjFn59XrEVBUZ4xSKYH6t7dgSz9uSu8DcT4pPzwaq+/94dVewCW3zq2jVA1iw1rK7JVQ==}
-    engines: {node: '>=14.0.0'}
-    dependencies:
-      '@aws-sdk/types': 3.208.0
-      tslib: 2.4.1
-    dev: true
-
   /@aws-sdk/querystring-parser/3.212.0:
     resolution: {integrity: sha512-ttarfAHMOYKgFHeBdgXID9SlNS7erH4gavN3fvf5R1RliCytUnzsTTvqa7CmVBFy0Xc/2yA+/6FFDKlOsS8tRg==}
     engines: {node: '>=14.0.0'}
@@ -2924,11 +2473,6 @@
       '@aws-sdk/types': 3.226.0
       tslib: 2.4.1
 
-  /@aws-sdk/service-error-classification/3.208.0:
-    resolution: {integrity: sha512-ZZWV3AOTd8UDcfXCNoQ8v4sHaTgFxGaXWO0NHHgqFbVYr1d+8EXQiOy/v8JsY1jrfoXBWXptTOcioCTeM0xBpw==}
-    engines: {node: '>=14.0.0'}
-    dev: true
-
   /@aws-sdk/service-error-classification/3.212.0:
     resolution: {integrity: sha512-jCv+uuFq4yGjP8FoCmoOGqnKNHHREDOFf7OxVSCluGMg2LXHfGxxqkqNFJlT3p+QdEp323GSWFY+PUsMJy7BLQ==}
     engines: {node: '>=14.0.0'}
@@ -2942,14 +2486,6 @@
   /@aws-sdk/service-error-classification/3.226.0:
     resolution: {integrity: sha512-9R01dBpE8JILe2CTft7YN2tMufT2mMWMTqxmHwPSmOpsxHTj8hEII7GTfvpb95ThHwW7XMNhg7pbHLbrTJZCVA==}
     engines: {node: '>=14.0.0'}
-
-  /@aws-sdk/shared-ini-file-loader/3.208.0:
-    resolution: {integrity: sha512-ZDmwOLNiBKfvtN1M2eG2bItw0+4hKDU/XKqB+yVI9Uo29o4XwtQ4Br7HixTlPYJAavmM1cCch8PVvnwngYAKPA==}
-    engines: {node: '>=14.0.0'}
-    dependencies:
-      '@aws-sdk/types': 3.208.0
-      tslib: 2.4.1
-    dev: true
 
   /@aws-sdk/shared-ini-file-loader/3.212.0:
     resolution: {integrity: sha512-wKWqCA1oU57V//D3uAjQKGGj6rm6YKH4pWIU38Ypb/xNafiB7C51KtwpQVsS2HCNfmGrD03sGLKEZCSy9jvIlA==}
@@ -2989,18 +2525,6 @@
       '@aws-sdk/util-arn-parser': 3.208.0
       tslib: 2.4.1
 
-  /@aws-sdk/signature-v4/3.208.0:
-    resolution: {integrity: sha512-+c5A8RsN4Lk3TXFiQ3ZsW7sJ4zYPPmYQ55ITSfjock5hzgM1vW43Mgvjjq6foW5L7SNfdhLH+NrhpgFwSF/GeA==}
-    engines: {node: '>=14.0.0'}
-    dependencies:
-      '@aws-sdk/is-array-buffer': 3.201.0
-      '@aws-sdk/types': 3.208.0
-      '@aws-sdk/util-hex-encoding': 3.201.0
-      '@aws-sdk/util-middleware': 3.208.0
-      '@aws-sdk/util-uri-escape': 3.201.0
-      tslib: 2.4.1
-    dev: true
-
   /@aws-sdk/signature-v4/3.212.0:
     resolution: {integrity: sha512-tCrzWA60AWGDRmY9OyUrG0BzD+dDbAtHSqcY2LchGHOlMmv501/WXBIvn9fDfKp8GJj6Lb3VcG9cY1jCuKKcmg==}
     engines: {node: '>=14.0.0'}
@@ -3036,15 +2560,6 @@
       '@aws-sdk/util-uri-escape': 3.201.0
       tslib: 2.4.1
 
-  /@aws-sdk/smithy-client/3.208.0:
-    resolution: {integrity: sha512-4SGPAs7ZtG9AUYknJNkZTs+ww1cpdcPth5te+R/dN4anUbqtL2qvmbdZJ+8rzdAZKndXu0huKE1OZrR3COLciw==}
-    engines: {node: '>=14.0.0'}
-    dependencies:
-      '@aws-sdk/middleware-stack': 3.208.0
-      '@aws-sdk/types': 3.208.0
-      tslib: 2.4.1
-    dev: true
-
   /@aws-sdk/smithy-client/3.212.0:
     resolution: {integrity: sha512-dQUlM/eltp9JVEVQWGxU/6Or8jGQWK5mgmbP+BUHkfDgoMIeOFksIYon211KhE18EjoGgav1mr4/HHlcnekI2w==}
     engines: {node: '>=14.0.0'}
@@ -3109,11 +2624,6 @@
     transitivePeerDependencies:
       - aws-crt
 
-  /@aws-sdk/types/3.208.0:
-    resolution: {integrity: sha512-5AuOPtY1Hdf4xoEo+voRijl3OnFm8IB+oITXl+SN2iASJv+XPnRNw/QVbIxfGeWgWhmK31F+XdjTYsjT2rx8Qw==}
-    engines: {node: '>=14.0.0'}
-    dev: true
-
   /@aws-sdk/types/3.212.0:
     resolution: {integrity: sha512-uXBXB1PBYxfPyIvgmjbGdYBlS7rdeMG58uCaY3Ga5scY2xQnj7HU7knATKuIKk2DH1lLT0inqtsRVJS25zRK5w==}
     engines: {node: '>=14.0.0'}
@@ -3130,14 +2640,6 @@
     dependencies:
       tslib: 2.4.1
 
-  /@aws-sdk/url-parser/3.208.0:
-    resolution: {integrity: sha512-zhU231xkZbUh68Z/TGNRW30MGTZQVigGuMiJU6eOtL2aOulnKqI1Yjs/QejrTtPWsqSihWvxOUZ2cVRPyeOvrA==}
-    dependencies:
-      '@aws-sdk/querystring-parser': 3.208.0
-      '@aws-sdk/types': 3.208.0
-      tslib: 2.4.1
-    dev: true
-
   /@aws-sdk/url-parser/3.212.0:
     resolution: {integrity: sha512-mTUQQRcVYqur7aHDuDMDKxN7Yr/5kIZB1RtMjIwtimTcf7TZaskN6sLTPo42YgASM6XQQhJECZaOE7Ow16i6Mg==}
     dependencies:
@@ -3167,22 +2669,6 @@
     dependencies:
       tslib: 2.4.1
 
-  /@aws-sdk/util-base64-browser/3.208.0:
-    resolution: {integrity: sha512-nR6S6aZqlr//Sy3+2J7G2mn5XG1ELBBTswvbp6kCo5BK9v/kESuzsHC5b6f3xzl/TY4JSG8Aj+h7x+kZHfKwwg==}
-    deprecated: The package @aws-sdk/util-base64-browser has been renamed to @aws-sdk/util-base64. Please install the renamed package.
-    dependencies:
-      tslib: 2.4.1
-    dev: true
-
-  /@aws-sdk/util-base64-node/3.208.0:
-    resolution: {integrity: sha512-tCkSexa90loq8yU+BKAX5WIVQGq8IM/DdFhFphQd1azgOIBYxafA/aVw9mDY+to0mq4QRHiUwmUsmzLWEFSDJg==}
-    engines: {node: '>=14.0.0'}
-    deprecated: The package @aws-sdk/util-base64-node has been renamed to @aws-sdk/util-base64. Please install the renamed package.
-    dependencies:
-      '@aws-sdk/util-buffer-from': 3.208.0
-      tslib: 2.4.1
-    dev: true
-
   /@aws-sdk/util-base64/3.208.0:
     resolution: {integrity: sha512-PQniZph5A6N7uuEOQi+1hnMz/FSOK/8kMFyFO+4DgA1dZ5pcKcn5wiFwHkcTb/BsgVqQa3Jx0VHNnvhlS8JyTg==}
     engines: {node: '>=14.0.0'}
@@ -3213,16 +2699,6 @@
     engines: {node: '>=14.0.0'}
     dependencies:
       tslib: 2.4.1
-
-  /@aws-sdk/util-defaults-mode-browser/3.208.0:
-    resolution: {integrity: sha512-i4cA074pycou1BPr7axFMiK3iHv+Tzjl/ZiN3Yc0BQDLWC9AQdrNodB4WAKnn4a4fWgA/MadfzKXnW1oltSzIg==}
-    engines: {node: '>= 10.0.0'}
-    dependencies:
-      '@aws-sdk/property-provider': 3.208.0
-      '@aws-sdk/types': 3.208.0
-      bowser: 2.11.0
-      tslib: 2.4.1
-    dev: true
 
   /@aws-sdk/util-defaults-mode-browser/3.212.0:
     resolution: {integrity: sha512-tAs9+/lTtil545kyCqy7qjnnCq4S2S+4kBhHXgwRNPT85Nx5XCEEheWH6VZ45YufRaiRNFfX0n+odDwzDaev6g==}
@@ -3252,18 +2728,6 @@
       '@aws-sdk/types': 3.226.0
       bowser: 2.11.0
       tslib: 2.4.1
-
-  /@aws-sdk/util-defaults-mode-node/3.208.0:
-    resolution: {integrity: sha512-y9dENqcmiUb7/D3uwJsE/fV+RZ9CUc/cs4OcofO81sU29xz8Fg/XQarjSdGVZMTnrDd190GXymMcB4qpOYhtPw==}
-    engines: {node: '>= 10.0.0'}
-    dependencies:
-      '@aws-sdk/config-resolver': 3.208.0
-      '@aws-sdk/credential-provider-imds': 3.208.0
-      '@aws-sdk/node-config-provider': 3.208.0
-      '@aws-sdk/property-provider': 3.208.0
-      '@aws-sdk/types': 3.208.0
-      tslib: 2.4.1
-    dev: true
 
   /@aws-sdk/util-defaults-mode-node/3.212.0:
     resolution: {integrity: sha512-fNl1IDqn1mAoiM2Xv5KGAczXHy2+tPlouunIEePnQKTq0pzT3WqR13qleTfu1EcEz1oyGnDRoK91aP61Jxh3OQ==}
@@ -3307,14 +2771,6 @@
       tslib: 2.4.1
     dev: false
 
-  /@aws-sdk/util-endpoints/3.208.0:
-    resolution: {integrity: sha512-FGJA07iEbC883bAaw0qtDrly5Y+1nR3ic+OOzGX2AsSgaeVAc1j8Lgg3br7ofBbr8p81ec6zN4syy4v7V0Wb0A==}
-    engines: {node: '>=14.0.0'}
-    dependencies:
-      '@aws-sdk/types': 3.208.0
-      tslib: 2.4.1
-    dev: true
-
   /@aws-sdk/util-endpoints/3.212.0:
     resolution: {integrity: sha512-/ADfvrZwhzUphre3pliO290IFOflvHyBBEaKn9WfRQ5veZxl+CuOEjxkwTJfHUrfWbh+xpCuOewWVLCptmoC4A==}
     engines: {node: '>=14.0.0'}
@@ -3349,13 +2805,6 @@
     engines: {node: '>=14.0.0'}
     dependencies:
       tslib: 2.4.1
-
-  /@aws-sdk/util-middleware/3.208.0:
-    resolution: {integrity: sha512-oXilrYpXwaPyMw1uNjL1wmR54zeFzIWx2ve1MSMheIYr26deFP3RpMfKkGXwiOvXzZ9pzTcA8shNLhg1frO/zg==}
-    engines: {node: '>=14.0.0'}
-    dependencies:
-      tslib: 2.4.1
-    dev: true
 
   /@aws-sdk/util-middleware/3.212.0:
     resolution: {integrity: sha512-621glUpwVKJRB8QxRG/5cAKIq8LKPdl/l8CS7vDg34f6j9BJmP5YVPcTzzQ6iskQAblkndiBAnSjp7kGujxuGg==}
@@ -3402,14 +2851,6 @@
     dependencies:
       tslib: 2.4.1
 
-  /@aws-sdk/util-user-agent-browser/3.208.0:
-    resolution: {integrity: sha512-Z5n9Kg2pBstzzQgRymQRgb4pM0bNPLGQejB3ZmCAphaxvuTBfu2E6KO55h5WwkFHUuh0i5u2wn1BI9R66S8CgQ==}
-    dependencies:
-      '@aws-sdk/types': 3.208.0
-      bowser: 2.11.0
-      tslib: 2.4.1
-    dev: true
-
   /@aws-sdk/util-user-agent-browser/3.212.0:
     resolution: {integrity: sha512-xXz16ge9NdKCwlD+952rfvgHdDe+pbCavbVMNdR60joHq5KYGR1e02l0LRNVe48/C9dAo2ezeJ+YnTPaw3Yl8Q==}
     dependencies:
@@ -3432,20 +2873,6 @@
       '@aws-sdk/types': 3.226.0
       bowser: 2.11.0
       tslib: 2.4.1
-
-  /@aws-sdk/util-user-agent-node/3.208.0:
-    resolution: {integrity: sha512-T7V3TTc+NdcHgITo8yMUDs/qR0wfPjURUrCixHPtqYkqvhoF6YrHUAoCbOcz7SG/Tsm2GgSKAHB4ip9D2QLg4g==}
-    engines: {node: '>=14.0.0'}
-    peerDependencies:
-      aws-crt: '>=1.0.0'
-    peerDependenciesMeta:
-      aws-crt:
-        optional: true
-    dependencies:
-      '@aws-sdk/node-config-provider': 3.208.0
-      '@aws-sdk/types': 3.208.0
-      tslib: 2.4.1
-    dev: true
 
   /@aws-sdk/util-user-agent-node/3.212.0:
     resolution: {integrity: sha512-HE8VwtMtTXGkwUjryNpy+qyg7wrQxCGplDP59yo0YVn86B5f9nhRi/2jRAsKo9yf94iP7PXAz65TY9+KJC8UIg==}
@@ -9042,6 +8469,7 @@
   /json5/2.2.1:
     resolution: {integrity: sha512-1hqLFMSrGHRHxav9q9gNjJ5EXznIxGVO09xQRrwplcS8qs28pZ8s8hupZAmqDwZUmVZ2Qb2jnyPOWcDH8m8dlA==}
     engines: {node: '>=6'}
+    hasBin: true
     dev: true
 
   /jsonc-parser/3.2.0:
