lockfileVersion: 5.4

importers:

  .:
    specifiers:
      '@types/node': ^16
      husky: ^8.0.1
      jest: ^29
      lerna: ^5.5.4
      lint-staged: ^13.0.3
      prettier: ^2.8.0
      ts-jest: ^29
      turbo: ^1.5.5
      typescript: ^4.9.3
    devDependencies:
      '@types/node': 16.18.3
      husky: 8.0.2
      jest: 29.3.1_@types+node@16.18.3
      lerna: 5.6.2
      lint-staged: 13.0.3
      prettier: 2.8.0
      ts-jest: 29.0.3_6crhf7ajeizammv76u753sn6i4
      turbo: 1.6.3
      typescript: 4.9.3

  apps/test-app:
    specifiers:
      '@eventual/aws-cdk': workspace:^
      '@eventual/cli': workspace:^
      '@types/jest': ^29
      '@types/node': ^16
      aws-cdk: 2.51.1
      aws-cdk-lib: ^2.51.1
      constructs: ^10.1.154
      esbuild: ^0.15.14
      jest: ^29
      test-app-runtime: workspace:^
      ts-jest: ^29
      ts-node: ^10.9.1
      typescript: ^4.9.3
    dependencies:
      aws-cdk-lib: 2.51.1_constructs@10.1.154
      constructs: 10.1.154
    devDependencies:
      '@eventual/aws-cdk': link:../../packages/@eventual/aws-cdk
      '@eventual/cli': link:../../packages/@eventual/cli
      '@types/jest': 29.2.2
      '@types/node': 16.18.3
      aws-cdk: 2.51.1
      esbuild: 0.15.14
      jest: 29.3.1_dnlfjp7n5lpfgnj4digwzn5fhe
      test-app-runtime: link:../test-app-runtime
      ts-jest: 29.0.3_dayqsg3kqnc62at3s4tm6zqa2y
      ts-node: 10.9.1_fvpuwgkpfe3dm3hnpcpbcxmb3y
      typescript: 4.9.3

  apps/test-app-runtime:
    specifiers:
      '@aws-sdk/client-dynamodb': ^3.214.0
      '@aws-sdk/client-lambda': ^3.213.0
      '@aws-sdk/client-s3': ^3.213.0
      '@aws-sdk/client-sqs': ^3.213.0
      '@aws-sdk/lib-dynamodb': ^3.214.0
      '@eventual/aws-runtime': workspace:^
      '@eventual/cli': workspace:^
      '@eventual/compiler': workspace:^
      '@eventual/core': workspace:^
      '@types/aws-lambda': ^8.10.108
      '@types/jest': ^29
      '@types/node': ^16
      jest: ^29
      ts-jest: ^29
      ts-node: ^10.9.1
      typescript: ^4.9.3
    dependencies:
      '@aws-sdk/client-dynamodb': 3.214.0
      '@aws-sdk/client-lambda': 3.213.0
      '@aws-sdk/client-s3': 3.213.0
      '@aws-sdk/client-sqs': 3.213.0
      '@aws-sdk/lib-dynamodb': 3.214.0_3zbq4agbqjx6q6dwjtp3jwi6pu
      '@eventual/aws-runtime': link:../../packages/@eventual/aws-runtime
      '@eventual/core': link:../../packages/@eventual/core
    devDependencies:
      '@eventual/cli': link:../../packages/@eventual/cli
      '@eventual/compiler': link:../../packages/@eventual/compiler
      '@types/aws-lambda': 8.10.108
      '@types/jest': 29.2.2
      '@types/node': 16.18.3
      jest: 29.3.1_dnlfjp7n5lpfgnj4digwzn5fhe
      ts-jest: 29.0.3_6crhf7ajeizammv76u753sn6i4
      ts-node: 10.9.1_fvpuwgkpfe3dm3hnpcpbcxmb3y
      typescript: 4.9.3

  packages/@eventual/aws-cdk:
    specifiers:
      '@aws-cdk/aws-apigatewayv2-alpha': 2.51.1-alpha.0
      '@aws-cdk/aws-apigatewayv2-authorizers-alpha': 2.51.1-alpha.0
      '@aws-cdk/aws-apigatewayv2-integrations-alpha': 2.51.1-alpha.0
      '@aws-sdk/client-lambda': ^3.213.0
      '@eventual/aws-runtime': workspace:^
      '@eventual/compiler': workspace:^
      '@types/aws-lambda': 8.10.108
      '@types/jest': ^29
      '@types/node': ^16
      aws-cdk: 2.51.1
      aws-cdk-lib: 2.51.1
      constructs: 10.1.154
      esbuild: ^0.15.14
      jest: ^29
      ts-jest: ^29
      ts-node: ^10.9.1
      typescript: ^4.9.3
    dependencies:
      '@aws-cdk/aws-apigatewayv2-authorizers-alpha': 2.51.1-alpha.0_44gl26v7bwb5bkivnhf3dlzxv4
      '@eventual/aws-runtime': link:../aws-runtime
      '@eventual/compiler': link:../compiler
    devDependencies:
      '@aws-cdk/aws-apigatewayv2-alpha': 2.51.1-alpha.0_pgdaumashtvlfyslvnbuzi6ipy
      '@aws-cdk/aws-apigatewayv2-integrations-alpha': 2.51.1-alpha.0_44gl26v7bwb5bkivnhf3dlzxv4
      '@aws-sdk/client-lambda': 3.213.0
      '@types/aws-lambda': 8.10.108
      '@types/jest': 29.2.2
      '@types/node': 16.18.3
      aws-cdk: 2.51.1
      aws-cdk-lib: 2.51.1_constructs@10.1.154
      constructs: 10.1.154
      esbuild: 0.15.14
      jest: 29.3.1_dnlfjp7n5lpfgnj4digwzn5fhe
      ts-jest: 29.0.3_dayqsg3kqnc62at3s4tm6zqa2y
      ts-node: 10.9.1_fvpuwgkpfe3dm3hnpcpbcxmb3y
      typescript: 4.9.3

  packages/@eventual/aws-runtime:
    specifiers:
      '@aws-lambda-powertools/logger': ^1.4.1
      '@aws-sdk/client-dynamodb': 3.214.0
      '@aws-sdk/client-lambda': ^3.213.0
      '@aws-sdk/client-s3': 3.213.0
      '@aws-sdk/client-scheduler': 3.213.0
      '@aws-sdk/client-sqs': 3.213.0
      '@eventual/core': workspace:^
      '@middy/core': ^3.6.2
      '@middy/error-logger': ^3.6.2
      '@types/aws-lambda': 8.10.108
      '@types/jest': ^29
      '@types/node': ^16
      aws-embedded-metrics: ^4.0.0
      aws-lambda: ^1.0.7
      fast-equals: ^4.0.3
      jest: ^29
      micro-memoize: ^4.0.11
      ts-jest: ^29
      ts-node: ^10.9.1
      typescript: ^4.9.3
      ulidx: ^0.3.0
    dependencies:
      '@aws-lambda-powertools/logger': 1.4.1
      '@eventual/core': link:../core
      '@middy/core': 3.6.2
      '@middy/error-logger': 3.6.2
      aws-embedded-metrics: 4.0.0
      aws-lambda: 1.0.7
      fast-equals: 4.0.3
      micro-memoize: 4.0.11
      ulidx: 0.3.0
    devDependencies:
      '@aws-sdk/client-dynamodb': 3.214.0
      '@aws-sdk/client-lambda': 3.213.0
      '@aws-sdk/client-s3': 3.213.0
      '@aws-sdk/client-scheduler': 3.213.0
      '@aws-sdk/client-sqs': 3.213.0
      '@types/aws-lambda': 8.10.108
      '@types/jest': 29.2.2
      '@types/node': 16.18.3
      jest: 29.3.1_dnlfjp7n5lpfgnj4digwzn5fhe
      ts-jest: 29.0.3_6crhf7ajeizammv76u753sn6i4
      ts-node: 10.9.1_fvpuwgkpfe3dm3hnpcpbcxmb3y
      typescript: 4.9.3

  packages/@eventual/cli:
    specifiers:
      '@aws-crypto/sha256-js': ^2.0.2
      '@aws-sdk/client-cloudformation': ^3.213.0
      '@aws-sdk/client-cloudwatch-logs': ^3.213.0
      '@aws-sdk/client-iam': ^3.213.0
      '@aws-sdk/client-sts': ^3.213.0
      '@aws-sdk/config-resolver': ^3.212.0
      '@aws-sdk/node-config-provider': ^3.212.0
      '@aws-sdk/protocol-http': ^3.212.0
      '@aws-sdk/querystring-parser': ^3.212.0
      '@aws-sdk/signature-v4': ^3.212.0
      '@eventual/aws-runtime': workspace:^
      '@eventual/compiler': workspace:^
      '@eventual/core': workspace:^
<<<<<<< HEAD
      '@swc/core': ^1.2.245
=======
      '@swc/core': ^1.3.19
      '@swc/jest': ^0.2.23
>>>>>>> ee25c6e4
      '@types/jest': ^29
      '@types/node': ^16
      '@types/yargs': ^17.0.13
      chalk: ^5.1.2
      commander: ^9.4.1
      get-stdin: ^9.0.0
      jest: ^29
      ky: ^0.32.2
      ky-universal: ^0.11.0
      ora: ^6.1.2
      ts-jest: ^29
      ts-node: ^10.9.1
      typescript: ^4.9.3
      yargs: ^17.6.2
      zx: ^7.1.1
    dependencies:
      '@aws-crypto/sha256-js': 2.0.2
      '@aws-sdk/client-cloudformation': 3.213.0
      '@aws-sdk/client-cloudwatch-logs': 3.213.0
      '@aws-sdk/client-iam': 3.213.0
      '@aws-sdk/client-sts': 3.213.0
      '@aws-sdk/config-resolver': 3.212.0
      '@aws-sdk/node-config-provider': 3.212.0
      '@aws-sdk/protocol-http': 3.212.0
      '@aws-sdk/querystring-parser': 3.212.0
      '@aws-sdk/signature-v4': 3.212.0
      '@eventual/aws-runtime': link:../aws-runtime
      '@eventual/compiler': link:../compiler
      '@eventual/core': link:../core
      '@swc/core': 1.3.14
      chalk: 5.1.2
      commander: 9.4.1
      get-stdin: 9.0.0
      ky-universal: 0.11.0_ky@0.32.2
      ora: 6.1.2
      yargs: 17.6.2
      zx: 7.1.1
    devDependencies:
<<<<<<< HEAD
=======
      '@swc/core': 1.3.19
      '@swc/jest': 0.2.23_@swc+core@1.3.19
>>>>>>> ee25c6e4
      '@types/jest': 29.2.2
      '@types/node': 16.18.3
      '@types/yargs': 17.0.13
      jest: 29.3.1_dnlfjp7n5lpfgnj4digwzn5fhe
      ky: 0.32.2
      ts-jest: 29.0.3_6crhf7ajeizammv76u753sn6i4
      ts-node: 10.9.1_72os6jwxu2zrt2v7mxnztv2e74
      typescript: 4.9.3

  packages/@eventual/compiler:
    specifiers:
      '@eventual/aws-runtime': workspace:^
      '@swc/core': ^1.3.19
      '@types/jest': ^29
      '@types/minimatch': 5.1.2
      '@types/node': ^16
      esbuild: ^0.15.14
      esbuild-plugin-alias-path: ^1.1.1
      jest: ^29
      ts-jest: ^29
      ts-node: ^10.9.1
      typescript: ^4.9.3
    dependencies:
      '@eventual/aws-runtime': link:../aws-runtime
      '@swc/core': 1.3.19
      esbuild: 0.15.14
      esbuild-plugin-alias-path: 1.1.1_esbuild@0.15.14
    devDependencies:
      '@types/jest': 29.2.2
      '@types/minimatch': 5.1.2
      '@types/node': 16.18.3
      jest: 29.3.1_dnlfjp7n5lpfgnj4digwzn5fhe
      ts-jest: 29.0.3_dayqsg3kqnc62at3s4tm6zqa2y
      ts-node: 10.9.1_72os6jwxu2zrt2v7mxnztv2e74
      typescript: 4.9.3

  packages/@eventual/core:
    specifiers:
      '@types/jest': ^29
      '@types/node': ^16
      jest: ^29
      ts-jest: ^29
      ts-node: ^10.9.1
      typescript: ^4.9.3
      zx: ^7.1.1
    devDependencies:
      '@types/jest': 29.2.2
      '@types/node': 16.18.3
      jest: 29.3.1_dnlfjp7n5lpfgnj4digwzn5fhe
      ts-jest: 29.0.3_6crhf7ajeizammv76u753sn6i4
      ts-node: 10.9.1_fvpuwgkpfe3dm3hnpcpbcxmb3y
      typescript: 4.9.3
      zx: 7.1.1

packages:

  /@ampproject/remapping/2.2.0:
    resolution: {integrity: sha512-qRmjj8nj9qmLTQXXmaR1cck3UXSRMPrbsLJAasZpF+t3riI71BXed5ebIOYwQntykeZuhjsdweEc9BxH5Jc26w==}
    engines: {node: '>=6.0.0'}
    dependencies:
      '@jridgewell/gen-mapping': 0.1.1
      '@jridgewell/trace-mapping': 0.3.17
    dev: true

  /@aws-cdk/asset-awscli-v1/2.2.14:
    resolution: {integrity: sha512-+db0bZwODnAz2ZNGaEVMZUMHOccIouYzG3FfHpaptfIu22zHlYm661R+K/SRTQoNrKva6LnUE30jycT0V8CU+A==}

  /@aws-cdk/asset-kubectl-v20/2.1.1:
    resolution: {integrity: sha512-U1ntiX8XiMRRRH5J1IdC+1t5CE89015cwyt5U63Cpk0GnMlN5+h9WsWMlKlPXZR4rdq/m806JRlBMRpBUB2Dhw==}

  /@aws-cdk/asset-node-proxy-agent-v5/2.0.20:
    resolution: {integrity: sha512-LxW9rY9roSuUhMdEEq0SDWk6+d6rtumSA80zUAQKASTTe1wl5XdMSMVuKOgO6lvoWlBEu6Se/agNDf2k56J32Q==}

  /@aws-cdk/aws-apigatewayv2-alpha/2.51.1-alpha.0_pgdaumashtvlfyslvnbuzi6ipy:
    resolution: {integrity: sha512-cgAUGSBa8qLnEdRCjAQMtkVlqK7ML+gep9bTlaxQcb3gExvlPNpFUZNxOGoEb1Bpjyhtn2peN37+GU1bEJ6fbQ==}
    engines: {node: '>= 14.15.0'}
    peerDependencies:
      aws-cdk-lib: ^2.51.1
      constructs: ^10.0.0
    dependencies:
      aws-cdk-lib: 2.51.1_constructs@10.1.154
      constructs: 10.1.154

  /@aws-cdk/aws-apigatewayv2-authorizers-alpha/2.51.1-alpha.0_44gl26v7bwb5bkivnhf3dlzxv4:
    resolution: {integrity: sha512-RzuKutwmMQU3etUV95OJIle15FrM1cCGu9ebltVvhuHne8OnaaNooXXHN9xMXZ+WETNnKNUu/ZdsZ0fMsAJ+/w==}
    engines: {node: '>= 14.15.0'}
    peerDependencies:
      '@aws-cdk/aws-apigatewayv2-alpha': 2.51.1-alpha.0
      aws-cdk-lib: ^2.51.1
      constructs: ^10.0.0
    dependencies:
      '@aws-cdk/aws-apigatewayv2-alpha': 2.51.1-alpha.0_pgdaumashtvlfyslvnbuzi6ipy
      aws-cdk-lib: 2.51.1_constructs@10.1.154
      constructs: 10.1.154
    dev: false

  /@aws-cdk/aws-apigatewayv2-integrations-alpha/2.51.1-alpha.0_44gl26v7bwb5bkivnhf3dlzxv4:
    resolution: {integrity: sha512-x2pmhU/1+bWAm17ORxQ8DyPcwi7Kqhj4RQJ/Zy51fxGUZRJSSdcjLpwa2g8P3nQyKwfrEYU0VsLOV5RNlFKywQ==}
    engines: {node: '>= 14.15.0'}
    peerDependencies:
      '@aws-cdk/aws-apigatewayv2-alpha': 2.51.1-alpha.0
      aws-cdk-lib: ^2.51.1
      constructs: ^10.0.0
    dependencies:
      '@aws-cdk/aws-apigatewayv2-alpha': 2.51.1-alpha.0_pgdaumashtvlfyslvnbuzi6ipy
      aws-cdk-lib: 2.51.1_constructs@10.1.154
      constructs: 10.1.154
    dev: true

  /@aws-crypto/crc32/2.0.0:
    resolution: {integrity: sha512-TvE1r2CUueyXOuHdEigYjIZVesInd9KN+K/TFFNfkkxRThiNxO6i4ZqqAVMoEjAamZZ1AA8WXJkjCz7YShHPQA==}
    dependencies:
      '@aws-crypto/util': 2.0.2
      '@aws-sdk/types': 3.215.0
      tslib: 1.14.1

  /@aws-crypto/crc32c/2.0.0:
    resolution: {integrity: sha512-vF0eMdMHx3O3MoOXUfBZry8Y4ZDtcuskjjKgJz8YfIDjLStxTZrYXk+kZqtl6A0uCmmiN/Eb/JbC/CndTV1MHg==}
    dependencies:
      '@aws-crypto/util': 2.0.2
      '@aws-sdk/types': 3.215.0
      tslib: 1.14.1

  /@aws-crypto/ie11-detection/2.0.2:
    resolution: {integrity: sha512-5XDMQY98gMAf/WRTic5G++jfmS/VLM0rwpiOpaainKi4L0nqWMSB1SzsrEG5rjFZGYN6ZAefO+/Yta2dFM0kMw==}
    dependencies:
      tslib: 1.14.1

  /@aws-crypto/sha1-browser/2.0.0:
    resolution: {integrity: sha512-3fIVRjPFY8EG5HWXR+ZJZMdWNRpwbxGzJ9IH9q93FpbgCH8u8GHRi46mZXp3cYD7gealmyqpm3ThZwLKJjWJhA==}
    dependencies:
      '@aws-crypto/ie11-detection': 2.0.2
      '@aws-crypto/supports-web-crypto': 2.0.2
      '@aws-sdk/types': 3.215.0
      '@aws-sdk/util-locate-window': 3.208.0
      '@aws-sdk/util-utf8-browser': 3.188.0
      tslib: 1.14.1

  /@aws-crypto/sha256-browser/2.0.0:
    resolution: {integrity: sha512-rYXOQ8BFOaqMEHJrLHul/25ckWH6GTJtdLSajhlqGMx0PmSueAuvboCuZCTqEKlxR8CQOwRarxYMZZSYlhRA1A==}
    dependencies:
      '@aws-crypto/ie11-detection': 2.0.2
      '@aws-crypto/sha256-js': 2.0.2
      '@aws-crypto/supports-web-crypto': 2.0.2
      '@aws-crypto/util': 2.0.2
      '@aws-sdk/types': 3.215.0
      '@aws-sdk/util-locate-window': 3.208.0
      '@aws-sdk/util-utf8-browser': 3.188.0
      tslib: 1.14.1

  /@aws-crypto/sha256-js/2.0.0:
    resolution: {integrity: sha512-VZY+mCY4Nmrs5WGfitmNqXzaE873fcIZDu54cbaDaaamsaTOP1DBImV9F4pICc3EHjQXujyE8jig+PFCaew9ig==}
    dependencies:
      '@aws-crypto/util': 2.0.2
      '@aws-sdk/types': 3.215.0
      tslib: 1.14.1

  /@aws-crypto/sha256-js/2.0.2:
    resolution: {integrity: sha512-iXLdKH19qPmIC73fVCrHWCSYjN/sxaAvZ3jNNyw6FclmHyjLKg0f69WlC9KTnyElxCR5MO9SKaG00VwlJwyAkQ==}
    dependencies:
      '@aws-crypto/util': 2.0.2
      '@aws-sdk/types': 3.212.0
      tslib: 1.14.1

  /@aws-crypto/supports-web-crypto/2.0.2:
    resolution: {integrity: sha512-6mbSsLHwZ99CTOOswvCRP3C+VCWnzBf+1SnbWxzzJ9lR0mA0JnY2JEAhp8rqmTE0GPFy88rrM27ffgp62oErMQ==}
    dependencies:
      tslib: 1.14.1

  /@aws-crypto/util/2.0.2:
    resolution: {integrity: sha512-Lgu5v/0e/BcrZ5m/IWqzPUf3UYFTy/PpeED+uc9SWUR1iZQL8XXbGQg10UfllwwBryO3hFF5dizK+78aoXC1eA==}
    dependencies:
      '@aws-sdk/types': 3.215.0
      '@aws-sdk/util-utf8-browser': 3.188.0
      tslib: 1.14.1

  /@aws-lambda-powertools/commons/1.4.1:
    resolution: {integrity: sha512-fGmCIQTG0vC+hllu3Ne1B2fRC3Hl2A0Q7Db7JeCXVsAEUIqzUp7blm1WVmqZsBzJ2T5XvZ3B/xMgc0ci8FGOjQ==}
    dev: false

  /@aws-lambda-powertools/logger/1.4.1:
    resolution: {integrity: sha512-T0/bCUFybGSdFxaZEFKm5npz3jexorbPsNyet1WSY0sRubz3JS0o0ppJE3xrVs6t2Lz9LfzFJkFTF/aJKt3McQ==}
    dependencies:
      '@aws-lambda-powertools/commons': 1.4.1
      lodash.clonedeep: 4.5.0
      lodash.merge: 4.6.2
      lodash.pickby: 4.6.0
    dev: false

  /@aws-sdk/abort-controller/3.212.0:
    resolution: {integrity: sha512-mXeBSuDi0Fpul4zk9VH2z0VKN+/+6hyJ9SXSRhn3LpMcyj3GeZtXyTB2wCsfxXYGxeGbV+bIzbPbhZza6wNfWg==}
    engines: {node: '>=14.0.0'}
    dependencies:
      '@aws-sdk/types': 3.212.0
      tslib: 2.4.1

  /@aws-sdk/chunked-blob-reader-native/3.208.0:
    resolution: {integrity: sha512-JeOZ95PW+fJ6bbuqPySYqLqHk1n4+4ueEEraJsiUrPBV0S1ZtyvOGHcnGztKUjr2PYNaiexmpWuvUve9K12HRA==}
    dependencies:
      '@aws-sdk/util-base64': 3.208.0
      tslib: 2.4.1

  /@aws-sdk/chunked-blob-reader/3.188.0:
    resolution: {integrity: sha512-zkPRFZZPL3eH+kH86LDYYXImiClA1/sW60zYOjse9Pgka+eDJlvBN6hcYxwDEKjcwATYiSRR1aVQHcfCinlGXg==}
    dependencies:
      tslib: 2.4.1

  /@aws-sdk/client-cloudformation/3.213.0:
    resolution: {integrity: sha512-C/QIaaAdRyyhDZlNEaGMCs0+knM3BSjGkMpClPVm+pbpZtPsUCBb4H0KsdsdFqSsDs9HxtGrFH4BOgTsWj8W2w==}
    engines: {node: '>=14.0.0'}
    dependencies:
      '@aws-crypto/sha256-browser': 2.0.0
      '@aws-crypto/sha256-js': 2.0.0
      '@aws-sdk/client-sts': 3.213.0
      '@aws-sdk/config-resolver': 3.212.0
      '@aws-sdk/credential-provider-node': 3.212.0
      '@aws-sdk/fetch-http-handler': 3.212.0
      '@aws-sdk/hash-node': 3.212.0
      '@aws-sdk/invalid-dependency': 3.212.0
      '@aws-sdk/middleware-content-length': 3.212.0
      '@aws-sdk/middleware-endpoint': 3.212.0
      '@aws-sdk/middleware-host-header': 3.212.0
      '@aws-sdk/middleware-logger': 3.212.0
      '@aws-sdk/middleware-recursion-detection': 3.212.0
      '@aws-sdk/middleware-retry': 3.212.0
      '@aws-sdk/middleware-serde': 3.212.0
      '@aws-sdk/middleware-signing': 3.212.0
      '@aws-sdk/middleware-stack': 3.212.0
      '@aws-sdk/middleware-user-agent': 3.212.0
      '@aws-sdk/node-config-provider': 3.212.0
      '@aws-sdk/node-http-handler': 3.212.0
      '@aws-sdk/protocol-http': 3.212.0
      '@aws-sdk/smithy-client': 3.212.0
      '@aws-sdk/types': 3.212.0
      '@aws-sdk/url-parser': 3.212.0
      '@aws-sdk/util-base64': 3.208.0
      '@aws-sdk/util-body-length-browser': 3.188.0
      '@aws-sdk/util-body-length-node': 3.208.0
      '@aws-sdk/util-defaults-mode-browser': 3.212.0
      '@aws-sdk/util-defaults-mode-node': 3.212.0
      '@aws-sdk/util-endpoints': 3.212.0
      '@aws-sdk/util-user-agent-browser': 3.212.0
      '@aws-sdk/util-user-agent-node': 3.212.0
      '@aws-sdk/util-utf8-browser': 3.188.0
      '@aws-sdk/util-utf8-node': 3.208.0
      '@aws-sdk/util-waiter': 3.212.0
      fast-xml-parser: 4.0.11
      tslib: 2.4.1
      uuid: 8.3.2
    transitivePeerDependencies:
      - aws-crt
    dev: false

  /@aws-sdk/client-cloudwatch-logs/3.213.0:
    resolution: {integrity: sha512-OVo1RT4KPTnXCYHJUMDhIF/PAe2xMPMwV1gQVH8UccsUCV6mDhhsnRpczuclpL+ZXrK70IXm9NIPPZ5XWKDSpw==}
    engines: {node: '>=14.0.0'}
    dependencies:
      '@aws-crypto/sha256-browser': 2.0.0
      '@aws-crypto/sha256-js': 2.0.0
      '@aws-sdk/client-sts': 3.213.0
      '@aws-sdk/config-resolver': 3.212.0
      '@aws-sdk/credential-provider-node': 3.212.0
      '@aws-sdk/fetch-http-handler': 3.212.0
      '@aws-sdk/hash-node': 3.212.0
      '@aws-sdk/invalid-dependency': 3.212.0
      '@aws-sdk/middleware-content-length': 3.212.0
      '@aws-sdk/middleware-endpoint': 3.212.0
      '@aws-sdk/middleware-host-header': 3.212.0
      '@aws-sdk/middleware-logger': 3.212.0
      '@aws-sdk/middleware-recursion-detection': 3.212.0
      '@aws-sdk/middleware-retry': 3.212.0
      '@aws-sdk/middleware-serde': 3.212.0
      '@aws-sdk/middleware-signing': 3.212.0
      '@aws-sdk/middleware-stack': 3.212.0
      '@aws-sdk/middleware-user-agent': 3.212.0
      '@aws-sdk/node-config-provider': 3.212.0
      '@aws-sdk/node-http-handler': 3.212.0
      '@aws-sdk/protocol-http': 3.212.0
      '@aws-sdk/smithy-client': 3.212.0
      '@aws-sdk/types': 3.212.0
      '@aws-sdk/url-parser': 3.212.0
      '@aws-sdk/util-base64': 3.208.0
      '@aws-sdk/util-body-length-browser': 3.188.0
      '@aws-sdk/util-body-length-node': 3.208.0
      '@aws-sdk/util-defaults-mode-browser': 3.212.0
      '@aws-sdk/util-defaults-mode-node': 3.212.0
      '@aws-sdk/util-endpoints': 3.212.0
      '@aws-sdk/util-user-agent-browser': 3.212.0
      '@aws-sdk/util-user-agent-node': 3.212.0
      '@aws-sdk/util-utf8-browser': 3.188.0
      '@aws-sdk/util-utf8-node': 3.208.0
      tslib: 2.4.1
    transitivePeerDependencies:
      - aws-crt
    dev: false

  /@aws-sdk/client-dynamodb/3.214.0:
    resolution: {integrity: sha512-aCu5PTS3uyy63X9Gz8oUbAlmLeh+N4xOvl46Nk2se1EhrFlIogoXfV3MhKNgqzOfVTgII1u6mq9prMFmEjCgvQ==}
    engines: {node: '>=14.0.0'}
    dependencies:
      '@aws-crypto/sha256-browser': 2.0.0
      '@aws-crypto/sha256-js': 2.0.0
      '@aws-sdk/client-sts': 3.213.0
      '@aws-sdk/config-resolver': 3.212.0
      '@aws-sdk/credential-provider-node': 3.212.0
      '@aws-sdk/fetch-http-handler': 3.212.0
      '@aws-sdk/hash-node': 3.212.0
      '@aws-sdk/invalid-dependency': 3.212.0
      '@aws-sdk/middleware-content-length': 3.212.0
      '@aws-sdk/middleware-endpoint': 3.212.0
      '@aws-sdk/middleware-endpoint-discovery': 3.212.0
      '@aws-sdk/middleware-host-header': 3.212.0
      '@aws-sdk/middleware-logger': 3.212.0
      '@aws-sdk/middleware-recursion-detection': 3.212.0
      '@aws-sdk/middleware-retry': 3.212.0
      '@aws-sdk/middleware-serde': 3.212.0
      '@aws-sdk/middleware-signing': 3.212.0
      '@aws-sdk/middleware-stack': 3.212.0
      '@aws-sdk/middleware-user-agent': 3.212.0
      '@aws-sdk/node-config-provider': 3.212.0
      '@aws-sdk/node-http-handler': 3.212.0
      '@aws-sdk/protocol-http': 3.212.0
      '@aws-sdk/smithy-client': 3.212.0
      '@aws-sdk/types': 3.212.0
      '@aws-sdk/url-parser': 3.212.0
      '@aws-sdk/util-base64': 3.208.0
      '@aws-sdk/util-body-length-browser': 3.188.0
      '@aws-sdk/util-body-length-node': 3.208.0
      '@aws-sdk/util-defaults-mode-browser': 3.212.0
      '@aws-sdk/util-defaults-mode-node': 3.212.0
      '@aws-sdk/util-endpoints': 3.212.0
      '@aws-sdk/util-user-agent-browser': 3.212.0
      '@aws-sdk/util-user-agent-node': 3.212.0
      '@aws-sdk/util-utf8-browser': 3.188.0
      '@aws-sdk/util-utf8-node': 3.208.0
      '@aws-sdk/util-waiter': 3.212.0
      tslib: 2.4.1
      uuid: 8.3.2
    transitivePeerDependencies:
      - aws-crt

  /@aws-sdk/client-iam/3.213.0:
    resolution: {integrity: sha512-UvsvKqwPnANrIEt9WtF28vdDs4vTHq3FzL4qfFWsOQGOxDVcQcnaljsH4z4GZeId0PbnwptVxnFgoBLknMX8lA==}
    engines: {node: '>=14.0.0'}
    dependencies:
      '@aws-crypto/sha256-browser': 2.0.0
      '@aws-crypto/sha256-js': 2.0.0
      '@aws-sdk/client-sts': 3.213.0
      '@aws-sdk/config-resolver': 3.212.0
      '@aws-sdk/credential-provider-node': 3.212.0
      '@aws-sdk/fetch-http-handler': 3.212.0
      '@aws-sdk/hash-node': 3.212.0
      '@aws-sdk/invalid-dependency': 3.212.0
      '@aws-sdk/middleware-content-length': 3.212.0
      '@aws-sdk/middleware-endpoint': 3.212.0
      '@aws-sdk/middleware-host-header': 3.212.0
      '@aws-sdk/middleware-logger': 3.212.0
      '@aws-sdk/middleware-recursion-detection': 3.212.0
      '@aws-sdk/middleware-retry': 3.212.0
      '@aws-sdk/middleware-serde': 3.212.0
      '@aws-sdk/middleware-signing': 3.212.0
      '@aws-sdk/middleware-stack': 3.212.0
      '@aws-sdk/middleware-user-agent': 3.212.0
      '@aws-sdk/node-config-provider': 3.212.0
      '@aws-sdk/node-http-handler': 3.212.0
      '@aws-sdk/protocol-http': 3.212.0
      '@aws-sdk/smithy-client': 3.212.0
      '@aws-sdk/types': 3.212.0
      '@aws-sdk/url-parser': 3.212.0
      '@aws-sdk/util-base64': 3.208.0
      '@aws-sdk/util-body-length-browser': 3.188.0
      '@aws-sdk/util-body-length-node': 3.208.0
      '@aws-sdk/util-defaults-mode-browser': 3.212.0
      '@aws-sdk/util-defaults-mode-node': 3.212.0
      '@aws-sdk/util-endpoints': 3.212.0
      '@aws-sdk/util-user-agent-browser': 3.212.0
      '@aws-sdk/util-user-agent-node': 3.212.0
      '@aws-sdk/util-utf8-browser': 3.188.0
      '@aws-sdk/util-utf8-node': 3.208.0
      '@aws-sdk/util-waiter': 3.212.0
      fast-xml-parser: 4.0.11
      tslib: 2.4.1
    transitivePeerDependencies:
      - aws-crt
    dev: false

  /@aws-sdk/client-lambda/3.213.0:
    resolution: {integrity: sha512-NBA+fwdn5AFIhm5iEVElt5452jeo94jp2Au1jAh5g0kUaVhpc2mjvfVYvty8L50tLliNVDJazuVYHRfKOscDFQ==}
    engines: {node: '>=14.0.0'}
    dependencies:
      '@aws-crypto/sha256-browser': 2.0.0
      '@aws-crypto/sha256-js': 2.0.0
      '@aws-sdk/client-sts': 3.213.0
      '@aws-sdk/config-resolver': 3.212.0
      '@aws-sdk/credential-provider-node': 3.212.0
      '@aws-sdk/fetch-http-handler': 3.212.0
      '@aws-sdk/hash-node': 3.212.0
      '@aws-sdk/invalid-dependency': 3.212.0
      '@aws-sdk/middleware-content-length': 3.212.0
      '@aws-sdk/middleware-endpoint': 3.212.0
      '@aws-sdk/middleware-host-header': 3.212.0
      '@aws-sdk/middleware-logger': 3.212.0
      '@aws-sdk/middleware-recursion-detection': 3.212.0
      '@aws-sdk/middleware-retry': 3.212.0
      '@aws-sdk/middleware-serde': 3.212.0
      '@aws-sdk/middleware-signing': 3.212.0
      '@aws-sdk/middleware-stack': 3.212.0
      '@aws-sdk/middleware-user-agent': 3.212.0
      '@aws-sdk/node-config-provider': 3.212.0
      '@aws-sdk/node-http-handler': 3.212.0
      '@aws-sdk/protocol-http': 3.212.0
      '@aws-sdk/smithy-client': 3.212.0
      '@aws-sdk/types': 3.212.0
      '@aws-sdk/url-parser': 3.212.0
      '@aws-sdk/util-base64': 3.208.0
      '@aws-sdk/util-body-length-browser': 3.188.0
      '@aws-sdk/util-body-length-node': 3.208.0
      '@aws-sdk/util-defaults-mode-browser': 3.212.0
      '@aws-sdk/util-defaults-mode-node': 3.212.0
      '@aws-sdk/util-endpoints': 3.212.0
      '@aws-sdk/util-user-agent-browser': 3.212.0
      '@aws-sdk/util-user-agent-node': 3.212.0
      '@aws-sdk/util-utf8-browser': 3.188.0
      '@aws-sdk/util-utf8-node': 3.208.0
      '@aws-sdk/util-waiter': 3.212.0
      tslib: 2.4.1
    transitivePeerDependencies:
      - aws-crt

  /@aws-sdk/client-s3/3.213.0:
    resolution: {integrity: sha512-wBmnBd2y7Re4yI3XSc+9GHjmZpTgXdxaS5+c39EFFa+spKrQAzW0tRkr+25L0eQPTzF5cz5YwdPhxiDHt5IoNw==}
    engines: {node: '>=14.0.0'}
    dependencies:
      '@aws-crypto/sha1-browser': 2.0.0
      '@aws-crypto/sha256-browser': 2.0.0
      '@aws-crypto/sha256-js': 2.0.0
      '@aws-sdk/client-sts': 3.213.0
      '@aws-sdk/config-resolver': 3.212.0
      '@aws-sdk/credential-provider-node': 3.212.0
      '@aws-sdk/eventstream-serde-browser': 3.212.0
      '@aws-sdk/eventstream-serde-config-resolver': 3.212.0
      '@aws-sdk/eventstream-serde-node': 3.212.0
      '@aws-sdk/fetch-http-handler': 3.212.0
      '@aws-sdk/hash-blob-browser': 3.212.0
      '@aws-sdk/hash-node': 3.212.0
      '@aws-sdk/hash-stream-node': 3.212.0
      '@aws-sdk/invalid-dependency': 3.212.0
      '@aws-sdk/md5-js': 3.212.0
      '@aws-sdk/middleware-bucket-endpoint': 3.212.0
      '@aws-sdk/middleware-content-length': 3.212.0
      '@aws-sdk/middleware-endpoint': 3.212.0
      '@aws-sdk/middleware-expect-continue': 3.212.0
      '@aws-sdk/middleware-flexible-checksums': 3.212.0
      '@aws-sdk/middleware-host-header': 3.212.0
      '@aws-sdk/middleware-location-constraint': 3.212.0
      '@aws-sdk/middleware-logger': 3.212.0
      '@aws-sdk/middleware-recursion-detection': 3.212.0
      '@aws-sdk/middleware-retry': 3.212.0
      '@aws-sdk/middleware-sdk-s3': 3.212.0
      '@aws-sdk/middleware-serde': 3.212.0
      '@aws-sdk/middleware-signing': 3.212.0
      '@aws-sdk/middleware-ssec': 3.212.0
      '@aws-sdk/middleware-stack': 3.212.0
      '@aws-sdk/middleware-user-agent': 3.212.0
      '@aws-sdk/node-config-provider': 3.212.0
      '@aws-sdk/node-http-handler': 3.212.0
      '@aws-sdk/protocol-http': 3.212.0
      '@aws-sdk/signature-v4-multi-region': 3.212.0
      '@aws-sdk/smithy-client': 3.212.0
      '@aws-sdk/types': 3.212.0
      '@aws-sdk/url-parser': 3.212.0
      '@aws-sdk/util-base64': 3.208.0
      '@aws-sdk/util-body-length-browser': 3.188.0
      '@aws-sdk/util-body-length-node': 3.208.0
      '@aws-sdk/util-defaults-mode-browser': 3.212.0
      '@aws-sdk/util-defaults-mode-node': 3.212.0
      '@aws-sdk/util-endpoints': 3.212.0
      '@aws-sdk/util-stream-browser': 3.212.0
      '@aws-sdk/util-stream-node': 3.212.0
      '@aws-sdk/util-user-agent-browser': 3.212.0
      '@aws-sdk/util-user-agent-node': 3.212.0
      '@aws-sdk/util-utf8-browser': 3.188.0
      '@aws-sdk/util-utf8-node': 3.208.0
      '@aws-sdk/util-waiter': 3.212.0
      '@aws-sdk/xml-builder': 3.201.0
      fast-xml-parser: 4.0.11
      tslib: 2.4.1
    transitivePeerDependencies:
      - '@aws-sdk/signature-v4-crt'
      - aws-crt

  /@aws-sdk/client-scheduler/3.213.0:
    resolution: {integrity: sha512-GOBG+G0cYN8Xyq+dsy1DtAhHpk3UEWBEJNT0kwVmIhm9WGj/GNvCdUVlnyeacBLuWVwiVIKjUhN6xXx5rKNdtg==}
    engines: {node: '>=14.0.0'}
    dependencies:
      '@aws-crypto/sha256-browser': 2.0.0
      '@aws-crypto/sha256-js': 2.0.0
      '@aws-sdk/client-sts': 3.213.0
      '@aws-sdk/config-resolver': 3.212.0
      '@aws-sdk/credential-provider-node': 3.212.0
      '@aws-sdk/fetch-http-handler': 3.212.0
      '@aws-sdk/hash-node': 3.212.0
      '@aws-sdk/invalid-dependency': 3.212.0
      '@aws-sdk/middleware-content-length': 3.212.0
      '@aws-sdk/middleware-endpoint': 3.212.0
      '@aws-sdk/middleware-host-header': 3.212.0
      '@aws-sdk/middleware-logger': 3.212.0
      '@aws-sdk/middleware-recursion-detection': 3.212.0
      '@aws-sdk/middleware-retry': 3.212.0
      '@aws-sdk/middleware-serde': 3.212.0
      '@aws-sdk/middleware-signing': 3.212.0
      '@aws-sdk/middleware-stack': 3.212.0
      '@aws-sdk/middleware-user-agent': 3.212.0
      '@aws-sdk/node-config-provider': 3.212.0
      '@aws-sdk/node-http-handler': 3.212.0
      '@aws-sdk/protocol-http': 3.212.0
      '@aws-sdk/smithy-client': 3.212.0
      '@aws-sdk/types': 3.212.0
      '@aws-sdk/url-parser': 3.212.0
      '@aws-sdk/util-base64': 3.208.0
      '@aws-sdk/util-body-length-browser': 3.188.0
      '@aws-sdk/util-body-length-node': 3.208.0
      '@aws-sdk/util-defaults-mode-browser': 3.212.0
      '@aws-sdk/util-defaults-mode-node': 3.212.0
      '@aws-sdk/util-endpoints': 3.212.0
      '@aws-sdk/util-user-agent-browser': 3.212.0
      '@aws-sdk/util-user-agent-node': 3.212.0
      '@aws-sdk/util-utf8-browser': 3.188.0
      '@aws-sdk/util-utf8-node': 3.208.0
      tslib: 2.4.1
      uuid: 8.3.2
    transitivePeerDependencies:
      - aws-crt
    dev: true

  /@aws-sdk/client-sqs/3.213.0:
    resolution: {integrity: sha512-Ew80UhLtudcC4hilK0itEHhnj5Jpl1OpfTxVzm6HkAkSRA+eBq6CXHN46ptEim4Wp5SxXjLc6L2RKpGZxUpfOg==}
    engines: {node: '>=14.0.0'}
    dependencies:
      '@aws-crypto/sha256-browser': 2.0.0
      '@aws-crypto/sha256-js': 2.0.0
      '@aws-sdk/client-sts': 3.213.0
      '@aws-sdk/config-resolver': 3.212.0
      '@aws-sdk/credential-provider-node': 3.212.0
      '@aws-sdk/fetch-http-handler': 3.212.0
      '@aws-sdk/hash-node': 3.212.0
      '@aws-sdk/invalid-dependency': 3.212.0
      '@aws-sdk/md5-js': 3.212.0
      '@aws-sdk/middleware-content-length': 3.212.0
      '@aws-sdk/middleware-endpoint': 3.212.0
      '@aws-sdk/middleware-host-header': 3.212.0
      '@aws-sdk/middleware-logger': 3.212.0
      '@aws-sdk/middleware-recursion-detection': 3.212.0
      '@aws-sdk/middleware-retry': 3.212.0
      '@aws-sdk/middleware-sdk-sqs': 3.212.0
      '@aws-sdk/middleware-serde': 3.212.0
      '@aws-sdk/middleware-signing': 3.212.0
      '@aws-sdk/middleware-stack': 3.212.0
      '@aws-sdk/middleware-user-agent': 3.212.0
      '@aws-sdk/node-config-provider': 3.212.0
      '@aws-sdk/node-http-handler': 3.212.0
      '@aws-sdk/protocol-http': 3.212.0
      '@aws-sdk/smithy-client': 3.212.0
      '@aws-sdk/types': 3.212.0
      '@aws-sdk/url-parser': 3.212.0
      '@aws-sdk/util-base64': 3.208.0
      '@aws-sdk/util-body-length-browser': 3.188.0
      '@aws-sdk/util-body-length-node': 3.208.0
      '@aws-sdk/util-defaults-mode-browser': 3.212.0
      '@aws-sdk/util-defaults-mode-node': 3.212.0
      '@aws-sdk/util-endpoints': 3.212.0
      '@aws-sdk/util-user-agent-browser': 3.212.0
      '@aws-sdk/util-user-agent-node': 3.212.0
      '@aws-sdk/util-utf8-browser': 3.188.0
      '@aws-sdk/util-utf8-node': 3.208.0
      fast-xml-parser: 4.0.11
      tslib: 2.4.1
    transitivePeerDependencies:
      - aws-crt

  /@aws-sdk/client-sso-oidc/3.212.0:
    resolution: {integrity: sha512-Co0AU+y9KEAZUraT36ttFZlmwARsr82q2nQji5E8zg3zlUHtqGvMJqxArudz3iOb2E9WRi75MwAQmLO2xEk45A==}
    engines: {node: '>=14.0.0'}
    dependencies:
      '@aws-crypto/sha256-browser': 2.0.0
      '@aws-crypto/sha256-js': 2.0.0
      '@aws-sdk/config-resolver': 3.212.0
      '@aws-sdk/fetch-http-handler': 3.212.0
      '@aws-sdk/hash-node': 3.212.0
      '@aws-sdk/invalid-dependency': 3.212.0
      '@aws-sdk/middleware-content-length': 3.212.0
      '@aws-sdk/middleware-endpoint': 3.212.0
      '@aws-sdk/middleware-host-header': 3.212.0
      '@aws-sdk/middleware-logger': 3.212.0
      '@aws-sdk/middleware-recursion-detection': 3.212.0
      '@aws-sdk/middleware-retry': 3.212.0
      '@aws-sdk/middleware-serde': 3.212.0
      '@aws-sdk/middleware-stack': 3.212.0
      '@aws-sdk/middleware-user-agent': 3.212.0
      '@aws-sdk/node-config-provider': 3.212.0
      '@aws-sdk/node-http-handler': 3.212.0
      '@aws-sdk/protocol-http': 3.212.0
      '@aws-sdk/smithy-client': 3.212.0
      '@aws-sdk/types': 3.212.0
      '@aws-sdk/url-parser': 3.212.0
      '@aws-sdk/util-base64': 3.208.0
      '@aws-sdk/util-body-length-browser': 3.188.0
      '@aws-sdk/util-body-length-node': 3.208.0
      '@aws-sdk/util-defaults-mode-browser': 3.212.0
      '@aws-sdk/util-defaults-mode-node': 3.212.0
      '@aws-sdk/util-endpoints': 3.212.0
      '@aws-sdk/util-user-agent-browser': 3.212.0
      '@aws-sdk/util-user-agent-node': 3.212.0
      '@aws-sdk/util-utf8-browser': 3.188.0
      '@aws-sdk/util-utf8-node': 3.208.0
      tslib: 2.4.1
    transitivePeerDependencies:
      - aws-crt

  /@aws-sdk/client-sso/3.212.0:
    resolution: {integrity: sha512-b9lFI8Uz6YxIzAlS2uq62y5fX097lwcdkiq2N8YN2U7YgHQaKMIFnV8ZqkDdhZi2eUKwhSdUZzQy0tF6en2Ubg==}
    engines: {node: '>=14.0.0'}
    dependencies:
      '@aws-crypto/sha256-browser': 2.0.0
      '@aws-crypto/sha256-js': 2.0.0
      '@aws-sdk/config-resolver': 3.212.0
      '@aws-sdk/fetch-http-handler': 3.212.0
      '@aws-sdk/hash-node': 3.212.0
      '@aws-sdk/invalid-dependency': 3.212.0
      '@aws-sdk/middleware-content-length': 3.212.0
      '@aws-sdk/middleware-endpoint': 3.212.0
      '@aws-sdk/middleware-host-header': 3.212.0
      '@aws-sdk/middleware-logger': 3.212.0
      '@aws-sdk/middleware-recursion-detection': 3.212.0
      '@aws-sdk/middleware-retry': 3.212.0
      '@aws-sdk/middleware-serde': 3.212.0
      '@aws-sdk/middleware-stack': 3.212.0
      '@aws-sdk/middleware-user-agent': 3.212.0
      '@aws-sdk/node-config-provider': 3.212.0
      '@aws-sdk/node-http-handler': 3.212.0
      '@aws-sdk/protocol-http': 3.212.0
      '@aws-sdk/smithy-client': 3.212.0
      '@aws-sdk/types': 3.212.0
      '@aws-sdk/url-parser': 3.212.0
      '@aws-sdk/util-base64': 3.208.0
      '@aws-sdk/util-body-length-browser': 3.188.0
      '@aws-sdk/util-body-length-node': 3.208.0
      '@aws-sdk/util-defaults-mode-browser': 3.212.0
      '@aws-sdk/util-defaults-mode-node': 3.212.0
      '@aws-sdk/util-endpoints': 3.212.0
      '@aws-sdk/util-user-agent-browser': 3.212.0
      '@aws-sdk/util-user-agent-node': 3.212.0
      '@aws-sdk/util-utf8-browser': 3.188.0
      '@aws-sdk/util-utf8-node': 3.208.0
      tslib: 2.4.1
    transitivePeerDependencies:
      - aws-crt

  /@aws-sdk/client-sts/3.213.0:
    resolution: {integrity: sha512-MCjtLaYVQJLIMeLubDc4yRjSyVVTOebKxhY4ix4cfpSA6X4jMc4gRY2eu4eja3qoISfHq/Ikrkxx9DD1+n1azg==}
    engines: {node: '>=14.0.0'}
    dependencies:
      '@aws-crypto/sha256-browser': 2.0.0
      '@aws-crypto/sha256-js': 2.0.0
      '@aws-sdk/config-resolver': 3.212.0
      '@aws-sdk/credential-provider-node': 3.212.0
      '@aws-sdk/fetch-http-handler': 3.212.0
      '@aws-sdk/hash-node': 3.212.0
      '@aws-sdk/invalid-dependency': 3.212.0
      '@aws-sdk/middleware-content-length': 3.212.0
      '@aws-sdk/middleware-endpoint': 3.212.0
      '@aws-sdk/middleware-host-header': 3.212.0
      '@aws-sdk/middleware-logger': 3.212.0
      '@aws-sdk/middleware-recursion-detection': 3.212.0
      '@aws-sdk/middleware-retry': 3.212.0
      '@aws-sdk/middleware-sdk-sts': 3.212.0
      '@aws-sdk/middleware-serde': 3.212.0
      '@aws-sdk/middleware-signing': 3.212.0
      '@aws-sdk/middleware-stack': 3.212.0
      '@aws-sdk/middleware-user-agent': 3.212.0
      '@aws-sdk/node-config-provider': 3.212.0
      '@aws-sdk/node-http-handler': 3.212.0
      '@aws-sdk/protocol-http': 3.212.0
      '@aws-sdk/smithy-client': 3.212.0
      '@aws-sdk/types': 3.212.0
      '@aws-sdk/url-parser': 3.212.0
      '@aws-sdk/util-base64': 3.208.0
      '@aws-sdk/util-body-length-browser': 3.188.0
      '@aws-sdk/util-body-length-node': 3.208.0
      '@aws-sdk/util-defaults-mode-browser': 3.212.0
      '@aws-sdk/util-defaults-mode-node': 3.212.0
      '@aws-sdk/util-endpoints': 3.212.0
      '@aws-sdk/util-user-agent-browser': 3.212.0
      '@aws-sdk/util-user-agent-node': 3.212.0
      '@aws-sdk/util-utf8-browser': 3.188.0
      '@aws-sdk/util-utf8-node': 3.208.0
      fast-xml-parser: 4.0.11
      tslib: 2.4.1
    transitivePeerDependencies:
      - aws-crt

  /@aws-sdk/config-resolver/3.212.0:
    resolution: {integrity: sha512-hIP/Izpv6GCsDTnHCd/X9Ro7Mw5le+gr2VbkZHWR0c8+3xZWp8N5S0QnUBogF3Dv2KwPbmHP+bs/vqqo3miUjQ==}
    engines: {node: '>=14.0.0'}
    dependencies:
      '@aws-sdk/signature-v4': 3.212.0
      '@aws-sdk/types': 3.212.0
      '@aws-sdk/util-config-provider': 3.208.0
      '@aws-sdk/util-middleware': 3.212.0
      tslib: 2.4.1

  /@aws-sdk/credential-provider-env/3.212.0:
    resolution: {integrity: sha512-HNYoqetLqTxwl0Grl4ez8Dx3I3hJfskxH2PTHYI1/iAqrY/gSB2oBOusvBeksbYrScnQM2IGqEcMJ4lzGLOH+w==}
    engines: {node: '>=14.0.0'}
    dependencies:
      '@aws-sdk/property-provider': 3.212.0
      '@aws-sdk/types': 3.212.0
      tslib: 2.4.1

  /@aws-sdk/credential-provider-imds/3.212.0:
    resolution: {integrity: sha512-Bg7cX2N5pJ//ft3Y8HWtpDSEMMgRTNMaNlIvTlDbAKYp7HBZRWSf9ZJnz2slT7qbyaJyRP5pSJC4XRm83g4leA==}
    engines: {node: '>=14.0.0'}
    dependencies:
      '@aws-sdk/node-config-provider': 3.212.0
      '@aws-sdk/property-provider': 3.212.0
      '@aws-sdk/types': 3.212.0
      '@aws-sdk/url-parser': 3.212.0
      tslib: 2.4.1

  /@aws-sdk/credential-provider-ini/3.212.0:
    resolution: {integrity: sha512-H7qRIP8qV7tRrCSJx2p5oQVMJASQWZUmi4l699hDMejmCO/m4pUMQFmWn2FXtZv8gTfzlkmp3wMixD5jnfL7pw==}
    engines: {node: '>=14.0.0'}
    dependencies:
      '@aws-sdk/credential-provider-env': 3.212.0
      '@aws-sdk/credential-provider-imds': 3.212.0
      '@aws-sdk/credential-provider-sso': 3.212.0
      '@aws-sdk/credential-provider-web-identity': 3.212.0
      '@aws-sdk/property-provider': 3.212.0
      '@aws-sdk/shared-ini-file-loader': 3.212.0
      '@aws-sdk/types': 3.212.0
      tslib: 2.4.1
    transitivePeerDependencies:
      - aws-crt

  /@aws-sdk/credential-provider-node/3.212.0:
    resolution: {integrity: sha512-T44hoU3GCYHS+4GDVs7S/v2bBHmmYpnPayQsYXhDElQKXP0cFzQ78F8et4IU5lM94hwK+ISRQPrKaq4p77evkw==}
    engines: {node: '>=14.0.0'}
    dependencies:
      '@aws-sdk/credential-provider-env': 3.212.0
      '@aws-sdk/credential-provider-imds': 3.212.0
      '@aws-sdk/credential-provider-ini': 3.212.0
      '@aws-sdk/credential-provider-process': 3.212.0
      '@aws-sdk/credential-provider-sso': 3.212.0
      '@aws-sdk/credential-provider-web-identity': 3.212.0
      '@aws-sdk/property-provider': 3.212.0
      '@aws-sdk/shared-ini-file-loader': 3.212.0
      '@aws-sdk/types': 3.212.0
      tslib: 2.4.1
    transitivePeerDependencies:
      - aws-crt

  /@aws-sdk/credential-provider-process/3.212.0:
    resolution: {integrity: sha512-bGaVKSm5Tf5VZtlM2V6k+M9nSKzlb14ldCcH0PGGMaK/dqnEJDVSxXPu3fWyomaxbLt7Is3AUMh6L2bq3kuXyA==}
    engines: {node: '>=14.0.0'}
    dependencies:
      '@aws-sdk/property-provider': 3.212.0
      '@aws-sdk/shared-ini-file-loader': 3.212.0
      '@aws-sdk/types': 3.212.0
      tslib: 2.4.1

  /@aws-sdk/credential-provider-sso/3.212.0:
    resolution: {integrity: sha512-OGatVUnWLp7PePs2H2RyYmTrwurl0tAfW+LWfVAPgYyvi2RQgTmSK5LJ3pXKxz3TvaSHkCvsT0NWNqdWY+iKWQ==}
    engines: {node: '>=14.0.0'}
    dependencies:
      '@aws-sdk/client-sso': 3.212.0
      '@aws-sdk/property-provider': 3.212.0
      '@aws-sdk/shared-ini-file-loader': 3.212.0
      '@aws-sdk/token-providers': 3.212.0
      '@aws-sdk/types': 3.212.0
      tslib: 2.4.1
    transitivePeerDependencies:
      - aws-crt

  /@aws-sdk/credential-provider-web-identity/3.212.0:
    resolution: {integrity: sha512-zPF3KiVT14aeu4cRyEUelAJEAzFp++9ULLigQXhKBbFYaiOZMAHKRASO/WUK1ixYBC+ax4G1rbihLfQimXMtVA==}
    engines: {node: '>=14.0.0'}
    dependencies:
      '@aws-sdk/property-provider': 3.212.0
      '@aws-sdk/types': 3.212.0
      tslib: 2.4.1

  /@aws-sdk/endpoint-cache/3.208.0:
    resolution: {integrity: sha512-MkrCvaZhTb1qZCjcDH73t5n43h0Kr0GS+30lpXZ9PAnHJZPqv+vhWFPK0ZsFe1XktbS0WOoDR4ED+lWm0Dw7Rg==}
    engines: {node: '>=14.0.0'}
    dependencies:
      mnemonist: 0.38.3
      tslib: 2.4.1

  /@aws-sdk/eventstream-codec/3.212.0:
    resolution: {integrity: sha512-XxhV+8BmRGxLzibKKnYCaPXfGPiFiu9pz9h5sPGA7KH3Ax/dKfVUK1QH7FhOQTNKYoSe093yLqRgb9+FYnJtjQ==}
    dependencies:
      '@aws-crypto/crc32': 2.0.0
      '@aws-sdk/types': 3.212.0
      '@aws-sdk/util-hex-encoding': 3.201.0
      tslib: 2.4.1

  /@aws-sdk/eventstream-serde-browser/3.212.0:
    resolution: {integrity: sha512-rHcPtDzgxQbbAHEtbmgO/Z3PFLevxiu1Ev1YP6Rdb9XTWz/ke2AggF+4SOkNAGuQCDQ/E5kC5RG7E+wC9rEj3g==}
    engines: {node: '>=14.0.0'}
    dependencies:
      '@aws-sdk/eventstream-serde-universal': 3.212.0
      '@aws-sdk/types': 3.212.0
      tslib: 2.4.1

  /@aws-sdk/eventstream-serde-config-resolver/3.212.0:
    resolution: {integrity: sha512-/ZHYdIbgCsZemb5zQ2yICjpB2aVUkfIgKXimnwbqBbynuo24P4mrd38Rmos8xbIJ9IEKmcMsyZLqttRCAZKSwg==}
    engines: {node: '>=14.0.0'}
    dependencies:
      '@aws-sdk/types': 3.212.0
      tslib: 2.4.1

  /@aws-sdk/eventstream-serde-node/3.212.0:
    resolution: {integrity: sha512-yHvWK+ZWHVDIumFrQOJRuM1+HON5puYOEwBvZkUs7dK7M7gXhpNoASqL662fI2oWEv1rCLSV7rmo/5UxLg4Pdw==}
    engines: {node: '>=14.0.0'}
    dependencies:
      '@aws-sdk/eventstream-serde-universal': 3.212.0
      '@aws-sdk/types': 3.212.0
      tslib: 2.4.1

  /@aws-sdk/eventstream-serde-universal/3.212.0:
    resolution: {integrity: sha512-5+ZbYwr1ytmOUTXh6U6skDVAzmicm3rlYy72tO7CS3UGPhyrbi9MghiulNNrc9FUpQ1VAtczCnOuv0rLCQB1IA==}
    engines: {node: '>=14.0.0'}
    dependencies:
      '@aws-sdk/eventstream-codec': 3.212.0
      '@aws-sdk/types': 3.212.0
      tslib: 2.4.1

  /@aws-sdk/fetch-http-handler/3.212.0:
    resolution: {integrity: sha512-u7ehnpAVN8D0asWhyQitNVf1j5LdzCuxP/14Dx8+PvrUdZxQNVq2FVB+tkQvOs9pDHE/oROjVo7GNO42bmkitA==}
    dependencies:
      '@aws-sdk/protocol-http': 3.212.0
      '@aws-sdk/querystring-builder': 3.212.0
      '@aws-sdk/types': 3.212.0
      '@aws-sdk/util-base64': 3.208.0
      tslib: 2.4.1

  /@aws-sdk/hash-blob-browser/3.212.0:
    resolution: {integrity: sha512-8ES7xUqosE+/TTyCsWQ4Qg1O/WMfk4/smi9SnrVBeYjRsPYXndr2JNHJDdey91rzG0aqvaEjlQKK92Rcul+MMg==}
    dependencies:
      '@aws-sdk/chunked-blob-reader': 3.188.0
      '@aws-sdk/chunked-blob-reader-native': 3.208.0
      '@aws-sdk/types': 3.212.0
      tslib: 2.4.1

  /@aws-sdk/hash-node/3.212.0:
    resolution: {integrity: sha512-pwZkz83EvXHGURBYjBYS7Cr+gSr6pi23RDlP/aXREjJGs9QUQyixBh78oX5a3p6bB8JeizPcZS1dXKJ9OKCHAw==}
    engines: {node: '>=14.0.0'}
    dependencies:
      '@aws-sdk/types': 3.212.0
      '@aws-sdk/util-buffer-from': 3.208.0
      tslib: 2.4.1

  /@aws-sdk/hash-stream-node/3.212.0:
    resolution: {integrity: sha512-PnQ+EO8OKWvPSF4UQRRyYhsblFJA1DbebhPGOzfJ3tUJn0+2bg2BsTJnQ4wlKfuyTx0sxWHiu5YBgCWyF0HkEQ==}
    engines: {node: '>=14.0.0'}
    dependencies:
      '@aws-sdk/types': 3.212.0
      tslib: 2.4.1

  /@aws-sdk/invalid-dependency/3.212.0:
    resolution: {integrity: sha512-zKVx+4Silmsr5Nvv9aGL5FmuHvdP9Dcvy/22fmWa3RRvCSNRpvFDeXtcDB5FvNpbWbO+qJyGj/OeqB/XejV13w==}
    dependencies:
      '@aws-sdk/types': 3.212.0
      tslib: 2.4.1

  /@aws-sdk/is-array-buffer/3.201.0:
    resolution: {integrity: sha512-UPez5qLh3dNgt0DYnPD/q0mVJY84rA17QE26hVNOW3fAji8W2wrwrxdacWOxyXvlxWsVRcKmr+lay1MDqpAMfg==}
    engines: {node: '>=14.0.0'}
    dependencies:
      tslib: 2.4.1

  /@aws-sdk/lib-dynamodb/3.214.0_3zbq4agbqjx6q6dwjtp3jwi6pu:
    resolution: {integrity: sha512-AZz5LSyKMDMboGHKoQQvqwaiII44+QQgtqIdGWcsemTlH5PMMCgqBJM8B6P/zXcjQKKejjS+dchFdSg920jvew==}
    engines: {node: '>=14.0.0'}
    peerDependencies:
      '@aws-sdk/client-dynamodb': ^3.0.0
      '@aws-sdk/smithy-client': ^3.0.0
      '@aws-sdk/types': ^3.0.0
    dependencies:
      '@aws-sdk/client-dynamodb': 3.214.0
      '@aws-sdk/smithy-client': 3.215.0
      '@aws-sdk/types': 3.215.0
      '@aws-sdk/util-dynamodb': 3.214.0
      tslib: 2.4.1
    dev: false

  /@aws-sdk/md5-js/3.212.0:
    resolution: {integrity: sha512-dPK6SzMyNSumD+fpIEoMzMgwlceETgCCCP87NEkyjdHoCcgSlQPE74noPDLU6qsogJJzz5W1Yt9kzX7HODm92g==}
    dependencies:
      '@aws-sdk/types': 3.212.0
      '@aws-sdk/util-utf8-browser': 3.188.0
      '@aws-sdk/util-utf8-node': 3.208.0
      tslib: 2.4.1

  /@aws-sdk/middleware-bucket-endpoint/3.212.0:
    resolution: {integrity: sha512-VNlkPL3B1UMvvoWWQZa12Sn0irn8PUdG9/PYDByEEOs0nap3MFRlRIC4KH7uEeLhyDGJ2ZeEzJjQenv1zfQM1g==}
    engines: {node: '>=14.0.0'}
    dependencies:
      '@aws-sdk/protocol-http': 3.212.0
      '@aws-sdk/types': 3.212.0
      '@aws-sdk/util-arn-parser': 3.208.0
      '@aws-sdk/util-config-provider': 3.208.0
      tslib: 2.4.1

  /@aws-sdk/middleware-content-length/3.212.0:
    resolution: {integrity: sha512-gR6jeKGYNYqNLFRcuX3vv5PN1POLlB/9LDVYl3k/NNaCg8L1EKqqEtG84Gmn1AXH+2s6zMNs+gt5ygeqZQe2Cw==}
    engines: {node: '>=14.0.0'}
    dependencies:
      '@aws-sdk/protocol-http': 3.212.0
      '@aws-sdk/types': 3.212.0
      '@aws-sdk/util-arn-parser': 3.208.0
      '@aws-sdk/util-config-provider': 3.208.0
      tslib: 2.4.1

  /@aws-sdk/middleware-endpoint-discovery/3.212.0:
    resolution: {integrity: sha512-CviyDda9MFM70v0hVQ8Ns6CJrOfOQQe+h0C/f8C4nzj31TmojJFRxnS0MmonZQcHPpyWH2Zt48RQhA9mui+ROQ==}
    engines: {node: '>=14.0.0'}
    dependencies:
      '@aws-sdk/config-resolver': 3.212.0
      '@aws-sdk/endpoint-cache': 3.208.0
      '@aws-sdk/protocol-http': 3.212.0
      '@aws-sdk/types': 3.212.0
      tslib: 2.4.1

  /@aws-sdk/middleware-endpoint/3.212.0:
    resolution: {integrity: sha512-6ntKYehjxLun8hPXIPHSI2pGr/pHuQ6jcyO5wBq1kydSIIGiESl8H84DEt+yRvroCiYgbU+I8cACnRE0uv0bLA==}
    engines: {node: '>=14.0.0'}
    dependencies:
      '@aws-sdk/middleware-serde': 3.212.0
      '@aws-sdk/protocol-http': 3.212.0
      '@aws-sdk/signature-v4': 3.212.0
      '@aws-sdk/types': 3.212.0
      '@aws-sdk/url-parser': 3.212.0
      '@aws-sdk/util-config-provider': 3.208.0
      '@aws-sdk/util-middleware': 3.212.0
      tslib: 2.4.1

  /@aws-sdk/middleware-expect-continue/3.212.0:
    resolution: {integrity: sha512-nFZ5Eci5Rtb0WTCzhL8vMCbsm4+hdMSVCeid2ixJU6M0Ju7V5wgXHcLT2n008juhnNfBeygm2eHBFoqIwfRsRg==}
    engines: {node: '>=14.0.0'}
    dependencies:
      '@aws-sdk/protocol-http': 3.212.0
      '@aws-sdk/types': 3.212.0
      tslib: 2.4.1

  /@aws-sdk/middleware-flexible-checksums/3.212.0:
    resolution: {integrity: sha512-OS9Sxit+jdOa5k3ukpEO9+6GhqcLjve6ftX8M2UZg5hEvMrTA/a4O0sk0SeHdi02HgOZZqtMAwbBTUfFoEZorQ==}
    engines: {node: '>=14.0.0'}
    dependencies:
      '@aws-crypto/crc32': 2.0.0
      '@aws-crypto/crc32c': 2.0.0
      '@aws-sdk/is-array-buffer': 3.201.0
      '@aws-sdk/protocol-http': 3.212.0
      '@aws-sdk/types': 3.212.0
      tslib: 2.4.1

  /@aws-sdk/middleware-host-header/3.212.0:
    resolution: {integrity: sha512-W00mxzK2OXy91Ncxri3cZJIxxSBzE72bX8FDa3xgC0ujbj49lw+rol6aV/Fw8Nda3CZ5xxulvJ4sXHt2eOtXSA==}
    engines: {node: '>=14.0.0'}
    dependencies:
      '@aws-sdk/protocol-http': 3.212.0
      '@aws-sdk/types': 3.212.0
      tslib: 2.4.1

  /@aws-sdk/middleware-location-constraint/3.212.0:
    resolution: {integrity: sha512-R6MLIQaHteW4eWY5Fh86MKRUG3RJZjvWJMNWyCp9guAOP4fyl7ODCfJn3x8Z764bS82fNsLPOp8/HNQKycMTHQ==}
    engines: {node: '>=14.0.0'}
    dependencies:
      '@aws-sdk/types': 3.212.0
      tslib: 2.4.1

  /@aws-sdk/middleware-logger/3.212.0:
    resolution: {integrity: sha512-BSQqzKp4abf2wXvJEstB0zdr68yJMZXA14h53eSvtzykZLfvvFixR1nyVgKq+PKm1VaJ2fuZr10tjWRVQg1pYA==}
    engines: {node: '>=14.0.0'}
    dependencies:
      '@aws-sdk/types': 3.212.0
      tslib: 2.4.1

  /@aws-sdk/middleware-recursion-detection/3.212.0:
    resolution: {integrity: sha512-ATHPNtnd7nlm0jRXvr/c2xbxcna5ZGXEWTM5tUjIflOK9Rl3PCRce/hoQnHs45kv4l3daC53sPuRvTQ8O7K67A==}
    engines: {node: '>=14.0.0'}
    dependencies:
      '@aws-sdk/protocol-http': 3.212.0
      '@aws-sdk/types': 3.212.0
      tslib: 2.4.1

  /@aws-sdk/middleware-retry/3.212.0:
    resolution: {integrity: sha512-lIi/JkYXalY6CYw2dJbQ/Xo64Ah3wfJ63BMTFQHQk1htnIDBnLd9a6ng96JgXJQMSO4ZEqRW/709NBlC157hbw==}
    engines: {node: '>=14.0.0'}
    dependencies:
      '@aws-sdk/protocol-http': 3.212.0
      '@aws-sdk/service-error-classification': 3.212.0
      '@aws-sdk/types': 3.212.0
      '@aws-sdk/util-middleware': 3.212.0
      tslib: 2.4.1
      uuid: 8.3.2

  /@aws-sdk/middleware-sdk-s3/3.212.0:
    resolution: {integrity: sha512-pf7vOcZYCqYakxxbVgv6sGvEnvaXqpv0fo2zcO6vLrNjXjBSahMHUpnG3DHdR57auDdeaIevWSkx2hJpAMMhFg==}
    engines: {node: '>=14.0.0'}
    dependencies:
      '@aws-sdk/middleware-bucket-endpoint': 3.212.0
      '@aws-sdk/protocol-http': 3.212.0
      '@aws-sdk/types': 3.212.0
      '@aws-sdk/util-arn-parser': 3.208.0
      tslib: 2.4.1

  /@aws-sdk/middleware-sdk-sqs/3.212.0:
    resolution: {integrity: sha512-9Qtm38Rw1lOqv6QoIzouWLcP+dZX/AU/8/W0kALI1LITOhC4toXCspN7nesbQd7wEJXLjlfxBDJFHB7g2QEqCQ==}
    engines: {node: '>=14.0.0'}
    dependencies:
      '@aws-sdk/types': 3.212.0
      '@aws-sdk/util-hex-encoding': 3.201.0
      tslib: 2.4.1

  /@aws-sdk/middleware-sdk-sts/3.212.0:
    resolution: {integrity: sha512-IcMfno3RJEXXS1Ch5lY0hgdSkGn9XW9m3XoKu1DjhEqR34ENDzvUmEN2PimIcZnz+9W59CU9UAMs/amRhwhlmw==}
    engines: {node: '>=14.0.0'}
    dependencies:
      '@aws-sdk/middleware-signing': 3.212.0
      '@aws-sdk/property-provider': 3.212.0
      '@aws-sdk/protocol-http': 3.212.0
      '@aws-sdk/signature-v4': 3.212.0
      '@aws-sdk/types': 3.212.0
      tslib: 2.4.1

  /@aws-sdk/middleware-serde/3.212.0:
    resolution: {integrity: sha512-KwRpwi/8vNDV0l8uvu1DPk0q3WR2pnp9VtUNZ6u9zU54hvVL+Z1PtQh/WfzJzNvtCHvtc/gVMs3Daqb/Ecrm5Q==}
    engines: {node: '>=14.0.0'}
    dependencies:
      '@aws-sdk/types': 3.212.0
      tslib: 2.4.1

  /@aws-sdk/middleware-signing/3.212.0:
    resolution: {integrity: sha512-pth95aEsxqQO0lrRAHZNVI5hrMtA14nEUPFjiLaXtOssZrjD6mBzXPRy1nKob6XWXOp/Vy0mnyI/FT/NnMflFw==}
    engines: {node: '>=14.0.0'}
    dependencies:
      '@aws-sdk/property-provider': 3.212.0
      '@aws-sdk/protocol-http': 3.212.0
      '@aws-sdk/signature-v4': 3.212.0
      '@aws-sdk/types': 3.212.0
      '@aws-sdk/util-middleware': 3.212.0
      tslib: 2.4.1

  /@aws-sdk/middleware-ssec/3.212.0:
    resolution: {integrity: sha512-LmBbOgwwLMRatYsYAnasDmCEb7O11LkQKapFgj5Woi3qCW6U6TKP5+ucjou35AAPgZhwcaYDRK2nHcEPH1xGiA==}
    engines: {node: '>=14.0.0'}
    dependencies:
      '@aws-sdk/types': 3.212.0
      tslib: 2.4.1

  /@aws-sdk/middleware-stack/3.212.0:
    resolution: {integrity: sha512-AZ5f9ChioHsxGUojlzqI57sYyM9oW9SN/7AuiNafXU02j9jw7DKiYRn43lRUhgYnb/REhedHA5SsqIBF5eut/w==}
    engines: {node: '>=14.0.0'}
    dependencies:
      tslib: 2.4.1

  /@aws-sdk/middleware-stack/3.215.0:
    resolution: {integrity: sha512-rdSVL7LxRgjlvoluqwODD4ypBy2k/YVl6FrDplyCMSi8m2WHZG99FzdmR9bpnWK+0DGzYZSMRYx6ynJ9N9PsSw==}
    engines: {node: '>=14.0.0'}
    dependencies:
      tslib: 2.4.1
    dev: false

  /@aws-sdk/middleware-user-agent/3.212.0:
    resolution: {integrity: sha512-CVSY2kt+RaP6CVqSKp+1sPUAQFusTLZLFHVK0YPFzcIySJMqJC0l0/BzLhaIf5Bs3JHa/VGym8oDpp881yimHA==}
    engines: {node: '>=14.0.0'}
    dependencies:
      '@aws-sdk/protocol-http': 3.212.0
      '@aws-sdk/types': 3.212.0
      tslib: 2.4.1

  /@aws-sdk/node-config-provider/3.212.0:
    resolution: {integrity: sha512-8AfOEDPe/D9DccUgredYg07GH2jrw07FCTyA1Pug5Hgbas7w14zbhLyQB0l6gcOJEuh34e/7oV9hN3s1hctnJg==}
    engines: {node: '>=14.0.0'}
    dependencies:
      '@aws-sdk/property-provider': 3.212.0
      '@aws-sdk/shared-ini-file-loader': 3.212.0
      '@aws-sdk/types': 3.212.0
      tslib: 2.4.1

  /@aws-sdk/node-http-handler/3.212.0:
    resolution: {integrity: sha512-wt4jK8HeYMjuQbWB4+Xt/nGyTvIwtLhm0SHcRgcoTsUjEiaPio/xNanyBWhPSUM87jpyG6bQMCzUtDbPeLqhkA==}
    engines: {node: '>=14.0.0'}
    dependencies:
      '@aws-sdk/abort-controller': 3.212.0
      '@aws-sdk/protocol-http': 3.212.0
      '@aws-sdk/querystring-builder': 3.212.0
      '@aws-sdk/types': 3.212.0
      tslib: 2.4.1

  /@aws-sdk/property-provider/3.212.0:
    resolution: {integrity: sha512-NMCIABfw3VZ7Vtn6iSeZRuSToRLxIHq0eGoUgO7T4fUp3U5vqYt28A5UY65KB9ifUPpNSllEG3EhEqs5qFw5+w==}
    engines: {node: '>=14.0.0'}
    dependencies:
      '@aws-sdk/types': 3.212.0
      tslib: 2.4.1

  /@aws-sdk/protocol-http/3.212.0:
    resolution: {integrity: sha512-EhkLPQC2TeqC3RGKfW87zoKj/gsWS4JJlRl5U6KMXejBMKQPzuopUiF9gQJ2iuou9BT8B+RsG2qgSHzrxp6lKw==}
    engines: {node: '>=14.0.0'}
    dependencies:
      '@aws-sdk/types': 3.212.0
      tslib: 2.4.1

  /@aws-sdk/querystring-builder/3.212.0:
    resolution: {integrity: sha512-4CaQstj0Aki3vc96Z0d481raNagmy9gnJtIv6yveATJ/57lk/RUv2WtTUOzpFKv/oNx5khix2tpbRqK9nCUxVg==}
    engines: {node: '>=14.0.0'}
    dependencies:
      '@aws-sdk/types': 3.212.0
      '@aws-sdk/util-uri-escape': 3.201.0
      tslib: 2.4.1

  /@aws-sdk/querystring-parser/3.212.0:
    resolution: {integrity: sha512-ttarfAHMOYKgFHeBdgXID9SlNS7erH4gavN3fvf5R1RliCytUnzsTTvqa7CmVBFy0Xc/2yA+/6FFDKlOsS8tRg==}
    engines: {node: '>=14.0.0'}
    dependencies:
      '@aws-sdk/types': 3.212.0
      tslib: 2.4.1

  /@aws-sdk/service-error-classification/3.212.0:
    resolution: {integrity: sha512-jCv+uuFq4yGjP8FoCmoOGqnKNHHREDOFf7OxVSCluGMg2LXHfGxxqkqNFJlT3p+QdEp323GSWFY+PUsMJy7BLQ==}
    engines: {node: '>=14.0.0'}

  /@aws-sdk/shared-ini-file-loader/3.212.0:
    resolution: {integrity: sha512-wKWqCA1oU57V//D3uAjQKGGj6rm6YKH4pWIU38Ypb/xNafiB7C51KtwpQVsS2HCNfmGrD03sGLKEZCSy9jvIlA==}
    engines: {node: '>=14.0.0'}
    dependencies:
      '@aws-sdk/types': 3.212.0
      tslib: 2.4.1

  /@aws-sdk/signature-v4-multi-region/3.212.0:
    resolution: {integrity: sha512-d/L2dkpxBtVBFQGc3RLkoOrPj7TWY8eQM4enD56tBAOwgMdrl42hYHmbrAeTJ3Q6Seyht71XIjez+o97qF7QFg==}
    engines: {node: '>=14.0.0'}
    peerDependencies:
      '@aws-sdk/signature-v4-crt': ^3.118.0
    peerDependenciesMeta:
      '@aws-sdk/signature-v4-crt':
        optional: true
    dependencies:
      '@aws-sdk/protocol-http': 3.212.0
      '@aws-sdk/signature-v4': 3.212.0
      '@aws-sdk/types': 3.212.0
      '@aws-sdk/util-arn-parser': 3.208.0
      tslib: 2.4.1

  /@aws-sdk/signature-v4/3.212.0:
    resolution: {integrity: sha512-tCrzWA60AWGDRmY9OyUrG0BzD+dDbAtHSqcY2LchGHOlMmv501/WXBIvn9fDfKp8GJj6Lb3VcG9cY1jCuKKcmg==}
    engines: {node: '>=14.0.0'}
    dependencies:
      '@aws-sdk/is-array-buffer': 3.201.0
      '@aws-sdk/types': 3.212.0
      '@aws-sdk/util-hex-encoding': 3.201.0
      '@aws-sdk/util-middleware': 3.212.0
      '@aws-sdk/util-uri-escape': 3.201.0
      tslib: 2.4.1

  /@aws-sdk/smithy-client/3.212.0:
    resolution: {integrity: sha512-dQUlM/eltp9JVEVQWGxU/6Or8jGQWK5mgmbP+BUHkfDgoMIeOFksIYon211KhE18EjoGgav1mr4/HHlcnekI2w==}
    engines: {node: '>=14.0.0'}
    dependencies:
      '@aws-sdk/middleware-stack': 3.212.0
      '@aws-sdk/types': 3.212.0
      tslib: 2.4.1

  /@aws-sdk/smithy-client/3.215.0:
    resolution: {integrity: sha512-PiZfCdZkPohzMPrRmJ46TPOf2Tr/dhKYdwQArRnOOIsJABUGXjlzCUE8vysDN35XZYRx5f9hd+/U7kayhniq2w==}
    engines: {node: '>=14.0.0'}
    dependencies:
      '@aws-sdk/middleware-stack': 3.215.0
      '@aws-sdk/types': 3.215.0
      tslib: 2.4.1
    dev: false

  /@aws-sdk/token-providers/3.212.0:
    resolution: {integrity: sha512-pTe4PM14b58nbfvIP9B0zW5dUIxEb/ALVzSLuxpJwJRI51E5QZmXJMT3P77MUd6niqKw0cRrnEHIgznD67JHSg==}
    engines: {node: '>=14.0.0'}
    dependencies:
      '@aws-sdk/client-sso-oidc': 3.212.0
      '@aws-sdk/property-provider': 3.212.0
      '@aws-sdk/shared-ini-file-loader': 3.212.0
      '@aws-sdk/types': 3.212.0
      tslib: 2.4.1
    transitivePeerDependencies:
      - aws-crt

  /@aws-sdk/types/3.212.0:
    resolution: {integrity: sha512-uXBXB1PBYxfPyIvgmjbGdYBlS7rdeMG58uCaY3Ga5scY2xQnj7HU7knATKuIKk2DH1lLT0inqtsRVJS25zRK5w==}
    engines: {node: '>=14.0.0'}

  /@aws-sdk/types/3.215.0:
    resolution: {integrity: sha512-eRbCVjwzTYd9C5e2mceScJ6D2kYDDEC3PLkYfJa+1wH9iiF2JlbiYozAokyeYBHQ+AjmD93MK58RBoM8iZfH0Q==}
    engines: {node: '>=14.0.0'}

  /@aws-sdk/url-parser/3.212.0:
    resolution: {integrity: sha512-mTUQQRcVYqur7aHDuDMDKxN7Yr/5kIZB1RtMjIwtimTcf7TZaskN6sLTPo42YgASM6XQQhJECZaOE7Ow16i6Mg==}
    dependencies:
      '@aws-sdk/querystring-parser': 3.212.0
      '@aws-sdk/types': 3.212.0
      tslib: 2.4.1

  /@aws-sdk/util-arn-parser/3.208.0:
    resolution: {integrity: sha512-QV4af+kscova9dv4VuHOgH8wEr/IIYHDGcnyVtkUEqahCejWr1Kuk+SBK0xMwnZY5LSycOtQ8aeqHOn9qOjZtA==}
    engines: {node: '>=14.0.0'}
    dependencies:
      tslib: 2.4.1

  /@aws-sdk/util-base64/3.208.0:
    resolution: {integrity: sha512-PQniZph5A6N7uuEOQi+1hnMz/FSOK/8kMFyFO+4DgA1dZ5pcKcn5wiFwHkcTb/BsgVqQa3Jx0VHNnvhlS8JyTg==}
    engines: {node: '>=14.0.0'}
    dependencies:
      '@aws-sdk/util-buffer-from': 3.208.0
      tslib: 2.4.1

  /@aws-sdk/util-body-length-browser/3.188.0:
    resolution: {integrity: sha512-8VpnwFWXhnZ/iRSl9mTf+VKOX9wDE8QtN4bj9pBfxwf90H1X7E8T6NkiZD3k+HubYf2J94e7DbeHs7fuCPW5Qg==}
    dependencies:
      tslib: 2.4.1

  /@aws-sdk/util-body-length-node/3.208.0:
    resolution: {integrity: sha512-3zj50e5g7t/MQf53SsuuSf0hEELzMtD8RX8C76f12OSRo2Bca4FLLYHe0TZbxcfQHom8/hOaeZEyTyMogMglqg==}
    engines: {node: '>=14.0.0'}
    dependencies:
      tslib: 2.4.1

  /@aws-sdk/util-buffer-from/3.208.0:
    resolution: {integrity: sha512-7L0XUixNEFcLUGPeBF35enCvB9Xl+K6SQsmbrPk1P3mlV9mguWSDQqbOBwY1Ir0OVbD6H/ZOQU7hI/9RtRI0Zw==}
    engines: {node: '>=14.0.0'}
    dependencies:
      '@aws-sdk/is-array-buffer': 3.201.0
      tslib: 2.4.1

  /@aws-sdk/util-config-provider/3.208.0:
    resolution: {integrity: sha512-DSRqwrERUsT34ug+anlMBIFooBEGwM8GejC7q00Y/9IPrQy50KnG5PW2NiTjuLKNi7pdEOlwTSEocJE15eDZIg==}
    engines: {node: '>=14.0.0'}
    dependencies:
      tslib: 2.4.1

  /@aws-sdk/util-defaults-mode-browser/3.212.0:
    resolution: {integrity: sha512-tAs9+/lTtil545kyCqy7qjnnCq4S2S+4kBhHXgwRNPT85Nx5XCEEheWH6VZ45YufRaiRNFfX0n+odDwzDaev6g==}
    engines: {node: '>= 10.0.0'}
    dependencies:
      '@aws-sdk/property-provider': 3.212.0
      '@aws-sdk/types': 3.212.0
      bowser: 2.11.0
      tslib: 2.4.1

  /@aws-sdk/util-defaults-mode-node/3.212.0:
    resolution: {integrity: sha512-fNl1IDqn1mAoiM2Xv5KGAczXHy2+tPlouunIEePnQKTq0pzT3WqR13qleTfu1EcEz1oyGnDRoK91aP61Jxh3OQ==}
    engines: {node: '>= 10.0.0'}
    dependencies:
      '@aws-sdk/config-resolver': 3.212.0
      '@aws-sdk/credential-provider-imds': 3.212.0
      '@aws-sdk/node-config-provider': 3.212.0
      '@aws-sdk/property-provider': 3.212.0
      '@aws-sdk/types': 3.212.0
      tslib: 2.4.1

  /@aws-sdk/util-dynamodb/3.214.0:
    resolution: {integrity: sha512-IsBJkNsMRwb8mtr8QYSXXPud0WG1pUD8hCBilWpxTat4Yr23aANhJX8ti1S4ks/iWU7AYjq/aSkSXH3cEkoVLA==}
    engines: {node: '>=14.0.0'}
    dependencies:
      tslib: 2.4.1
    dev: false

  /@aws-sdk/util-endpoints/3.212.0:
    resolution: {integrity: sha512-/ADfvrZwhzUphre3pliO290IFOflvHyBBEaKn9WfRQ5veZxl+CuOEjxkwTJfHUrfWbh+xpCuOewWVLCptmoC4A==}
    engines: {node: '>=14.0.0'}
    dependencies:
      '@aws-sdk/types': 3.212.0
      tslib: 2.4.1

  /@aws-sdk/util-hex-encoding/3.201.0:
    resolution: {integrity: sha512-7t1vR1pVxKx0motd3X9rI3m/xNp78p3sHtP5yo4NP4ARpxyJ0fokBomY8ScaH2D/B+U5o9ARxldJUdMqyBlJcA==}
    engines: {node: '>=14.0.0'}
    dependencies:
      tslib: 2.4.1

  /@aws-sdk/util-locate-window/3.208.0:
    resolution: {integrity: sha512-iua1A2+P7JJEDHVgvXrRJSvsnzG7stYSGQnBVphIUlemwl6nN5D+QrgbjECtrbxRz8asYFHSzhdhECqN+tFiBg==}
    engines: {node: '>=14.0.0'}
    dependencies:
      tslib: 2.4.1

  /@aws-sdk/util-middleware/3.212.0:
    resolution: {integrity: sha512-621glUpwVKJRB8QxRG/5cAKIq8LKPdl/l8CS7vDg34f6j9BJmP5YVPcTzzQ6iskQAblkndiBAnSjp7kGujxuGg==}
    engines: {node: '>=14.0.0'}
    dependencies:
      tslib: 2.4.1

  /@aws-sdk/util-stream-browser/3.212.0:
    resolution: {integrity: sha512-WuWZdSeqDD8IQq78rstJX/bdWtdEtnYkfIm79xa41YB8WTuynz+ijg26YcXRrq5JAtWCEw+2BUceyV+7dYWqrg==}
    dependencies:
      '@aws-sdk/fetch-http-handler': 3.212.0
      '@aws-sdk/types': 3.212.0
      '@aws-sdk/util-base64': 3.208.0
      '@aws-sdk/util-hex-encoding': 3.201.0
      '@aws-sdk/util-utf8-browser': 3.188.0
      tslib: 2.4.1

  /@aws-sdk/util-stream-node/3.212.0:
    resolution: {integrity: sha512-Nmtg1H/Xgbn+j4tq4sq8l9YkzFtajWp+Wrl1maoNCzcd9xGtUkfQVT35XXvveIoAZZe5fW/kM1zrxINjjlL/6w==}
    engines: {node: '>=14.0.0'}
    dependencies:
      '@aws-sdk/node-http-handler': 3.212.0
      '@aws-sdk/types': 3.212.0
      '@aws-sdk/util-buffer-from': 3.208.0
      tslib: 2.4.1

  /@aws-sdk/util-uri-escape/3.201.0:
    resolution: {integrity: sha512-TeTWbGx4LU2c5rx0obHeDFeO9HvwYwQtMh1yniBz00pQb6Qt6YVOETVQikRZ+XRQwEyCg/dA375UplIpiy54mA==}
    engines: {node: '>=14.0.0'}
    dependencies:
      tslib: 2.4.1

  /@aws-sdk/util-user-agent-browser/3.212.0:
    resolution: {integrity: sha512-xXz16ge9NdKCwlD+952rfvgHdDe+pbCavbVMNdR60joHq5KYGR1e02l0LRNVe48/C9dAo2ezeJ+YnTPaw3Yl8Q==}
    dependencies:
      '@aws-sdk/types': 3.212.0
      bowser: 2.11.0
      tslib: 2.4.1

  /@aws-sdk/util-user-agent-node/3.212.0:
    resolution: {integrity: sha512-HE8VwtMtTXGkwUjryNpy+qyg7wrQxCGplDP59yo0YVn86B5f9nhRi/2jRAsKo9yf94iP7PXAz65TY9+KJC8UIg==}
    engines: {node: '>=14.0.0'}
    peerDependencies:
      aws-crt: '>=1.0.0'
    peerDependenciesMeta:
      aws-crt:
        optional: true
    dependencies:
      '@aws-sdk/node-config-provider': 3.212.0
      '@aws-sdk/types': 3.212.0
      tslib: 2.4.1

  /@aws-sdk/util-utf8-browser/3.188.0:
    resolution: {integrity: sha512-jt627x0+jE+Ydr9NwkFstg3cUvgWh56qdaqAMDsqgRlKD21md/6G226z/Qxl7lb1VEW2LlmCx43ai/37Qwcj2Q==}
    dependencies:
      tslib: 2.4.1

  /@aws-sdk/util-utf8-node/3.208.0:
    resolution: {integrity: sha512-jKY87Acv0yWBdFxx6bveagy5FYjz+dtV8IPT7ay1E2WPWH1czoIdMAkc8tSInK31T6CRnHWkLZ1qYwCbgRfERQ==}
    engines: {node: '>=14.0.0'}
    dependencies:
      '@aws-sdk/util-buffer-from': 3.208.0
      tslib: 2.4.1

  /@aws-sdk/util-waiter/3.212.0:
    resolution: {integrity: sha512-TsmNpXpefq414PrHWKO35e5YFGB/MyQBZ6Ia8+hs6wZgd7rrUFghC4yjn8eCRpnfpdegEsWGcQZ/qeyMafgvcg==}
    engines: {node: '>=14.0.0'}
    dependencies:
      '@aws-sdk/abort-controller': 3.212.0
      '@aws-sdk/types': 3.212.0
      tslib: 2.4.1

  /@aws-sdk/xml-builder/3.201.0:
    resolution: {integrity: sha512-brRdB1wwMgjWEnOQsv7zSUhIQuh7DEicrfslAqHop4S4FtSI3GQAShpQqgOpMTNFYcpaWKmE/Y1MJmNY7xLCnw==}
    engines: {node: '>=14.0.0'}
    dependencies:
      tslib: 2.4.1

  /@babel/code-frame/7.18.6:
    resolution: {integrity: sha512-TDCmlK5eOvH+eH7cdAFlNXeVJqWIQ7gW9tY1GJIpUtFb6CmjVyq2VM3u71bOyR8CRihcCgMUYoDNyLXao3+70Q==}
    engines: {node: '>=6.9.0'}
    dependencies:
      '@babel/highlight': 7.18.6
    dev: true

  /@babel/compat-data/7.20.1:
    resolution: {integrity: sha512-EWZ4mE2diW3QALKvDMiXnbZpRvlj+nayZ112nK93SnhqOtpdsbVD4W+2tEoT3YNBAG9RBR0ISY758ZkOgsn6pQ==}
    engines: {node: '>=6.9.0'}
    dev: true

  /@babel/core/7.20.2:
    resolution: {integrity: sha512-w7DbG8DtMrJcFOi4VrLm+8QM4az8Mo+PuLBKLp2zrYRCow8W/f9xiXm5sN53C8HksCyDQwCKha9JiDoIyPjT2g==}
    engines: {node: '>=6.9.0'}
    dependencies:
      '@ampproject/remapping': 2.2.0
      '@babel/code-frame': 7.18.6
      '@babel/generator': 7.20.4
      '@babel/helper-compilation-targets': 7.20.0_@babel+core@7.20.2
      '@babel/helper-module-transforms': 7.20.2
      '@babel/helpers': 7.20.1
      '@babel/parser': 7.20.3
      '@babel/template': 7.18.10
      '@babel/traverse': 7.20.1
      '@babel/types': 7.20.2
      convert-source-map: 1.9.0
      debug: 4.3.4
      gensync: 1.0.0-beta.2
      json5: 2.2.1
      semver: 6.3.0
    transitivePeerDependencies:
      - supports-color
    dev: true

  /@babel/generator/7.20.4:
    resolution: {integrity: sha512-luCf7yk/cm7yab6CAW1aiFnmEfBJplb/JojV56MYEK7ziWfGmFlTfmL9Ehwfy4gFhbjBfWO1wj7/TuSbVNEEtA==}
    engines: {node: '>=6.9.0'}
    dependencies:
      '@babel/types': 7.20.2
      '@jridgewell/gen-mapping': 0.3.2
      jsesc: 2.5.2
    dev: true

  /@babel/helper-compilation-targets/7.20.0_@babel+core@7.20.2:
    resolution: {integrity: sha512-0jp//vDGp9e8hZzBc6N/KwA5ZK3Wsm/pfm4CrY7vzegkVxc65SgSn6wYOnwHe9Js9HRQ1YTCKLGPzDtaS3RoLQ==}
    engines: {node: '>=6.9.0'}
    peerDependencies:
      '@babel/core': ^7.0.0
    dependencies:
      '@babel/compat-data': 7.20.1
      '@babel/core': 7.20.2
      '@babel/helper-validator-option': 7.18.6
      browserslist: 4.21.4
      semver: 6.3.0
    dev: true

  /@babel/helper-environment-visitor/7.18.9:
    resolution: {integrity: sha512-3r/aACDJ3fhQ/EVgFy0hpj8oHyHpQc+LPtJoY9SzTThAsStm4Ptegq92vqKoE3vD706ZVFWITnMnxucw+S9Ipg==}
    engines: {node: '>=6.9.0'}
    dev: true

  /@babel/helper-function-name/7.19.0:
    resolution: {integrity: sha512-WAwHBINyrpqywkUH0nTnNgI5ina5TFn85HKS0pbPDfxFfhyR/aNQEn4hGi1P1JyT//I0t4OgXUlofzWILRvS5w==}
    engines: {node: '>=6.9.0'}
    dependencies:
      '@babel/template': 7.18.10
      '@babel/types': 7.20.2
    dev: true

  /@babel/helper-hoist-variables/7.18.6:
    resolution: {integrity: sha512-UlJQPkFqFULIcyW5sbzgbkxn2FKRgwWiRexcuaR8RNJRy8+LLveqPjwZV/bwrLZCN0eUHD/x8D0heK1ozuoo6Q==}
    engines: {node: '>=6.9.0'}
    dependencies:
      '@babel/types': 7.20.2
    dev: true

  /@babel/helper-module-imports/7.18.6:
    resolution: {integrity: sha512-0NFvs3VkuSYbFi1x2Vd6tKrywq+z/cLeYC/RJNFrIX/30Bf5aiGYbtvGXolEktzJH8o5E5KJ3tT+nkxuuZFVlA==}
    engines: {node: '>=6.9.0'}
    dependencies:
      '@babel/types': 7.20.2
    dev: true

  /@babel/helper-module-transforms/7.20.2:
    resolution: {integrity: sha512-zvBKyJXRbmK07XhMuujYoJ48B5yvvmM6+wcpv6Ivj4Yg6qO7NOZOSnvZN9CRl1zz1Z4cKf8YejmCMh8clOoOeA==}
    engines: {node: '>=6.9.0'}
    dependencies:
      '@babel/helper-environment-visitor': 7.18.9
      '@babel/helper-module-imports': 7.18.6
      '@babel/helper-simple-access': 7.20.2
      '@babel/helper-split-export-declaration': 7.18.6
      '@babel/helper-validator-identifier': 7.19.1
      '@babel/template': 7.18.10
      '@babel/traverse': 7.20.1
      '@babel/types': 7.20.2
    transitivePeerDependencies:
      - supports-color
    dev: true

  /@babel/helper-plugin-utils/7.20.2:
    resolution: {integrity: sha512-8RvlJG2mj4huQ4pZ+rU9lqKi9ZKiRmuvGuM2HlWmkmgOhbs6zEAw6IEiJ5cQqGbDzGZOhwuOQNtZMi/ENLjZoQ==}
    engines: {node: '>=6.9.0'}
    dev: true

  /@babel/helper-simple-access/7.20.2:
    resolution: {integrity: sha512-+0woI/WPq59IrqDYbVGfshjT5Dmk/nnbdpcF8SnMhhXObpTq2KNBdLFRFrkVdbDOyUmHBCxzm5FHV1rACIkIbA==}
    engines: {node: '>=6.9.0'}
    dependencies:
      '@babel/types': 7.20.2
    dev: true

  /@babel/helper-split-export-declaration/7.18.6:
    resolution: {integrity: sha512-bde1etTx6ZyTmobl9LLMMQsaizFVZrquTEHOqKeQESMKo4PlObf+8+JA25ZsIpZhT/WEd39+vOdLXAFG/nELpA==}
    engines: {node: '>=6.9.0'}
    dependencies:
      '@babel/types': 7.20.2
    dev: true

  /@babel/helper-string-parser/7.19.4:
    resolution: {integrity: sha512-nHtDoQcuqFmwYNYPz3Rah5ph2p8PFeFCsZk9A/48dPc/rGocJ5J3hAAZ7pb76VWX3fZKu+uEr/FhH5jLx7umrw==}
    engines: {node: '>=6.9.0'}
    dev: true

  /@babel/helper-validator-identifier/7.19.1:
    resolution: {integrity: sha512-awrNfaMtnHUr653GgGEs++LlAvW6w+DcPrOliSMXWCKo597CwL5Acf/wWdNkf/tfEQE3mjkeD1YOVZOUV/od1w==}
    engines: {node: '>=6.9.0'}
    dev: true

  /@babel/helper-validator-option/7.18.6:
    resolution: {integrity: sha512-XO7gESt5ouv/LRJdrVjkShckw6STTaB7l9BrpBaAHDeF5YZT+01PCwmR0SJHnkW6i8OwW/EVWRShfi4j2x+KQw==}
    engines: {node: '>=6.9.0'}
    dev: true

  /@babel/helpers/7.20.1:
    resolution: {integrity: sha512-J77mUVaDTUJFZ5BpP6mMn6OIl3rEWymk2ZxDBQJUG3P+PbmyMcF3bYWvz0ma69Af1oobDqT/iAsvzhB58xhQUg==}
    engines: {node: '>=6.9.0'}
    dependencies:
      '@babel/template': 7.18.10
      '@babel/traverse': 7.20.1
      '@babel/types': 7.20.2
    transitivePeerDependencies:
      - supports-color
    dev: true

  /@babel/highlight/7.18.6:
    resolution: {integrity: sha512-u7stbOuYjaPezCuLj29hNW1v64M2Md2qupEKP1fHc7WdOA3DgLh37suiSrZYY7haUB7iBeQZ9P1uiRF359do3g==}
    engines: {node: '>=6.9.0'}
    dependencies:
      '@babel/helper-validator-identifier': 7.19.1
      chalk: 2.4.2
      js-tokens: 4.0.0
    dev: true

  /@babel/parser/7.20.3:
    resolution: {integrity: sha512-OP/s5a94frIPXwjzEcv5S/tpQfc6XhxYUnmWpgdqMWGgYCuErA3SzozaRAMQgSZWKeTJxht9aWAkUY+0UzvOFg==}
    engines: {node: '>=6.0.0'}
    dependencies:
      '@babel/types': 7.20.2
    dev: true

  /@babel/plugin-syntax-async-generators/7.8.4_@babel+core@7.20.2:
    resolution: {integrity: sha512-tycmZxkGfZaxhMRbXlPXuVFpdWlXpir2W4AMhSJgRKzk/eDlIXOhb2LHWoLpDF7TEHylV5zNhykX6KAgHJmTNw==}
    peerDependencies:
      '@babel/core': ^7.0.0-0
    dependencies:
      '@babel/core': 7.20.2
      '@babel/helper-plugin-utils': 7.20.2
    dev: true

  /@babel/plugin-syntax-bigint/7.8.3_@babel+core@7.20.2:
    resolution: {integrity: sha512-wnTnFlG+YxQm3vDxpGE57Pj0srRU4sHE/mDkt1qv2YJJSeUAec2ma4WLUnUPeKjyrfntVwe/N6dCXpU+zL3Npg==}
    peerDependencies:
      '@babel/core': ^7.0.0-0
    dependencies:
      '@babel/core': 7.20.2
      '@babel/helper-plugin-utils': 7.20.2
    dev: true

  /@babel/plugin-syntax-class-properties/7.12.13_@babel+core@7.20.2:
    resolution: {integrity: sha512-fm4idjKla0YahUNgFNLCB0qySdsoPiZP3iQE3rky0mBUtMZ23yDJ9SJdg6dXTSDnulOVqiF3Hgr9nbXvXTQZYA==}
    peerDependencies:
      '@babel/core': ^7.0.0-0
    dependencies:
      '@babel/core': 7.20.2
      '@babel/helper-plugin-utils': 7.20.2
    dev: true

  /@babel/plugin-syntax-import-meta/7.10.4_@babel+core@7.20.2:
    resolution: {integrity: sha512-Yqfm+XDx0+Prh3VSeEQCPU81yC+JWZ2pDPFSS4ZdpfZhp4MkFMaDC1UqseovEKwSUpnIL7+vK+Clp7bfh0iD7g==}
    peerDependencies:
      '@babel/core': ^7.0.0-0
    dependencies:
      '@babel/core': 7.20.2
      '@babel/helper-plugin-utils': 7.20.2
    dev: true

  /@babel/plugin-syntax-json-strings/7.8.3_@babel+core@7.20.2:
    resolution: {integrity: sha512-lY6kdGpWHvjoe2vk4WrAapEuBR69EMxZl+RoGRhrFGNYVK8mOPAW8VfbT/ZgrFbXlDNiiaxQnAtgVCZ6jv30EA==}
    peerDependencies:
      '@babel/core': ^7.0.0-0
    dependencies:
      '@babel/core': 7.20.2
      '@babel/helper-plugin-utils': 7.20.2
    dev: true

  /@babel/plugin-syntax-jsx/7.18.6_@babel+core@7.20.2:
    resolution: {integrity: sha512-6mmljtAedFGTWu2p/8WIORGwy+61PLgOMPOdazc7YoJ9ZCWUyFy3A6CpPkRKLKD1ToAesxX8KGEViAiLo9N+7Q==}
    engines: {node: '>=6.9.0'}
    peerDependencies:
      '@babel/core': ^7.0.0-0
    dependencies:
      '@babel/core': 7.20.2
      '@babel/helper-plugin-utils': 7.20.2
    dev: true

  /@babel/plugin-syntax-logical-assignment-operators/7.10.4_@babel+core@7.20.2:
    resolution: {integrity: sha512-d8waShlpFDinQ5MtvGU9xDAOzKH47+FFoney2baFIoMr952hKOLp1HR7VszoZvOsV/4+RRszNY7D17ba0te0ig==}
    peerDependencies:
      '@babel/core': ^7.0.0-0
    dependencies:
      '@babel/core': 7.20.2
      '@babel/helper-plugin-utils': 7.20.2
    dev: true

  /@babel/plugin-syntax-nullish-coalescing-operator/7.8.3_@babel+core@7.20.2:
    resolution: {integrity: sha512-aSff4zPII1u2QD7y+F8oDsz19ew4IGEJg9SVW+bqwpwtfFleiQDMdzA/R+UlWDzfnHFCxxleFT0PMIrR36XLNQ==}
    peerDependencies:
      '@babel/core': ^7.0.0-0
    dependencies:
      '@babel/core': 7.20.2
      '@babel/helper-plugin-utils': 7.20.2
    dev: true

  /@babel/plugin-syntax-numeric-separator/7.10.4_@babel+core@7.20.2:
    resolution: {integrity: sha512-9H6YdfkcK/uOnY/K7/aA2xpzaAgkQn37yzWUMRK7OaPOqOpGS1+n0H5hxT9AUw9EsSjPW8SVyMJwYRtWs3X3ug==}
    peerDependencies:
      '@babel/core': ^7.0.0-0
    dependencies:
      '@babel/core': 7.20.2
      '@babel/helper-plugin-utils': 7.20.2
    dev: true

  /@babel/plugin-syntax-object-rest-spread/7.8.3_@babel+core@7.20.2:
    resolution: {integrity: sha512-XoqMijGZb9y3y2XskN+P1wUGiVwWZ5JmoDRwx5+3GmEplNyVM2s2Dg8ILFQm8rWM48orGy5YpI5Bl8U1y7ydlA==}
    peerDependencies:
      '@babel/core': ^7.0.0-0
    dependencies:
      '@babel/core': 7.20.2
      '@babel/helper-plugin-utils': 7.20.2
    dev: true

  /@babel/plugin-syntax-optional-catch-binding/7.8.3_@babel+core@7.20.2:
    resolution: {integrity: sha512-6VPD0Pc1lpTqw0aKoeRTMiB+kWhAoT24PA+ksWSBrFtl5SIRVpZlwN3NNPQjehA2E/91FV3RjLWoVTglWcSV3Q==}
    peerDependencies:
      '@babel/core': ^7.0.0-0
    dependencies:
      '@babel/core': 7.20.2
      '@babel/helper-plugin-utils': 7.20.2
    dev: true

  /@babel/plugin-syntax-optional-chaining/7.8.3_@babel+core@7.20.2:
    resolution: {integrity: sha512-KoK9ErH1MBlCPxV0VANkXW2/dw4vlbGDrFgz8bmUsBGYkFRcbRwMh6cIJubdPrkxRwuGdtCk0v/wPTKbQgBjkg==}
    peerDependencies:
      '@babel/core': ^7.0.0-0
    dependencies:
      '@babel/core': 7.20.2
      '@babel/helper-plugin-utils': 7.20.2
    dev: true

  /@babel/plugin-syntax-top-level-await/7.14.5_@babel+core@7.20.2:
    resolution: {integrity: sha512-hx++upLv5U1rgYfwe1xBQUhRmU41NEvpUvrp8jkrSCdvGSnM5/qdRMtylJ6PG5OFkBaHkbTAKTnd3/YyESRHFw==}
    engines: {node: '>=6.9.0'}
    peerDependencies:
      '@babel/core': ^7.0.0-0
    dependencies:
      '@babel/core': 7.20.2
      '@babel/helper-plugin-utils': 7.20.2
    dev: true

  /@babel/plugin-syntax-typescript/7.20.0_@babel+core@7.20.2:
    resolution: {integrity: sha512-rd9TkG+u1CExzS4SM1BlMEhMXwFLKVjOAFFCDx9PbX5ycJWDoWMcwdJH9RhkPu1dOgn5TrxLot/Gx6lWFuAUNQ==}
    engines: {node: '>=6.9.0'}
    peerDependencies:
      '@babel/core': ^7.0.0-0
    dependencies:
      '@babel/core': 7.20.2
      '@babel/helper-plugin-utils': 7.20.2
    dev: true

  /@babel/template/7.18.10:
    resolution: {integrity: sha512-TI+rCtooWHr3QJ27kJxfjutghu44DLnasDMwpDqCXVTal9RLp3RSYNh4NdBrRP2cQAoG9A8juOQl6P6oZG4JxA==}
    engines: {node: '>=6.9.0'}
    dependencies:
      '@babel/code-frame': 7.18.6
      '@babel/parser': 7.20.3
      '@babel/types': 7.20.2
    dev: true

  /@babel/traverse/7.20.1:
    resolution: {integrity: sha512-d3tN8fkVJwFLkHkBN479SOsw4DMZnz8cdbL/gvuDuzy3TS6Nfw80HuQqhw1pITbIruHyh7d1fMA47kWzmcUEGA==}
    engines: {node: '>=6.9.0'}
    dependencies:
      '@babel/code-frame': 7.18.6
      '@babel/generator': 7.20.4
      '@babel/helper-environment-visitor': 7.18.9
      '@babel/helper-function-name': 7.19.0
      '@babel/helper-hoist-variables': 7.18.6
      '@babel/helper-split-export-declaration': 7.18.6
      '@babel/parser': 7.20.3
      '@babel/types': 7.20.2
      debug: 4.3.4
      globals: 11.12.0
    transitivePeerDependencies:
      - supports-color
    dev: true

  /@babel/types/7.20.2:
    resolution: {integrity: sha512-FnnvsNWgZCr232sqtXggapvlkk/tuwR/qhGzcmxI0GXLCjmPYQPzio2FbdlWuY6y1sHFfQKk+rRbUZ9VStQMog==}
    engines: {node: '>=6.9.0'}
    dependencies:
      '@babel/helper-string-parser': 7.19.4
      '@babel/helper-validator-identifier': 7.19.1
      to-fast-properties: 2.0.0
    dev: true

  /@balena/dockerignore/1.0.2:
    resolution: {integrity: sha512-wMue2Sy4GAVTk6Ic4tJVcnfdau+gx2EnG7S+uAEe+TWJFqE4YoWN4/H8MSLj4eYJKxGg26lZwboEniNiNwZQ6Q==}

  /@bcoe/v8-coverage/0.2.3:
    resolution: {integrity: sha512-0hYQ8SB4Db5zvZB4axdMHGwEaQjkZzFjQiN9LVYvIFB2nSUHW9tYpxWriPrWDASIxiaXax83REcLxuSdnGPZtw==}
    dev: true

  /@cspotcode/source-map-support/0.8.1:
    resolution: {integrity: sha512-IchNf6dN4tHoMFIn/7OE8LWZ19Y6q/67Bmf6vnGREv8RSbBVb9LPJxEcnwrcwX6ixSvaiGoomAUvu4YSxXrVgw==}
    engines: {node: '>=12'}
    dependencies:
      '@jridgewell/trace-mapping': 0.3.9
    dev: true

  /@datastructures-js/heap/4.1.2:
    resolution: {integrity: sha512-Dl6MPPVXxzWsSQxIaV0sOpAx/B8r7RYUO5/GWe7GhG9v9P4QfZ1cgPSq+SoF0QJFhu9G9TmtPfRLHPWzL73GpQ==}
    dev: false

  /@esbuild/android-arm/0.15.14:
    resolution: {integrity: sha512-+Rb20XXxRGisNu2WmNKk+scpanb7nL5yhuI1KR9wQFiC43ddPj/V1fmNyzlFC9bKiG4mYzxW7egtoHVcynr+OA==}
    engines: {node: '>=12'}
    cpu: [arm]
    os: [android]
    requiresBuild: true
    optional: true

  /@esbuild/linux-loong64/0.15.14:
    resolution: {integrity: sha512-eQi9rosGNVQFJyJWV0HCA5WZae/qWIQME7s8/j8DMvnylfBv62Pbu+zJ2eUDqNf2O4u3WB+OEXyfkpBoe194sg==}
    engines: {node: '>=12'}
    cpu: [loong64]
    os: [linux]
    requiresBuild: true
    optional: true

  /@gar/promisify/1.1.3:
    resolution: {integrity: sha512-k2Ty1JcVojjJFwrg/ThKi2ujJ7XNLYaFGNB/bWT9wGR+oSMJHMa5w+CUq6p/pVrKeNNgA7pCqEcjSnHVoqJQFw==}
    dev: true

  /@hutson/parse-repository-url/3.0.2:
    resolution: {integrity: sha512-H9XAx3hc0BQHY6l+IFSWHDySypcXsvsuLhgYLUGywmJ5pswRVQJUHpOsobnLYp2ZUaUlKiKDrgWWhosOwAEM8Q==}
    engines: {node: '>=6.9.0'}
    dev: true

  /@isaacs/string-locale-compare/1.1.0:
    resolution: {integrity: sha512-SQ7Kzhh9+D+ZW9MA0zkYv3VXhIDNx+LzM6EJ+/65I3QY+enU6Itte7E5XX7EWrqLW2FN4n06GWzBnPoC3th2aQ==}
    dev: true

  /@istanbuljs/load-nyc-config/1.1.0:
    resolution: {integrity: sha512-VjeHSlIzpv/NyD3N0YuHfXOPDIixcA1q2ZV98wsMqcYlPmv2n3Yb2lYP9XMElnaFVXg5A7YLTeLu6V84uQDjmQ==}
    engines: {node: '>=8'}
    dependencies:
      camelcase: 5.3.1
      find-up: 4.1.0
      get-package-type: 0.1.0
      js-yaml: 3.14.1
      resolve-from: 5.0.0
    dev: true

  /@istanbuljs/schema/0.1.3:
    resolution: {integrity: sha512-ZXRY4jNvVgSVQ8DL3LTcakaAtXwTVUxE81hslsyD2AtoXW/wVob10HkOJ1X/pAlcI7D+2YoZKg5do8G/w6RYgA==}
    engines: {node: '>=8'}
    dev: true

  /@jest/console/29.3.1:
    resolution: {integrity: sha512-IRE6GD47KwcqA09RIWrabKdHPiKDGgtAL31xDxbi/RjQMsr+lY+ppxmHwY0dUEV3qvvxZzoe5Hl0RXZJOjQNUg==}
    engines: {node: ^14.15.0 || ^16.10.0 || >=18.0.0}
    dependencies:
      '@jest/types': 29.3.1
      '@types/node': 18.11.9
      chalk: 4.1.2
      jest-message-util: 29.3.1
      jest-util: 29.3.1
      slash: 3.0.0
    dev: true

  /@jest/core/29.3.1:
    resolution: {integrity: sha512-0ohVjjRex985w5MmO5L3u5GR1O30DexhBSpuwx2P+9ftyqHdJXnk7IUWiP80oHMvt7ubHCJHxV0a0vlKVuZirw==}
    engines: {node: ^14.15.0 || ^16.10.0 || >=18.0.0}
    peerDependencies:
      node-notifier: ^8.0.1 || ^9.0.0 || ^10.0.0
    peerDependenciesMeta:
      node-notifier:
        optional: true
    dependencies:
      '@jest/console': 29.3.1
      '@jest/reporters': 29.3.1
      '@jest/test-result': 29.3.1
      '@jest/transform': 29.3.1
      '@jest/types': 29.3.1
      '@types/node': 18.11.9
      ansi-escapes: 4.3.2
      chalk: 4.1.2
      ci-info: 3.5.0
      exit: 0.1.2
      graceful-fs: 4.2.10
      jest-changed-files: 29.2.0
      jest-config: 29.3.1_@types+node@18.11.9
      jest-haste-map: 29.3.1
      jest-message-util: 29.3.1
      jest-regex-util: 29.2.0
      jest-resolve: 29.3.1
      jest-resolve-dependencies: 29.3.1
      jest-runner: 29.3.1
      jest-runtime: 29.3.1
      jest-snapshot: 29.3.1
      jest-util: 29.3.1
      jest-validate: 29.3.1
      jest-watcher: 29.3.1
      micromatch: 4.0.5
      pretty-format: 29.3.1
      slash: 3.0.0
      strip-ansi: 6.0.1
    transitivePeerDependencies:
      - supports-color
      - ts-node
    dev: true

  /@jest/core/29.3.1_ts-node@10.9.1:
    resolution: {integrity: sha512-0ohVjjRex985w5MmO5L3u5GR1O30DexhBSpuwx2P+9ftyqHdJXnk7IUWiP80oHMvt7ubHCJHxV0a0vlKVuZirw==}
    engines: {node: ^14.15.0 || ^16.10.0 || >=18.0.0}
    peerDependencies:
      node-notifier: ^8.0.1 || ^9.0.0 || ^10.0.0
    peerDependenciesMeta:
      node-notifier:
        optional: true
    dependencies:
      '@jest/console': 29.3.1
      '@jest/reporters': 29.3.1
      '@jest/test-result': 29.3.1
      '@jest/transform': 29.3.1
      '@jest/types': 29.3.1
      '@types/node': 18.11.9
      ansi-escapes: 4.3.2
      chalk: 4.1.2
      ci-info: 3.5.0
      exit: 0.1.2
      graceful-fs: 4.2.10
      jest-changed-files: 29.2.0
      jest-config: 29.3.1_odkjkoia5xunhxkdrka32ib6vi
      jest-haste-map: 29.3.1
      jest-message-util: 29.3.1
      jest-regex-util: 29.2.0
      jest-resolve: 29.3.1
      jest-resolve-dependencies: 29.3.1
      jest-runner: 29.3.1
      jest-runtime: 29.3.1
      jest-snapshot: 29.3.1
      jest-util: 29.3.1
      jest-validate: 29.3.1
      jest-watcher: 29.3.1
      micromatch: 4.0.5
      pretty-format: 29.3.1
      slash: 3.0.0
      strip-ansi: 6.0.1
    transitivePeerDependencies:
      - supports-color
      - ts-node
    dev: true

  /@jest/environment/29.3.1:
    resolution: {integrity: sha512-pMmvfOPmoa1c1QpfFW0nXYtNLpofqo4BrCIk6f2kW4JFeNlHV2t3vd+3iDLf31e2ot2Mec0uqZfmI+U0K2CFag==}
    engines: {node: ^14.15.0 || ^16.10.0 || >=18.0.0}
    dependencies:
      '@jest/fake-timers': 29.3.1
      '@jest/types': 29.3.1
      '@types/node': 18.11.9
      jest-mock: 29.3.1
    dev: true

  /@jest/expect-utils/29.3.1:
    resolution: {integrity: sha512-wlrznINZI5sMjwvUoLVk617ll/UYfGIZNxmbU+Pa7wmkL4vYzhV9R2pwVqUh4NWWuLQWkI8+8mOkxs//prKQ3g==}
    engines: {node: ^14.15.0 || ^16.10.0 || >=18.0.0}
    dependencies:
      jest-get-type: 29.2.0
    dev: true

  /@jest/expect/29.3.1:
    resolution: {integrity: sha512-QivM7GlSHSsIAWzgfyP8dgeExPRZ9BIe2LsdPyEhCGkZkoyA+kGsoIzbKAfZCvvRzfZioKwPtCZIt5SaoxYCvg==}
    engines: {node: ^14.15.0 || ^16.10.0 || >=18.0.0}
    dependencies:
      expect: 29.3.1
      jest-snapshot: 29.3.1
    transitivePeerDependencies:
      - supports-color
    dev: true

  /@jest/fake-timers/29.3.1:
    resolution: {integrity: sha512-iHTL/XpnDlFki9Tq0Q1GGuVeQ8BHZGIYsvCO5eN/O/oJaRzofG9Xndd9HuSDBI/0ZS79pg0iwn07OMTQ7ngF2A==}
    engines: {node: ^14.15.0 || ^16.10.0 || >=18.0.0}
    dependencies:
      '@jest/types': 29.3.1
      '@sinonjs/fake-timers': 9.1.2
      '@types/node': 18.11.9
      jest-message-util: 29.3.1
      jest-mock: 29.3.1
      jest-util: 29.3.1
    dev: true

  /@jest/globals/29.3.1:
    resolution: {integrity: sha512-cTicd134vOcwO59OPaB6AmdHQMCtWOe+/DitpTZVxWgMJ+YvXL1HNAmPyiGbSHmF/mXVBkvlm8YYtQhyHPnV6Q==}
    engines: {node: ^14.15.0 || ^16.10.0 || >=18.0.0}
    dependencies:
      '@jest/environment': 29.3.1
      '@jest/expect': 29.3.1
      '@jest/types': 29.3.1
      jest-mock: 29.3.1
    transitivePeerDependencies:
      - supports-color
    dev: true

  /@jest/reporters/29.3.1:
    resolution: {integrity: sha512-GhBu3YFuDrcAYW/UESz1JphEAbvUjaY2vShRZRoRY1mxpCMB3yGSJ4j9n0GxVlEOdCf7qjvUfBCrTUUqhVfbRA==}
    engines: {node: ^14.15.0 || ^16.10.0 || >=18.0.0}
    peerDependencies:
      node-notifier: ^8.0.1 || ^9.0.0 || ^10.0.0
    peerDependenciesMeta:
      node-notifier:
        optional: true
    dependencies:
      '@bcoe/v8-coverage': 0.2.3
      '@jest/console': 29.3.1
      '@jest/test-result': 29.3.1
      '@jest/transform': 29.3.1
      '@jest/types': 29.3.1
      '@jridgewell/trace-mapping': 0.3.17
      '@types/node': 18.11.9
      chalk: 4.1.2
      collect-v8-coverage: 1.0.1
      exit: 0.1.2
      glob: 7.2.3
      graceful-fs: 4.2.10
      istanbul-lib-coverage: 3.2.0
      istanbul-lib-instrument: 5.2.1
      istanbul-lib-report: 3.0.0
      istanbul-lib-source-maps: 4.0.1
      istanbul-reports: 3.1.5
      jest-message-util: 29.3.1
      jest-util: 29.3.1
      jest-worker: 29.3.1
      slash: 3.0.0
      string-length: 4.0.2
      strip-ansi: 6.0.1
      v8-to-istanbul: 9.0.1
    transitivePeerDependencies:
      - supports-color
    dev: true

  /@jest/schemas/29.0.0:
    resolution: {integrity: sha512-3Ab5HgYIIAnS0HjqJHQYZS+zXc4tUmTmBH3z83ajI6afXp8X3ZtdLX+nXx+I7LNkJD7uN9LAVhgnjDgZa2z0kA==}
    engines: {node: ^14.15.0 || ^16.10.0 || >=18.0.0}
    dependencies:
      '@sinclair/typebox': 0.24.51
    dev: true

  /@jest/source-map/29.2.0:
    resolution: {integrity: sha512-1NX9/7zzI0nqa6+kgpSdKPK+WU1p+SJk3TloWZf5MzPbxri9UEeXX5bWZAPCzbQcyuAzubcdUHA7hcNznmRqWQ==}
    engines: {node: ^14.15.0 || ^16.10.0 || >=18.0.0}
    dependencies:
      '@jridgewell/trace-mapping': 0.3.17
      callsites: 3.1.0
      graceful-fs: 4.2.10
    dev: true

  /@jest/test-result/29.3.1:
    resolution: {integrity: sha512-qeLa6qc0ddB0kuOZyZIhfN5q0e2htngokyTWsGriedsDhItisW7SDYZ7ceOe57Ii03sL988/03wAcBh3TChMGw==}
    engines: {node: ^14.15.0 || ^16.10.0 || >=18.0.0}
    dependencies:
      '@jest/console': 29.3.1
      '@jest/types': 29.3.1
      '@types/istanbul-lib-coverage': 2.0.4
      collect-v8-coverage: 1.0.1
    dev: true

  /@jest/test-sequencer/29.3.1:
    resolution: {integrity: sha512-IqYvLbieTv20ArgKoAMyhLHNrVHJfzO6ARZAbQRlY4UGWfdDnLlZEF0BvKOMd77uIiIjSZRwq3Jb3Fa3I8+2UA==}
    engines: {node: ^14.15.0 || ^16.10.0 || >=18.0.0}
    dependencies:
      '@jest/test-result': 29.3.1
      graceful-fs: 4.2.10
      jest-haste-map: 29.3.1
      slash: 3.0.0
    dev: true

  /@jest/transform/29.3.1:
    resolution: {integrity: sha512-8wmCFBTVGYqFNLWfcOWoVuMuKYPUBTnTMDkdvFtAYELwDOl9RGwOsvQWGPFxDJ8AWY9xM/8xCXdqmPK3+Q5Lug==}
    engines: {node: ^14.15.0 || ^16.10.0 || >=18.0.0}
    dependencies:
      '@babel/core': 7.20.2
      '@jest/types': 29.3.1
      '@jridgewell/trace-mapping': 0.3.17
      babel-plugin-istanbul: 6.1.1
      chalk: 4.1.2
      convert-source-map: 2.0.0
      fast-json-stable-stringify: 2.1.0
      graceful-fs: 4.2.10
      jest-haste-map: 29.3.1
      jest-regex-util: 29.2.0
      jest-util: 29.3.1
      micromatch: 4.0.5
      pirates: 4.0.5
      slash: 3.0.0
      write-file-atomic: 4.0.2
    transitivePeerDependencies:
      - supports-color
    dev: true

  /@jest/types/29.3.1:
    resolution: {integrity: sha512-d0S0jmmTpjnhCmNpApgX3jrUZgZ22ivKJRvL2lli5hpCRoNnp1f85r2/wpKfXuYu8E7Jjh1hGfhPyup1NM5AmA==}
    engines: {node: ^14.15.0 || ^16.10.0 || >=18.0.0}
    dependencies:
      '@jest/schemas': 29.0.0
      '@types/istanbul-lib-coverage': 2.0.4
      '@types/istanbul-reports': 3.0.1
      '@types/node': 18.11.9
      '@types/yargs': 17.0.13
      chalk: 4.1.2
    dev: true

  /@jridgewell/gen-mapping/0.1.1:
    resolution: {integrity: sha512-sQXCasFk+U8lWYEe66WxRDOE9PjVz4vSM51fTu3Hw+ClTpUSQb718772vH3pyS5pShp6lvQM7SxgIDXXXmOX7w==}
    engines: {node: '>=6.0.0'}
    dependencies:
      '@jridgewell/set-array': 1.1.2
      '@jridgewell/sourcemap-codec': 1.4.14
    dev: true

  /@jridgewell/gen-mapping/0.3.2:
    resolution: {integrity: sha512-mh65xKQAzI6iBcFzwv28KVWSmCkdRBWoOh+bYQGW3+6OZvbbN3TqMGo5hqYxQniRcH9F2VZIoJCm4pa3BPDK/A==}
    engines: {node: '>=6.0.0'}
    dependencies:
      '@jridgewell/set-array': 1.1.2
      '@jridgewell/sourcemap-codec': 1.4.14
      '@jridgewell/trace-mapping': 0.3.17
    dev: true

  /@jridgewell/resolve-uri/3.1.0:
    resolution: {integrity: sha512-F2msla3tad+Mfht5cJq7LSXcdudKTWCVYUgw6pLFOOHSTtZlj6SWNYAp+AhuqLmWdBO2X5hPrLcu8cVP8fy28w==}
    engines: {node: '>=6.0.0'}
    dev: true

  /@jridgewell/set-array/1.1.2:
    resolution: {integrity: sha512-xnkseuNADM0gt2bs+BvhO0p78Mk762YnZdsuzFV018NoG1Sj1SCQvpSqa7XUaTam5vAGasABV9qXASMKnFMwMw==}
    engines: {node: '>=6.0.0'}
    dev: true

  /@jridgewell/sourcemap-codec/1.4.14:
    resolution: {integrity: sha512-XPSJHWmi394fuUuzDnGz1wiKqWfo1yXecHQMRf2l6hztTO+nPru658AyDngaBe7isIxEkRsPR3FZh+s7iVa4Uw==}
    dev: true

  /@jridgewell/trace-mapping/0.3.17:
    resolution: {integrity: sha512-MCNzAp77qzKca9+W/+I0+sEpaUnZoeasnghNeVc41VZCEKaCH73Vq3BZZ/SzWIgrqE4H4ceI+p+b6C0mHf9T4g==}
    dependencies:
      '@jridgewell/resolve-uri': 3.1.0
      '@jridgewell/sourcemap-codec': 1.4.14
    dev: true

  /@jridgewell/trace-mapping/0.3.9:
    resolution: {integrity: sha512-3Belt6tdc8bPgAtbcmdtNJlirVoTmEb5e2gC94PnkwEW9jI6CAHUeoG85tjWP5WquqfavoMtMwiG4P926ZKKuQ==}
    dependencies:
      '@jridgewell/resolve-uri': 3.1.0
      '@jridgewell/sourcemap-codec': 1.4.14
    dev: true

  /@lerna/add/5.6.2:
    resolution: {integrity: sha512-NHrm7kYiqP+EviguY7/NltJ3G9vGmJW6v2BASUOhP9FZDhYbq3O+rCDlFdoVRNtcyrSg90rZFMOWHph4KOoCQQ==}
    engines: {node: ^14.15.0 || >=16.0.0}
    dependencies:
      '@lerna/bootstrap': 5.6.2
      '@lerna/command': 5.6.2
      '@lerna/filter-options': 5.6.2
      '@lerna/npm-conf': 5.6.2
      '@lerna/validation-error': 5.6.2
      dedent: 0.7.0
      npm-package-arg: 8.1.1
      p-map: 4.0.0
      pacote: 13.6.2
      semver: 7.3.8
    transitivePeerDependencies:
      - bluebird
      - supports-color
    dev: true

  /@lerna/bootstrap/5.6.2:
    resolution: {integrity: sha512-S2fMOEXbef7nrybQhzBywIGSLhuiQ5huPp1sU+v9Y6XEBsy/2IA+lb0gsZosvPqlRfMtiaFstL+QunaBhlWECA==}
    engines: {node: ^14.15.0 || >=16.0.0}
    dependencies:
      '@lerna/command': 5.6.2
      '@lerna/filter-options': 5.6.2
      '@lerna/has-npm-version': 5.6.2
      '@lerna/npm-install': 5.6.2
      '@lerna/package-graph': 5.6.2
      '@lerna/pulse-till-done': 5.6.2
      '@lerna/rimraf-dir': 5.6.2
      '@lerna/run-lifecycle': 5.6.2
      '@lerna/run-topologically': 5.6.2
      '@lerna/symlink-binary': 5.6.2
      '@lerna/symlink-dependencies': 5.6.2
      '@lerna/validation-error': 5.6.2
      '@npmcli/arborist': 5.3.0
      dedent: 0.7.0
      get-port: 5.1.1
      multimatch: 5.0.0
      npm-package-arg: 8.1.1
      npmlog: 6.0.2
      p-map: 4.0.0
      p-map-series: 2.1.0
      p-waterfall: 2.1.1
      semver: 7.3.8
    transitivePeerDependencies:
      - bluebird
      - supports-color
    dev: true

  /@lerna/changed/5.6.2:
    resolution: {integrity: sha512-uUgrkdj1eYJHQGsXXlpH5oEAfu3x0qzeTjgvpdNrxHEdQWi7zWiW59hRadmiImc14uJJYIwVK5q/QLugrsdGFQ==}
    engines: {node: ^14.15.0 || >=16.0.0}
    dependencies:
      '@lerna/collect-updates': 5.6.2
      '@lerna/command': 5.6.2
      '@lerna/listable': 5.6.2
      '@lerna/output': 5.6.2
    dev: true

  /@lerna/check-working-tree/5.6.2:
    resolution: {integrity: sha512-6Vf3IB6p+iNIubwVgr8A/KOmGh5xb4SyRmhFtAVqe33yWl2p3yc+mU5nGoz4ET3JLF1T9MhsePj0hNt6qyOTLQ==}
    engines: {node: ^14.15.0 || >=16.0.0}
    dependencies:
      '@lerna/collect-uncommitted': 5.6.2
      '@lerna/describe-ref': 5.6.2
      '@lerna/validation-error': 5.6.2
    dev: true

  /@lerna/child-process/5.6.2:
    resolution: {integrity: sha512-QIOQ3jIbWdduHd5892fbo3u7/dQgbhzEBB7cvf+Ys/iCPP8UQrBECi1lfRgA4kcTKC2MyMz0SoyXZz/lFcXc3A==}
    engines: {node: ^14.15.0 || >=16.0.0}
    dependencies:
      chalk: 4.1.2
      execa: 5.1.1
      strong-log-transformer: 2.1.0
    dev: true

  /@lerna/clean/5.6.2:
    resolution: {integrity: sha512-A7j8r0Hk2pGyLUyaCmx4keNHen1L/KdcOjb4nR6X8GtTJR5AeA47a8rRKOCz9wwdyMPlo2Dau7d3RV9viv7a5g==}
    engines: {node: ^14.15.0 || >=16.0.0}
    dependencies:
      '@lerna/command': 5.6.2
      '@lerna/filter-options': 5.6.2
      '@lerna/prompt': 5.6.2
      '@lerna/pulse-till-done': 5.6.2
      '@lerna/rimraf-dir': 5.6.2
      p-map: 4.0.0
      p-map-series: 2.1.0
      p-waterfall: 2.1.1
    dev: true

  /@lerna/cli/5.6.2:
    resolution: {integrity: sha512-w0NRIEqDOmYKlA5t0iyqx0hbY7zcozvApmfvwF0lhkuhf3k6LRAFSamtimGQWicC779a7J2NXw4ASuBV47Fs1Q==}
    engines: {node: ^14.15.0 || >=16.0.0}
    dependencies:
      '@lerna/global-options': 5.6.2
      dedent: 0.7.0
      npmlog: 6.0.2
      yargs: 16.2.0
    dev: true

  /@lerna/collect-uncommitted/5.6.2:
    resolution: {integrity: sha512-i0jhxpypyOsW2PpPwIw4xg6EPh7/N3YuiI6P2yL7PynZ8nOv8DkIdoyMkhUP4gALjBfckH8Bj94eIaKMviqW4w==}
    engines: {node: ^14.15.0 || >=16.0.0}
    dependencies:
      '@lerna/child-process': 5.6.2
      chalk: 4.1.2
      npmlog: 6.0.2
    dev: true

  /@lerna/collect-updates/5.6.2:
    resolution: {integrity: sha512-DdTK13X6PIsh9HINiMniFeiivAizR/1FBB+hDVe6tOhsXFBfjHMw1xZhXlE+mYIoFmDm1UFK7zvQSexoaxRqFA==}
    engines: {node: ^14.15.0 || >=16.0.0}
    dependencies:
      '@lerna/child-process': 5.6.2
      '@lerna/describe-ref': 5.6.2
      minimatch: 3.1.2
      npmlog: 6.0.2
      slash: 3.0.0
    dev: true

  /@lerna/command/5.6.2:
    resolution: {integrity: sha512-eLVGI9TmxcaGt1M7TXGhhBZoeWOtOedMiH7NuCGHtL6TMJ9k+SCExyx+KpNmE6ImyNOzws6EvYLPLjftiqmoaA==}
    engines: {node: ^14.15.0 || >=16.0.0}
    dependencies:
      '@lerna/child-process': 5.6.2
      '@lerna/package-graph': 5.6.2
      '@lerna/project': 5.6.2
      '@lerna/validation-error': 5.6.2
      '@lerna/write-log-file': 5.6.2
      clone-deep: 4.0.1
      dedent: 0.7.0
      execa: 5.1.1
      is-ci: 2.0.0
      npmlog: 6.0.2
    dev: true

  /@lerna/conventional-commits/5.6.2:
    resolution: {integrity: sha512-fPrJpYJhxCgY2uyOCTcAAC6+T6lUAtpEGxLbjWHWTb13oKKEygp9THoFpe6SbAD0fYMb3jeZCZCqNofM62rmuA==}
    engines: {node: ^14.15.0 || >=16.0.0}
    dependencies:
      '@lerna/validation-error': 5.6.2
      conventional-changelog-angular: 5.0.13
      conventional-changelog-core: 4.2.4
      conventional-recommended-bump: 6.1.0
      fs-extra: 9.1.0
      get-stream: 6.0.1
      npm-package-arg: 8.1.1
      npmlog: 6.0.2
      pify: 5.0.0
      semver: 7.3.8
    dev: true

  /@lerna/create-symlink/5.6.2:
    resolution: {integrity: sha512-0WIs3P6ohPVh2+t5axrLZDE5Dt7fe3Kv0Auj0sBiBd6MmKZ2oS76apIl0Bspdbv8jX8+TRKGv6ib0280D0dtEw==}
    engines: {node: ^14.15.0 || >=16.0.0}
    dependencies:
      cmd-shim: 5.0.0
      fs-extra: 9.1.0
      npmlog: 6.0.2
    dev: true

  /@lerna/create/5.6.2:
    resolution: {integrity: sha512-+Y5cMUxMNXjTTU9IHpgRYIwKo39w+blui1P+s+qYlZUSCUAew0xNpOBG8iN0Nc5X9op4U094oIdHxv7Dyz6tWQ==}
    engines: {node: ^14.15.0 || >=16.0.0}
    dependencies:
      '@lerna/child-process': 5.6.2
      '@lerna/command': 5.6.2
      '@lerna/npm-conf': 5.6.2
      '@lerna/validation-error': 5.6.2
      dedent: 0.7.0
      fs-extra: 9.1.0
      init-package-json: 3.0.2
      npm-package-arg: 8.1.1
      p-reduce: 2.1.0
      pacote: 13.6.2
      pify: 5.0.0
      semver: 7.3.8
      slash: 3.0.0
      validate-npm-package-license: 3.0.4
      validate-npm-package-name: 4.0.0
      yargs-parser: 20.2.4
    transitivePeerDependencies:
      - bluebird
      - supports-color
    dev: true

  /@lerna/describe-ref/5.6.2:
    resolution: {integrity: sha512-UqU0N77aT1W8duYGir7R+Sk3jsY/c4lhcCEcnayMpFScMbAp0ETGsW04cYsHK29sgg+ZCc5zEwebBqabWhMhnA==}
    engines: {node: ^14.15.0 || >=16.0.0}
    dependencies:
      '@lerna/child-process': 5.6.2
      npmlog: 6.0.2
    dev: true

  /@lerna/diff/5.6.2:
    resolution: {integrity: sha512-aHKzKvUvUI8vOcshC2Za/bdz+plM3r/ycqUrPqaERzp+kc1pYHyPeXezydVdEmgmmwmyKI5hx4+2QNnzOnun2A==}
    engines: {node: ^14.15.0 || >=16.0.0}
    dependencies:
      '@lerna/child-process': 5.6.2
      '@lerna/command': 5.6.2
      '@lerna/validation-error': 5.6.2
      npmlog: 6.0.2
    dev: true

  /@lerna/exec/5.6.2:
    resolution: {integrity: sha512-meZozok5stK7S0oAVn+kdbTmU+kHj9GTXjW7V8kgwG9ld+JJMTH3nKK1L3mEKyk9TFu9vFWyEOF7HNK6yEOoVg==}
    engines: {node: ^14.15.0 || >=16.0.0}
    dependencies:
      '@lerna/child-process': 5.6.2
      '@lerna/command': 5.6.2
      '@lerna/filter-options': 5.6.2
      '@lerna/profiler': 5.6.2
      '@lerna/run-topologically': 5.6.2
      '@lerna/validation-error': 5.6.2
      p-map: 4.0.0
    dev: true

  /@lerna/filter-options/5.6.2:
    resolution: {integrity: sha512-4Z0HIhPak2TabTsUqEBQaQeOqgqEt0qyskvsY0oviYvqP/nrJfJBZh4H93jIiNQF59LJCn5Ce3KJJrLExxjlzw==}
    engines: {node: ^14.15.0 || >=16.0.0}
    dependencies:
      '@lerna/collect-updates': 5.6.2
      '@lerna/filter-packages': 5.6.2
      dedent: 0.7.0
      npmlog: 6.0.2
    dev: true

  /@lerna/filter-packages/5.6.2:
    resolution: {integrity: sha512-el9V2lTEG0Bbz+Omo45hATkRVnChCTJhcTpth19cMJ6mQ4M5H4IgbWCJdFMBi/RpTnOhz9BhJxDbj95kuIvvzw==}
    engines: {node: ^14.15.0 || >=16.0.0}
    dependencies:
      '@lerna/validation-error': 5.6.2
      multimatch: 5.0.0
      npmlog: 6.0.2
    dev: true

  /@lerna/get-npm-exec-opts/5.6.2:
    resolution: {integrity: sha512-0RbSDJ+QC9D5UWZJh3DN7mBIU1NhBmdHOE289oHSkjDY+uEjdzMPkEUy+wZ8fCzMLFnnNQkAEqNaOAzZ7dmFLA==}
    engines: {node: ^14.15.0 || >=16.0.0}
    dependencies:
      npmlog: 6.0.2
    dev: true

  /@lerna/get-packed/5.6.2:
    resolution: {integrity: sha512-pp5nNDmtrtd21aKHjwwOY5CS7XNIHxINzGa+Jholn1jMDYUtdskpN++ZqYbATGpW831++NJuiuBVyqAWi9xbXg==}
    engines: {node: ^14.15.0 || >=16.0.0}
    dependencies:
      fs-extra: 9.1.0
      ssri: 9.0.1
      tar: 6.1.12
    dev: true

  /@lerna/github-client/5.6.2:
    resolution: {integrity: sha512-pjALazZoRZtKqfwLBwmW3HPptVhQm54PvA8s3qhCQ+3JkqrZiIFwkkxNZxs3jwzr+aaSOzfhSzCndg0urb0GXA==}
    engines: {node: ^14.15.0 || >=16.0.0}
    dependencies:
      '@lerna/child-process': 5.6.2
      '@octokit/plugin-enterprise-rest': 6.0.1
      '@octokit/rest': 19.0.5
      git-url-parse: 13.1.0
      npmlog: 6.0.2
    transitivePeerDependencies:
      - encoding
    dev: true

  /@lerna/gitlab-client/5.6.2:
    resolution: {integrity: sha512-TInJmbrsmYIwUyrRxytjO82KjJbRwm67F7LoZs1shAq6rMvNqi4NxSY9j+hT/939alFmEq1zssoy/caeLXHRfQ==}
    engines: {node: ^14.15.0 || >=16.0.0}
    dependencies:
      node-fetch: 2.6.7
      npmlog: 6.0.2
    transitivePeerDependencies:
      - encoding
    dev: true

  /@lerna/global-options/5.6.2:
    resolution: {integrity: sha512-kaKELURXTlczthNJskdOvh6GGMyt24qat0xMoJZ8plYMdofJfhz24h1OFcvB/EwCUwP/XV1+ohE5P+vdktbrEg==}
    engines: {node: ^14.15.0 || >=16.0.0}
    dev: true

  /@lerna/has-npm-version/5.6.2:
    resolution: {integrity: sha512-kXCnSzffmTWsaK0ol30coyCfO8WH26HFbmJjRBzKv7VGkuAIcB6gX2gqRRgNLLlvI+Yrp+JSlpVNVnu15SEH2g==}
    engines: {node: ^14.15.0 || >=16.0.0}
    dependencies:
      '@lerna/child-process': 5.6.2
      semver: 7.3.8
    dev: true

  /@lerna/import/5.6.2:
    resolution: {integrity: sha512-xQUE49mtcP0z3KUdXBsyvp8rGDz6phuYUoQbhcFRJ7WPcQKzMvtm0XYrER6c2YWEX7QOuDac6tU82P8zTrTBaA==}
    engines: {node: ^14.15.0 || >=16.0.0}
    dependencies:
      '@lerna/child-process': 5.6.2
      '@lerna/command': 5.6.2
      '@lerna/prompt': 5.6.2
      '@lerna/pulse-till-done': 5.6.2
      '@lerna/validation-error': 5.6.2
      dedent: 0.7.0
      fs-extra: 9.1.0
      p-map-series: 2.1.0
    dev: true

  /@lerna/info/5.6.2:
    resolution: {integrity: sha512-MPjY5Olj+fiZHgfEdwXUFRKamdEuLr9Ob/qut8JsB/oQSQ4ALdQfnrOcMT8lJIcC2R67EA5yav2lHPBIkezm8A==}
    engines: {node: ^14.15.0 || >=16.0.0}
    dependencies:
      '@lerna/command': 5.6.2
      '@lerna/output': 5.6.2
      envinfo: 7.8.1
    dev: true

  /@lerna/init/5.6.2:
    resolution: {integrity: sha512-ahU3/lgF+J8kdJAQysihFJROHthkIDXfHmvhw7AYnzf94HjxGNXj7nz6i3At1/dM/1nQhR+4/uNR1/OU4tTYYQ==}
    engines: {node: ^14.15.0 || >=16.0.0}
    dependencies:
      '@lerna/child-process': 5.6.2
      '@lerna/command': 5.6.2
      '@lerna/project': 5.6.2
      fs-extra: 9.1.0
      p-map: 4.0.0
      write-json-file: 4.3.0
    dev: true

  /@lerna/link/5.6.2:
    resolution: {integrity: sha512-hXxQ4R3z6rUF1v2x62oIzLyeHL96u7ZBhxqYMJrm763D1VMSDcHKF9CjJfc6J9vH5Z2ZbL6CQg50Hw5mUpJbjg==}
    engines: {node: ^14.15.0 || >=16.0.0}
    dependencies:
      '@lerna/command': 5.6.2
      '@lerna/package-graph': 5.6.2
      '@lerna/symlink-dependencies': 5.6.2
      '@lerna/validation-error': 5.6.2
      p-map: 4.0.0
      slash: 3.0.0
    dev: true

  /@lerna/list/5.6.2:
    resolution: {integrity: sha512-WjE5O2tQ3TcS+8LqXUaxi0YdldhxUhNihT5+Gg4vzGdIlrPDioO50Zjo9d8jOU7i3LMIk6EzCma0sZr2CVfEGg==}
    engines: {node: ^14.15.0 || >=16.0.0}
    dependencies:
      '@lerna/command': 5.6.2
      '@lerna/filter-options': 5.6.2
      '@lerna/listable': 5.6.2
      '@lerna/output': 5.6.2
    dev: true

  /@lerna/listable/5.6.2:
    resolution: {integrity: sha512-8Yp49BwkY/5XqVru38Zko+6Wj/sgbwzJfIGEPy3Qu575r1NA/b9eI1gX22aMsEeXUeGOybR7nWT5ewnPQHjqvA==}
    engines: {node: ^14.15.0 || >=16.0.0}
    dependencies:
      '@lerna/query-graph': 5.6.2
      chalk: 4.1.2
      columnify: 1.6.0
    dev: true

  /@lerna/log-packed/5.6.2:
    resolution: {integrity: sha512-O9GODG7tMtWk+2fufn2MOkIDBYMRoKBhYMHshO5Aw/VIsH76DIxpX1koMzWfUngM/C70R4uNAKcVWineX4qzIw==}
    engines: {node: ^14.15.0 || >=16.0.0}
    dependencies:
      byte-size: 7.0.1
      columnify: 1.6.0
      has-unicode: 2.0.1
      npmlog: 6.0.2
    dev: true

  /@lerna/npm-conf/5.6.2:
    resolution: {integrity: sha512-gWDPhw1wjXYXphk/PAghTLexO5T6abVFhXb+KOMCeem366mY0F5bM88PiorL73aErTNUoR8n+V4X29NTZzDZpQ==}
    engines: {node: ^14.15.0 || >=16.0.0}
    dependencies:
      config-chain: 1.1.13
      pify: 5.0.0
    dev: true

  /@lerna/npm-dist-tag/5.6.2:
    resolution: {integrity: sha512-t2RmxV6Eog4acXkUI+EzWuYVbeVVY139pANIWS9qtdajfgp4GVXZi1S8mAIb70yeHdNpCp1mhK0xpCrFH9LvGQ==}
    engines: {node: ^14.15.0 || >=16.0.0}
    dependencies:
      '@lerna/otplease': 5.6.2
      npm-package-arg: 8.1.1
      npm-registry-fetch: 13.3.1
      npmlog: 6.0.2
    transitivePeerDependencies:
      - bluebird
      - supports-color
    dev: true

  /@lerna/npm-install/5.6.2:
    resolution: {integrity: sha512-AT226zdEo+uGENd37jwYgdALKJAIJK4pNOfmXWZWzVb9oMOr8I2YSjPYvSYUNG7gOo2YJQU8x5Zd7OShv2924Q==}
    engines: {node: ^14.15.0 || >=16.0.0}
    dependencies:
      '@lerna/child-process': 5.6.2
      '@lerna/get-npm-exec-opts': 5.6.2
      fs-extra: 9.1.0
      npm-package-arg: 8.1.1
      npmlog: 6.0.2
      signal-exit: 3.0.7
      write-pkg: 4.0.0
    dev: true

  /@lerna/npm-publish/5.6.2:
    resolution: {integrity: sha512-ldSyewCfv9fAeC5xNjL0HKGSUxcC048EJoe/B+KRUmd+IPidvZxMEzRu08lSC/q3V9YeUv9ZvRnxATXOM8CffA==}
    engines: {node: ^14.15.0 || >=16.0.0}
    dependencies:
      '@lerna/otplease': 5.6.2
      '@lerna/run-lifecycle': 5.6.2
      fs-extra: 9.1.0
      libnpmpublish: 6.0.5
      npm-package-arg: 8.1.1
      npmlog: 6.0.2
      pify: 5.0.0
      read-package-json: 5.0.2
    transitivePeerDependencies:
      - bluebird
      - supports-color
    dev: true

  /@lerna/npm-run-script/5.6.2:
    resolution: {integrity: sha512-MOQoWNcAyJivM8SYp0zELM7vg/Dj07j4YMdxZkey+S1UO0T4/vKBxb575o16hH4WeNzC3Pd7WBlb7C8dLOfNwQ==}
    engines: {node: ^14.15.0 || >=16.0.0}
    dependencies:
      '@lerna/child-process': 5.6.2
      '@lerna/get-npm-exec-opts': 5.6.2
      npmlog: 6.0.2
    dev: true

  /@lerna/otplease/5.6.2:
    resolution: {integrity: sha512-dGS4lzkEQVTMAgji82jp8RK6UK32wlzrBAO4P4iiVHCUTuwNLsY9oeBXvVXSMrosJnl6Hbe0NOvi43mqSucGoA==}
    engines: {node: ^14.15.0 || >=16.0.0}
    dependencies:
      '@lerna/prompt': 5.6.2
    dev: true

  /@lerna/output/5.6.2:
    resolution: {integrity: sha512-++d+bfOQwY66yo7q1XuAvRcqtRHCG45e/awP5xQomTZ6R1rhWiZ3whWdc9Z6lF7+UtBB9toSYYffKU/xc3L0yQ==}
    engines: {node: ^14.15.0 || >=16.0.0}
    dependencies:
      npmlog: 6.0.2
    dev: true

  /@lerna/pack-directory/5.6.2:
    resolution: {integrity: sha512-w5Jk5fo+HkN4Le7WMOudTcmAymcf0xPd302TqAQncjXpk0cb8tZbj+5bbNHsGb58GRjOIm5icQbHXooQUxbHhA==}
    engines: {node: ^14.15.0 || >=16.0.0}
    dependencies:
      '@lerna/get-packed': 5.6.2
      '@lerna/package': 5.6.2
      '@lerna/run-lifecycle': 5.6.2
      '@lerna/temp-write': 5.6.2
      npm-packlist: 5.1.3
      npmlog: 6.0.2
      tar: 6.1.12
    transitivePeerDependencies:
      - bluebird
      - supports-color
    dev: true

  /@lerna/package-graph/5.6.2:
    resolution: {integrity: sha512-TmL61qBBvA3Tc4qICDirZzdFFwWOA6qicIXUruLiE2PblRowRmCO1bKrrP6XbDOspzwrkPef6N2F2/5gHQAnkQ==}
    engines: {node: ^14.15.0 || >=16.0.0}
    dependencies:
      '@lerna/prerelease-id-from-version': 5.6.2
      '@lerna/validation-error': 5.6.2
      npm-package-arg: 8.1.1
      npmlog: 6.0.2
      semver: 7.3.8
    dev: true

  /@lerna/package/5.6.2:
    resolution: {integrity: sha512-LaOC8moyM5J9WnRiWZkedjOninSclBOJyPqhif6mHb2kCFX6jAroNYzE8KM4cphu8CunHuhI6Ixzswtv+Dultw==}
    engines: {node: ^14.15.0 || >=16.0.0}
    dependencies:
      load-json-file: 6.2.0
      npm-package-arg: 8.1.1
      write-pkg: 4.0.0
    dev: true

  /@lerna/prerelease-id-from-version/5.6.2:
    resolution: {integrity: sha512-7gIm9fecWFVNy2kpj/KbH11bRcpyANAwpsft3X5m6J7y7A6FTUscCbEvl3ZNdpQKHNuvnHgCtkm3A5PMSCEgkA==}
    engines: {node: ^14.15.0 || >=16.0.0}
    dependencies:
      semver: 7.3.8
    dev: true

  /@lerna/profiler/5.6.2:
    resolution: {integrity: sha512-okwkagP5zyRIOYTceu/9/esW7UZFt7lyL6q6ZgpSG3TYC5Ay+FXLtS6Xiha/FQdVdumFqKULDWTGovzUlxcwaw==}
    engines: {node: ^14.15.0 || >=16.0.0}
    dependencies:
      fs-extra: 9.1.0
      npmlog: 6.0.2
      upath: 2.0.1
    dev: true

  /@lerna/project/5.6.2:
    resolution: {integrity: sha512-kPIMcIy/0DVWM91FPMMFmXyAnCuuLm3NdhnA8NusE//VuY9wC6QC/3OwuCY39b2dbko/fPZheqKeAZkkMH6sGg==}
    engines: {node: ^14.15.0 || >=16.0.0}
    dependencies:
      '@lerna/package': 5.6.2
      '@lerna/validation-error': 5.6.2
      cosmiconfig: 7.0.1
      dedent: 0.7.0
      dot-prop: 6.0.1
      glob-parent: 5.1.2
      globby: 11.1.0
      js-yaml: 4.1.0
      load-json-file: 6.2.0
      npmlog: 6.0.2
      p-map: 4.0.0
      resolve-from: 5.0.0
      write-json-file: 4.3.0
    dev: true

  /@lerna/prompt/5.6.2:
    resolution: {integrity: sha512-4hTNmVYADEr0GJTMegWV+GW6n+dzKx1vN9v2ISqyle283Myv930WxuyO0PeYGqTrkneJsyPreCMovuEGCvZ0iQ==}
    engines: {node: ^14.15.0 || >=16.0.0}
    dependencies:
      inquirer: 8.2.5
      npmlog: 6.0.2
    dev: true

  /@lerna/publish/5.6.2_5er4eyzjydue3sjlccexmwcwzy:
    resolution: {integrity: sha512-QaW0GjMJMuWlRNjeDCjmY/vjriGSWgkLS23yu8VKNtV5U3dt5yIKA3DNGV3HgZACuu45kQxzMDsfLzgzbGNtYA==}
    engines: {node: ^14.15.0 || >=16.0.0}
    dependencies:
      '@lerna/check-working-tree': 5.6.2
      '@lerna/child-process': 5.6.2
      '@lerna/collect-updates': 5.6.2
      '@lerna/command': 5.6.2
      '@lerna/describe-ref': 5.6.2
      '@lerna/log-packed': 5.6.2
      '@lerna/npm-conf': 5.6.2
      '@lerna/npm-dist-tag': 5.6.2
      '@lerna/npm-publish': 5.6.2
      '@lerna/otplease': 5.6.2
      '@lerna/output': 5.6.2
      '@lerna/pack-directory': 5.6.2
      '@lerna/prerelease-id-from-version': 5.6.2
      '@lerna/prompt': 5.6.2
      '@lerna/pulse-till-done': 5.6.2
      '@lerna/run-lifecycle': 5.6.2
      '@lerna/run-topologically': 5.6.2
      '@lerna/validation-error': 5.6.2
      '@lerna/version': 5.6.2_5er4eyzjydue3sjlccexmwcwzy
      fs-extra: 9.1.0
      libnpmaccess: 6.0.4
      npm-package-arg: 8.1.1
      npm-registry-fetch: 13.3.1
      npmlog: 6.0.2
      p-map: 4.0.0
      p-pipe: 3.1.0
      pacote: 13.6.2
      semver: 7.3.8
    transitivePeerDependencies:
      - bluebird
      - encoding
      - nx
      - supports-color
      - typescript
    dev: true

  /@lerna/pulse-till-done/5.6.2:
    resolution: {integrity: sha512-eA/X1RCxU5YGMNZmbgPi+Kyfx1Q3bn4P9jo/LZy+/NRRr1po3ASXP2GJZ1auBh/9A2ELDvvKTOXCVHqczKC6rA==}
    engines: {node: ^14.15.0 || >=16.0.0}
    dependencies:
      npmlog: 6.0.2
    dev: true

  /@lerna/query-graph/5.6.2:
    resolution: {integrity: sha512-KRngr96yBP8XYDi9/U62fnGO+ZXqm04Qk6a2HtoTr/ha8QvO1s7Tgm0xs/G7qWXDQHZgunWIbmK/LhxM7eFQrw==}
    engines: {node: ^14.15.0 || >=16.0.0}
    dependencies:
      '@lerna/package-graph': 5.6.2
    dev: true

  /@lerna/resolve-symlink/5.6.2:
    resolution: {integrity: sha512-PDQy+7M8JEFtwIVHJgWvSxHkxJf9zXCENkvIWDB+SsoDPhw9+caewt46bTeP5iGm9pOMu3oZukaWo/TvF7sNjg==}
    engines: {node: ^14.15.0 || >=16.0.0}
    dependencies:
      fs-extra: 9.1.0
      npmlog: 6.0.2
      read-cmd-shim: 3.0.1
    dev: true

  /@lerna/rimraf-dir/5.6.2:
    resolution: {integrity: sha512-jgEfzz7uBUiQKteq3G8MtJiA2D2VoKmZSSY3VSiW/tPOSXYxxSHxEsClQdCeNa6+sYrDNDT8fP6MJ3lPLjDeLA==}
    engines: {node: ^14.15.0 || >=16.0.0}
    dependencies:
      '@lerna/child-process': 5.6.2
      npmlog: 6.0.2
      path-exists: 4.0.0
      rimraf: 3.0.2
    dev: true

  /@lerna/run-lifecycle/5.6.2:
    resolution: {integrity: sha512-u9gGgq/50Fm8dvfcc/TSHOCAQvzLD7poVanDMhHYWOAqRDnellJEEmA1K/Yka4vZmySrzluahkry9G6jcREt+g==}
    engines: {node: ^14.15.0 || >=16.0.0}
    dependencies:
      '@lerna/npm-conf': 5.6.2
      '@npmcli/run-script': 4.2.1
      npmlog: 6.0.2
      p-queue: 6.6.2
    transitivePeerDependencies:
      - bluebird
      - supports-color
    dev: true

  /@lerna/run-topologically/5.6.2:
    resolution: {integrity: sha512-QQ/jGOIsVvUg3izShWsd67RlWYh9UOH2yw97Ol1zySX9+JspCMVQrn9eKq1Pk8twQOFhT87LpT/aaxbTBgREPw==}
    engines: {node: ^14.15.0 || >=16.0.0}
    dependencies:
      '@lerna/query-graph': 5.6.2
      p-queue: 6.6.2
    dev: true

  /@lerna/run/5.6.2:
    resolution: {integrity: sha512-c2kJxdFrNg5KOkrhmgwKKUOsfSrGNlFCe26EttufOJ3xfY0VnXlEw9rHOkTgwtu7969rfCdyaVP1qckMrF1Dgw==}
    engines: {node: ^14.15.0 || >=16.0.0}
    dependencies:
      '@lerna/command': 5.6.2
      '@lerna/filter-options': 5.6.2
      '@lerna/npm-run-script': 5.6.2
      '@lerna/output': 5.6.2
      '@lerna/profiler': 5.6.2
      '@lerna/run-topologically': 5.6.2
      '@lerna/timer': 5.6.2
      '@lerna/validation-error': 5.6.2
      fs-extra: 9.1.0
      p-map: 4.0.0
    dev: true

  /@lerna/symlink-binary/5.6.2:
    resolution: {integrity: sha512-Cth+miwYyO81WAmrQbPBrLHuF+F0UUc0el5kRXLH6j5zzaRS3kMM68r40M7MmfH8m3GPi7691UARoWFEotW5jw==}
    engines: {node: ^14.15.0 || >=16.0.0}
    dependencies:
      '@lerna/create-symlink': 5.6.2
      '@lerna/package': 5.6.2
      fs-extra: 9.1.0
      p-map: 4.0.0
    dev: true

  /@lerna/symlink-dependencies/5.6.2:
    resolution: {integrity: sha512-dUVNQLEcjVOIQiT9OlSAKt0ykjyJPy8l9i4NJDe2/0XYaUjo8PWsxJ0vrutz27jzi2aZUy07ASmowQZEmnLHAw==}
    engines: {node: ^14.15.0 || >=16.0.0}
    dependencies:
      '@lerna/create-symlink': 5.6.2
      '@lerna/resolve-symlink': 5.6.2
      '@lerna/symlink-binary': 5.6.2
      fs-extra: 9.1.0
      p-map: 4.0.0
      p-map-series: 2.1.0
    dev: true

  /@lerna/temp-write/5.6.2:
    resolution: {integrity: sha512-S5ZNVTurSwWBmc9kh5alfSjmO3+BnRT6shYtOlmVIUYqWeYVYA5C1Htj322bbU4CSNCMFK6NQl4qGKL17HMuig==}
    dependencies:
      graceful-fs: 4.2.10
      is-stream: 2.0.1
      make-dir: 3.1.0
      temp-dir: 1.0.0
      uuid: 8.3.2
    dev: true

  /@lerna/timer/5.6.2:
    resolution: {integrity: sha512-AjMOiLc2B+5Nzdd9hNORetAdZ/WK8YNGX/+2ypzM68TMAPfIT5C40hMlSva9Yg4RsBz22REopXgM5s2zQd5ZQA==}
    engines: {node: ^14.15.0 || >=16.0.0}
    dev: true

  /@lerna/validation-error/5.6.2:
    resolution: {integrity: sha512-4WlDUHaa+RSJNyJRtX3gVIAPVzjZD2tle8AJ0ZYBfdZnZmG0VlB2pD1FIbOQPK8sY2h5m0cHLRvfLoLncqHvdQ==}
    engines: {node: ^14.15.0 || >=16.0.0}
    dependencies:
      npmlog: 6.0.2
    dev: true

  /@lerna/version/5.6.2_5er4eyzjydue3sjlccexmwcwzy:
    resolution: {integrity: sha512-odNSR2rTbHW++xMZSQKu/F6Syrd/sUvwDLPaMKktoOSPKmycHt/eWcuQQyACdtc43Iqeu4uQd7PCLsniqOVFrw==}
    engines: {node: ^14.15.0 || >=16.0.0}
    dependencies:
      '@lerna/check-working-tree': 5.6.2
      '@lerna/child-process': 5.6.2
      '@lerna/collect-updates': 5.6.2
      '@lerna/command': 5.6.2
      '@lerna/conventional-commits': 5.6.2
      '@lerna/github-client': 5.6.2
      '@lerna/gitlab-client': 5.6.2
      '@lerna/output': 5.6.2
      '@lerna/prerelease-id-from-version': 5.6.2
      '@lerna/prompt': 5.6.2
      '@lerna/run-lifecycle': 5.6.2
      '@lerna/run-topologically': 5.6.2
      '@lerna/temp-write': 5.6.2
      '@lerna/validation-error': 5.6.2
      '@nrwl/devkit': 15.0.13_5er4eyzjydue3sjlccexmwcwzy
      chalk: 4.1.2
      dedent: 0.7.0
      load-json-file: 6.2.0
      minimatch: 3.1.2
      npmlog: 6.0.2
      p-map: 4.0.0
      p-pipe: 3.1.0
      p-reduce: 2.1.0
      p-waterfall: 2.1.1
      semver: 7.3.8
      slash: 3.0.0
      write-json-file: 4.3.0
    transitivePeerDependencies:
      - bluebird
      - encoding
      - nx
      - supports-color
      - typescript
    dev: true

  /@lerna/write-log-file/5.6.2:
    resolution: {integrity: sha512-J09l18QnWQ3sXIRwuJkjXY3+KwPR2uO5NgbZGE3GXJK1V/LzOBRMvjGAIbuQHXw25uqe7vpLUpB8drtnFrubCQ==}
    engines: {node: ^14.15.0 || >=16.0.0}
    dependencies:
      npmlog: 6.0.2
      write-file-atomic: 4.0.2
    dev: true

  /@middy/core/3.6.2:
    resolution: {integrity: sha512-/vyvG34RIt7CTmuB/jksGkk9vs6RCoOlRFPfdQq11dHkiKlT2mm8j/jZx7gSpEhXXh9LeaEMuKPnsgWBIlGS1g==}
    engines: {node: '>=14'}
    dev: false

  /@middy/error-logger/3.6.2:
    resolution: {integrity: sha512-7pGHuYWbBHsowtb+s4IDkfackp/kNe/iDTdqMzV8RoFfa+w3Oljre54fVquLVMe9+O98mA/woXYPJtv4MGVnUw==}
    engines: {node: '>=14'}
    dev: false

  /@nodelib/fs.scandir/2.1.5:
    resolution: {integrity: sha512-vq24Bq3ym5HEQm2NKCr3yXDwjc7vTsEThRDnkp2DK9p1uqLR+DHurm/NOTo0KG7HYHU7eppKZj3MyqYuMBf62g==}
    engines: {node: '>= 8'}
    dependencies:
      '@nodelib/fs.stat': 2.0.5
      run-parallel: 1.2.0

  /@nodelib/fs.stat/2.0.5:
    resolution: {integrity: sha512-RkhPPp2zrqDAQA/2jNhnztcPAlv64XdhIp7a7454A5ovI7Bukxgt7MX7udwAu3zg1DcpPU0rz3VV1SeaqvY4+A==}
    engines: {node: '>= 8'}

  /@nodelib/fs.walk/1.2.8:
    resolution: {integrity: sha512-oGB+UxlgWcgQkgwo8GcEGwemoTFt3FIO9ababBmaGwXIoBKZ+GTy0pP185beGg7Llih/NSHSV2XAs1lnznocSg==}
    engines: {node: '>= 8'}
    dependencies:
      '@nodelib/fs.scandir': 2.1.5
      fastq: 1.13.0

  /@npmcli/arborist/5.3.0:
    resolution: {integrity: sha512-+rZ9zgL1lnbl8Xbb1NQdMjveOMwj4lIYfcDtyJHHi5x4X8jtR6m8SXooJMZy5vmFVZ8w7A2Bnd/oX9eTuU8w5A==}
    engines: {node: ^12.13.0 || ^14.15.0 || >=16.0.0}
    dependencies:
      '@isaacs/string-locale-compare': 1.1.0
      '@npmcli/installed-package-contents': 1.0.7
      '@npmcli/map-workspaces': 2.0.4
      '@npmcli/metavuln-calculator': 3.1.1
      '@npmcli/move-file': 2.0.1
      '@npmcli/name-from-folder': 1.0.1
      '@npmcli/node-gyp': 2.0.0
      '@npmcli/package-json': 2.0.0
      '@npmcli/run-script': 4.2.1
      bin-links: 3.0.3
      cacache: 16.1.3
      common-ancestor-path: 1.0.1
      json-parse-even-better-errors: 2.3.1
      json-stringify-nice: 1.1.4
      mkdirp: 1.0.4
      mkdirp-infer-owner: 2.0.0
      nopt: 5.0.0
      npm-install-checks: 5.0.0
      npm-package-arg: 9.1.2
      npm-pick-manifest: 7.0.2
      npm-registry-fetch: 13.3.1
      npmlog: 6.0.2
      pacote: 13.6.2
      parse-conflict-json: 2.0.2
      proc-log: 2.0.1
      promise-all-reject-late: 1.0.1
      promise-call-limit: 1.0.1
      read-package-json-fast: 2.0.3
      readdir-scoped-modules: 1.1.0
      rimraf: 3.0.2
      semver: 7.3.8
      ssri: 9.0.1
      treeverse: 2.0.0
      walk-up-path: 1.0.0
    transitivePeerDependencies:
      - bluebird
      - supports-color
    dev: true

  /@npmcli/fs/2.1.2:
    resolution: {integrity: sha512-yOJKRvohFOaLqipNtwYB9WugyZKhC/DZC4VYPmpaCzDBrA8YpK3qHZ8/HGscMnE4GqbkLNuVcCnxkeQEdGt6LQ==}
    engines: {node: ^12.13.0 || ^14.15.0 || >=16.0.0}
    dependencies:
      '@gar/promisify': 1.1.3
      semver: 7.3.8
    dev: true

  /@npmcli/git/3.0.2:
    resolution: {integrity: sha512-CAcd08y3DWBJqJDpfuVL0uijlq5oaXaOJEKHKc4wqrjd00gkvTZB+nFuLn+doOOKddaQS9JfqtNoFCO2LCvA3w==}
    engines: {node: ^12.13.0 || ^14.15.0 || >=16.0.0}
    dependencies:
      '@npmcli/promise-spawn': 3.0.0
      lru-cache: 7.14.1
      mkdirp: 1.0.4
      npm-pick-manifest: 7.0.2
      proc-log: 2.0.1
      promise-inflight: 1.0.1
      promise-retry: 2.0.1
      semver: 7.3.8
      which: 2.0.2
    transitivePeerDependencies:
      - bluebird
    dev: true

  /@npmcli/installed-package-contents/1.0.7:
    resolution: {integrity: sha512-9rufe0wnJusCQoLpV9ZPKIVP55itrM5BxOXs10DmdbRfgWtHy1LDyskbwRnBghuB0PrF7pNPOqREVtpz4HqzKw==}
    engines: {node: '>= 10'}
    dependencies:
      npm-bundled: 1.1.2
      npm-normalize-package-bin: 1.0.1
    dev: true

  /@npmcli/map-workspaces/2.0.4:
    resolution: {integrity: sha512-bMo0aAfwhVwqoVM5UzX1DJnlvVvzDCHae821jv48L1EsrYwfOZChlqWYXEtto/+BkBXetPbEWgau++/brh4oVg==}
    engines: {node: ^12.13.0 || ^14.15.0 || >=16.0.0}
    dependencies:
      '@npmcli/name-from-folder': 1.0.1
      glob: 8.0.3
      minimatch: 5.1.0
      read-package-json-fast: 2.0.3
    dev: true

  /@npmcli/metavuln-calculator/3.1.1:
    resolution: {integrity: sha512-n69ygIaqAedecLeVH3KnO39M6ZHiJ2dEv5A7DGvcqCB8q17BGUgW8QaanIkbWUo2aYGZqJaOORTLAlIvKjNDKA==}
    engines: {node: ^12.13.0 || ^14.15.0 || >=16.0.0}
    dependencies:
      cacache: 16.1.3
      json-parse-even-better-errors: 2.3.1
      pacote: 13.6.2
      semver: 7.3.8
    transitivePeerDependencies:
      - bluebird
      - supports-color
    dev: true

  /@npmcli/move-file/2.0.1:
    resolution: {integrity: sha512-mJd2Z5TjYWq/ttPLLGqArdtnC74J6bOzg4rMDnN+p1xTacZ2yPRCk2y0oSWQtygLR9YVQXgOcONrwtnk3JupxQ==}
    engines: {node: ^12.13.0 || ^14.15.0 || >=16.0.0}
    dependencies:
      mkdirp: 1.0.4
      rimraf: 3.0.2
    dev: true

  /@npmcli/name-from-folder/1.0.1:
    resolution: {integrity: sha512-qq3oEfcLFwNfEYOQ8HLimRGKlD8WSeGEdtUa7hmzpR8Sa7haL1KVQrvgO6wqMjhWFFVjgtrh1gIxDz+P8sjUaA==}
    dev: true

  /@npmcli/node-gyp/2.0.0:
    resolution: {integrity: sha512-doNI35wIe3bBaEgrlPfdJPaCpUR89pJWep4Hq3aRdh6gKazIVWfs0jHttvSSoq47ZXgC7h73kDsUl8AoIQUB+A==}
    engines: {node: ^12.13.0 || ^14.15.0 || >=16.0.0}
    dev: true

  /@npmcli/package-json/2.0.0:
    resolution: {integrity: sha512-42jnZ6yl16GzjWSH7vtrmWyJDGVa/LXPdpN2rcUWolFjc9ON2N3uz0qdBbQACfmhuJZ2lbKYtmK5qx68ZPLHMA==}
    engines: {node: ^12.13.0 || ^14.15.0 || >=16.0.0}
    dependencies:
      json-parse-even-better-errors: 2.3.1
    dev: true

  /@npmcli/promise-spawn/3.0.0:
    resolution: {integrity: sha512-s9SgS+p3a9Eohe68cSI3fi+hpcZUmXq5P7w0kMlAsWVtR7XbK3ptkZqKT2cK1zLDObJ3sR+8P59sJE0w/KTL1g==}
    engines: {node: ^12.13.0 || ^14.15.0 || >=16.0.0}
    dependencies:
      infer-owner: 1.0.4
    dev: true

  /@npmcli/run-script/4.2.1:
    resolution: {integrity: sha512-7dqywvVudPSrRCW5nTHpHgeWnbBtz8cFkOuKrecm6ih+oO9ciydhWt6OF7HlqupRRmB8Q/gECVdB9LMfToJbRg==}
    engines: {node: ^12.13.0 || ^14.15.0 || >=16.0.0}
    dependencies:
      '@npmcli/node-gyp': 2.0.0
      '@npmcli/promise-spawn': 3.0.0
      node-gyp: 9.3.0
      read-package-json-fast: 2.0.3
      which: 2.0.2
    transitivePeerDependencies:
      - bluebird
      - supports-color
    dev: true

  /@nrwl/cli/15.0.13:
    resolution: {integrity: sha512-w0oOP4v176CbD34+VytiAItIH3fOeiaccq7T2Un/hhx+/Q9mdO/VWyYZOKmp85uGodx/yZ6LyGW6rX0BjM0Rsg==}
    dependencies:
      nx: 15.0.13
    transitivePeerDependencies:
      - '@swc-node/register'
      - '@swc/core'
      - debug
    dev: true

  /@nrwl/devkit/15.0.13_5er4eyzjydue3sjlccexmwcwzy:
    resolution: {integrity: sha512-/8k7wbBRFf2UC+T4F+vWMy3bfSGi+uK6RwXk53moLq3nxehXaQhRiCqasC6VJFUw3zK6luu2T7xkPUlA9K9l4w==}
    peerDependencies:
      nx: '>= 14 <= 16'
    dependencies:
      '@phenomnomnominal/tsquery': 4.1.1_typescript@4.9.3
      ejs: 3.1.8
      ignore: 5.2.0
      nx: 15.0.13
      semver: 7.3.4
      tslib: 2.4.1
    transitivePeerDependencies:
      - typescript
    dev: true

  /@nrwl/tao/15.0.13:
    resolution: {integrity: sha512-z55RKnVOYsiABKFUIj+QBf6I4fUwTlObxJpgUJp0i3E97P3BgbzhTG1EhuBxLH8fGKrbOAPs0ct38Asl+zGZfQ==}
    dependencies:
      nx: 15.0.13
    transitivePeerDependencies:
      - '@swc-node/register'
      - '@swc/core'
      - debug
    dev: true

  /@octokit/auth-token/3.0.2:
    resolution: {integrity: sha512-pq7CwIMV1kmzkFTimdwjAINCXKTajZErLB4wMLYapR2nuB/Jpr66+05wOTZMSCBXP6n4DdDWT2W19Bm17vU69Q==}
    engines: {node: '>= 14'}
    dependencies:
      '@octokit/types': 8.0.0
    dev: true

  /@octokit/core/4.1.0:
    resolution: {integrity: sha512-Czz/59VefU+kKDy+ZfDwtOIYIkFjExOKf+HA92aiTZJ6EfWpFzYQWw0l54ji8bVmyhc+mGaLUbSUmXazG7z5OQ==}
    engines: {node: '>= 14'}
    dependencies:
      '@octokit/auth-token': 3.0.2
      '@octokit/graphql': 5.0.4
      '@octokit/request': 6.2.2
      '@octokit/request-error': 3.0.2
      '@octokit/types': 8.0.0
      before-after-hook: 2.2.3
      universal-user-agent: 6.0.0
    transitivePeerDependencies:
      - encoding
    dev: true

  /@octokit/endpoint/7.0.3:
    resolution: {integrity: sha512-57gRlb28bwTsdNXq+O3JTQ7ERmBTuik9+LelgcLIVfYwf235VHbN9QNo4kXExtp/h8T423cR5iJThKtFYxC7Lw==}
    engines: {node: '>= 14'}
    dependencies:
      '@octokit/types': 8.0.0
      is-plain-object: 5.0.0
      universal-user-agent: 6.0.0
    dev: true

  /@octokit/graphql/5.0.4:
    resolution: {integrity: sha512-amO1M5QUQgYQo09aStR/XO7KAl13xpigcy/kI8/N1PnZYSS69fgte+xA4+c2DISKqUZfsh0wwjc2FaCt99L41A==}
    engines: {node: '>= 14'}
    dependencies:
      '@octokit/request': 6.2.2
      '@octokit/types': 8.0.0
      universal-user-agent: 6.0.0
    transitivePeerDependencies:
      - encoding
    dev: true

  /@octokit/openapi-types/14.0.0:
    resolution: {integrity: sha512-HNWisMYlR8VCnNurDU6os2ikx0s0VyEjDYHNS/h4cgb8DeOxQ0n72HyinUtdDVxJhFy3FWLGl0DJhfEWk3P5Iw==}
    dev: true

  /@octokit/plugin-enterprise-rest/6.0.1:
    resolution: {integrity: sha512-93uGjlhUD+iNg1iWhUENAtJata6w5nE+V4urXOAlIXdco6xNZtUSfYY8dzp3Udy74aqO/B5UZL80x/YMa5PKRw==}
    dev: true

  /@octokit/plugin-paginate-rest/5.0.1_@octokit+core@4.1.0:
    resolution: {integrity: sha512-7A+rEkS70pH36Z6JivSlR7Zqepz3KVucEFVDnSrgHXzG7WLAzYwcHZbKdfTXHwuTHbkT1vKvz7dHl1+HNf6Qyw==}
    engines: {node: '>= 14'}
    peerDependencies:
      '@octokit/core': '>=4'
    dependencies:
      '@octokit/core': 4.1.0
      '@octokit/types': 8.0.0
    dev: true

  /@octokit/plugin-request-log/1.0.4_@octokit+core@4.1.0:
    resolution: {integrity: sha512-mLUsMkgP7K/cnFEw07kWqXGF5LKrOkD+lhCrKvPHXWDywAwuDUeDwWBpc69XK3pNX0uKiVt8g5z96PJ6z9xCFA==}
    peerDependencies:
      '@octokit/core': '>=3'
    dependencies:
      '@octokit/core': 4.1.0
    dev: true

  /@octokit/plugin-rest-endpoint-methods/6.7.0_@octokit+core@4.1.0:
    resolution: {integrity: sha512-orxQ0fAHA7IpYhG2flD2AygztPlGYNAdlzYz8yrD8NDgelPfOYoRPROfEyIe035PlxvbYrgkfUZIhSBKju/Cvw==}
    engines: {node: '>= 14'}
    peerDependencies:
      '@octokit/core': '>=3'
    dependencies:
      '@octokit/core': 4.1.0
      '@octokit/types': 8.0.0
      deprecation: 2.3.1
    dev: true

  /@octokit/request-error/3.0.2:
    resolution: {integrity: sha512-WMNOFYrSaX8zXWoJg9u/pKgWPo94JXilMLb2VManNOby9EZxrQaBe/QSC4a1TzpAlpxofg2X/jMnCyZgL6y7eg==}
    engines: {node: '>= 14'}
    dependencies:
      '@octokit/types': 8.0.0
      deprecation: 2.3.1
      once: 1.4.0
    dev: true

  /@octokit/request/6.2.2:
    resolution: {integrity: sha512-6VDqgj0HMc2FUX2awIs+sM6OwLgwHvAi4KCK3mT2H2IKRt6oH9d0fej5LluF5mck1lRR/rFWN0YIDSYXYSylbw==}
    engines: {node: '>= 14'}
    dependencies:
      '@octokit/endpoint': 7.0.3
      '@octokit/request-error': 3.0.2
      '@octokit/types': 8.0.0
      is-plain-object: 5.0.0
      node-fetch: 2.6.7
      universal-user-agent: 6.0.0
    transitivePeerDependencies:
      - encoding
    dev: true

  /@octokit/rest/19.0.5:
    resolution: {integrity: sha512-+4qdrUFq2lk7Va+Qff3ofREQWGBeoTKNqlJO+FGjFP35ZahP+nBenhZiGdu8USSgmq4Ky3IJ/i4u0xbLqHaeow==}
    engines: {node: '>= 14'}
    dependencies:
      '@octokit/core': 4.1.0
      '@octokit/plugin-paginate-rest': 5.0.1_@octokit+core@4.1.0
      '@octokit/plugin-request-log': 1.0.4_@octokit+core@4.1.0
      '@octokit/plugin-rest-endpoint-methods': 6.7.0_@octokit+core@4.1.0
    transitivePeerDependencies:
      - encoding
    dev: true

  /@octokit/types/8.0.0:
    resolution: {integrity: sha512-65/TPpOJP1i3K4lBJMnWqPUJ6zuOtzhtagDvydAWbEXpbFYA0oMKKyLb95NFZZP0lSh/4b6K+DQlzvYQJQQePg==}
    dependencies:
      '@octokit/openapi-types': 14.0.0
    dev: true

  /@parcel/watcher/2.0.4:
    resolution: {integrity: sha512-cTDi+FUDBIUOBKEtj+nhiJ71AZVlkAsQFuGQTun5tV9mwQBQgZvhCzG+URPQc8myeN32yRVZEfVAPCs1RW+Jvg==}
    engines: {node: '>= 10.0.0'}
    requiresBuild: true
    dependencies:
      node-addon-api: 3.2.1
      node-gyp-build: 4.5.0
    dev: true

  /@phenomnomnominal/tsquery/4.1.1_typescript@4.9.3:
    resolution: {integrity: sha512-jjMmK1tnZbm1Jq5a7fBliM4gQwjxMU7TFoRNwIyzwlO+eHPRCFv/Nv+H/Gi1jc3WR7QURG8D5d0Tn12YGrUqBQ==}
    peerDependencies:
      typescript: ^3 || ^4
    dependencies:
      esquery: 1.4.0
      typescript: 4.9.3
    dev: true

  /@sinclair/typebox/0.24.51:
    resolution: {integrity: sha512-1P1OROm/rdubP5aFDSZQILU0vrLCJ4fvHt6EoqHEM+2D/G5MK3bIaymUKLit8Js9gbns5UyJnkP/TZROLw4tUA==}
    dev: true

  /@sinonjs/commons/1.8.5:
    resolution: {integrity: sha512-rTpCA0wG1wUxglBSFdMMY0oTrKYvgf4fNgv/sXbfCVAdf+FnPBdKJR/7XbpTCwbCrvCbdPYnlWaUUYz4V2fPDA==}
    dependencies:
      type-detect: 4.0.8
    dev: true

  /@sinonjs/fake-timers/9.1.2:
    resolution: {integrity: sha512-BPS4ynJW/o92PUR4wgriz2Ud5gpST5vz6GQfMixEDK0Z8ZCUv2M7SkBLykH56T++Xs+8ln9zTGbOvNGIe02/jw==}
    dependencies:
      '@sinonjs/commons': 1.8.5
    dev: true

  /@swc/core-darwin-arm64/1.3.19:
    resolution: {integrity: sha512-6xLtmXzS4nNWGQkajbiAjGXspUJfxS2IWoGQ16J9nfOFdttKyoIG5o5+mxUfKeg5bXw9cI+r675kN/irx3z7MQ==}
    engines: {node: '>=10'}
    cpu: [arm64]
    os: [darwin]
    requiresBuild: true
    optional: true

  /@swc/core-darwin-x64/1.3.19:
    resolution: {integrity: sha512-qCDQcngYBeWrsNS1kcBslRD0dahKcYKaUUWRC9yHpRcs3SRvnSpJyWQR4y9RCdO9YNmixJ9+5+zPD9qcgL7jBw==}
    engines: {node: '>=10'}
    cpu: [x64]
    os: [darwin]
    requiresBuild: true
    optional: true

  /@swc/core-linux-arm-gnueabihf/1.3.19:
    resolution: {integrity: sha512-ufbKW6Lhii1+kVCXnsHgqYIpRvXhPjdhMudfP4KKVgJtT6TsdEIr+KRAQIBHLjRUsTKA2DLsGEpu9jfjwFiNEg==}
    engines: {node: '>=10'}
    cpu: [arm]
    os: [linux]
    requiresBuild: true
    optional: true

  /@swc/core-linux-arm64-gnu/1.3.19:
    resolution: {integrity: sha512-HHhqLRZv9Ss8orJrlEP4XRcLuqLDwFtGgbtHU8kyWBmQEtK42uT18Pf5RJBo5sPJHY8m5EO8C8y3hIbGmKtLyg==}
    engines: {node: '>=10'}
    cpu: [arm64]
    os: [linux]
    requiresBuild: true
    optional: true

  /@swc/core-linux-arm64-musl/1.3.19:
    resolution: {integrity: sha512-vipnF3C6T1368uHQqz8RpdszWxxGh0X8VBK3TdTOSWvI/duNZtZXEOZlB2Nh9w+u09umVw0MsJhvg86Aon39mA==}
    engines: {node: '>=10'}
    cpu: [arm64]
    os: [linux]
    requiresBuild: true
    optional: true

  /@swc/core-linux-x64-gnu/1.3.19:
    resolution: {integrity: sha512-dUbq8mnIqBhU7OppfY3ncOvl26691WFGxd97QtnnlfMZrKnaofKFMIxE9sTHOLSbBo16AylnEMiwa45w2UWDEg==}
    engines: {node: '>=10'}
    cpu: [x64]
    os: [linux]
    requiresBuild: true
    optional: true

  /@swc/core-linux-x64-musl/1.3.19:
    resolution: {integrity: sha512-RiVZrlkNGcj9jZyjF7YFOW3fj9fWPC25AYkknLpWxAmLQcp1piAWj+aSixmMWUC4QJau78VZzcm+kRgIOECALw==}
    engines: {node: '>=10'}
    cpu: [x64]
    os: [linux]
    requiresBuild: true
    optional: true

  /@swc/core-win32-arm64-msvc/1.3.19:
    resolution: {integrity: sha512-r2U6GC+go2iiLx5JBZIJswYFiMv0yOsm+pgE1srVvAc8dP02320t9yh0Uj4Sr2hDipTWJ33Y5PMZwEsZSfBVbQ==}
    engines: {node: '>=10'}
    cpu: [arm64]
    os: [win32]
    requiresBuild: true
    optional: true

  /@swc/core-win32-ia32-msvc/1.3.19:
    resolution: {integrity: sha512-SPpESDa4vr0PRvUiqXSi8oZSTmkDOGrZ/pSiLD7ISgjsQ5RQMbPkuEK0ztWljim87q2fO0bGVVhyaVYxdOVS1A==}
    engines: {node: '>=10'}
    cpu: [ia32]
    os: [win32]
    requiresBuild: true
    optional: true

  /@swc/core-win32-x64-msvc/1.3.19:
    resolution: {integrity: sha512-0X5HqFC1wQlheOQDZeF6KNOSURZKkGISNK3aTSmTq9g7dDJ/kTcVjsdKbu2rK4ibCnlC9IS0cLK9FpROnsVPwA==}
    engines: {node: '>=10'}
    cpu: [x64]
    os: [win32]
    requiresBuild: true
    optional: true

  /@swc/core/1.3.19:
    resolution: {integrity: sha512-KiXUv2vpmOaGhoLCN9Rw7Crsfq1YmOR2ZbajiqNAh/iu0d3CKn5JZhLRs6S7nCk78cwFFac2obQfTWPePLUe/g==}
    engines: {node: '>=10'}
    hasBin: true
    requiresBuild: true
    optionalDependencies:
<<<<<<< HEAD
      '@swc/core-darwin-arm64': 1.3.14
      '@swc/core-darwin-x64': 1.3.14
      '@swc/core-linux-arm-gnueabihf': 1.3.14
      '@swc/core-linux-arm64-gnu': 1.3.14
      '@swc/core-linux-arm64-musl': 1.3.14
      '@swc/core-linux-x64-gnu': 1.3.14
      '@swc/core-linux-x64-musl': 1.3.14
      '@swc/core-win32-arm64-msvc': 1.3.14
      '@swc/core-win32-ia32-msvc': 1.3.14
      '@swc/core-win32-x64-msvc': 1.3.14
=======
      '@swc/core-darwin-arm64': 1.3.19
      '@swc/core-darwin-x64': 1.3.19
      '@swc/core-linux-arm-gnueabihf': 1.3.19
      '@swc/core-linux-arm64-gnu': 1.3.19
      '@swc/core-linux-arm64-musl': 1.3.19
      '@swc/core-linux-x64-gnu': 1.3.19
      '@swc/core-linux-x64-musl': 1.3.19
      '@swc/core-win32-arm64-msvc': 1.3.19
      '@swc/core-win32-ia32-msvc': 1.3.19
      '@swc/core-win32-x64-msvc': 1.3.19

  /@swc/jest/0.2.23_@swc+core@1.3.19:
    resolution: {integrity: sha512-ZLj17XjHbPtNsgqjm83qizENw05emLkKGu3WuPUttcy9hkngl0/kcc7fDbcSBpADS0GUtsO+iKPjZFWVAtJSlA==}
    engines: {npm: '>= 7.0.0'}
    peerDependencies:
      '@swc/core': '*'
    dependencies:
      '@jest/create-cache-key-function': 27.5.1
      '@swc/core': 1.3.19
      jsonc-parser: 3.2.0
    dev: true
>>>>>>> ee25c6e4

  /@tootallnate/once/2.0.0:
    resolution: {integrity: sha512-XCuKFP5PS55gnMVu3dty8KPatLqUoy/ZYzDzAGCQ8JNFCkLXzmI7vNHCR+XpbZaMWQK/vQubr7PkYq8g470J/A==}
    engines: {node: '>= 10'}
    dev: true

  /@tsconfig/node10/1.0.9:
    resolution: {integrity: sha512-jNsYVVxU8v5g43Erja32laIDHXeoNvFEpX33OK4d6hljo3jDhCBDhx5dhCCTMWUojscpAagGiRkBKxpdl9fxqA==}
    dev: true

  /@tsconfig/node12/1.0.11:
    resolution: {integrity: sha512-cqefuRsh12pWyGsIoBKJA9luFu3mRxCA+ORZvA4ktLSzIuCUtWVxGIuXigEwO5/ywWFMZ2QEGKWvkZG1zDMTag==}
    dev: true

  /@tsconfig/node14/1.0.3:
    resolution: {integrity: sha512-ysT8mhdixWK6Hw3i1V2AeRqZ5WfXg1G43mqoYlM2nc6388Fq5jcXyr5mRsqViLx/GJYdoL0bfXD8nmF+Zn/Iow==}
    dev: true

  /@tsconfig/node16/1.0.3:
    resolution: {integrity: sha512-yOlFc+7UtL/89t2ZhjPvvB/DeAr3r+Dq58IgzsFkOAvVC6NMJXmCGjbptdXdR9qsX7pKcTL+s87FtYREi2dEEQ==}
    dev: true

  /@types/aws-lambda/8.10.108:
    resolution: {integrity: sha512-1yh1W1WoqK3lGHy+V/Fi55zobxrDHUUsluCWdMlOXkCvtsCmHPXOG+CQ2STIL4B1g6xi6I6XzxaF8V9+zeIFLA==}
    dev: true

  /@types/babel__core/7.1.20:
    resolution: {integrity: sha512-PVb6Bg2QuscZ30FvOU7z4guG6c926D9YRvOxEaelzndpMsvP+YM74Q/dAFASpg2l6+XLalxSGxcq/lrgYWZtyQ==}
    dependencies:
      '@babel/parser': 7.20.3
      '@babel/types': 7.20.2
      '@types/babel__generator': 7.6.4
      '@types/babel__template': 7.4.1
      '@types/babel__traverse': 7.18.2
    dev: true

  /@types/babel__generator/7.6.4:
    resolution: {integrity: sha512-tFkciB9j2K755yrTALxD44McOrk+gfpIpvC3sxHjRawj6PfnQxrse4Clq5y/Rq+G3mrBurMax/lG8Qn2t9mSsg==}
    dependencies:
      '@babel/types': 7.20.2
    dev: true

  /@types/babel__template/7.4.1:
    resolution: {integrity: sha512-azBFKemX6kMg5Io+/rdGT0dkGreboUVR0Cdm3fz9QJWpaQGJRQXl7C+6hOTCZcMll7KFyEQpgbYI2lHdsS4U7g==}
    dependencies:
      '@babel/parser': 7.20.3
      '@babel/types': 7.20.2
    dev: true

  /@types/babel__traverse/7.18.2:
    resolution: {integrity: sha512-FcFaxOr2V5KZCviw1TnutEMVUVsGt4D2hP1TAfXZAMKuHYW3xQhe3jTxNPWutgCJ3/X1c5yX8ZoGVEItxKbwBg==}
    dependencies:
      '@babel/types': 7.20.2
    dev: true

  /@types/fs-extra/9.0.13:
    resolution: {integrity: sha512-nEnwB++1u5lVDM2UI4c1+5R+FYaKfaAzS4OococimjVm3nQw3TuzH5UNsocrcTBbhnerblyHj4A49qXbIiZdpA==}
    dependencies:
      '@types/node': 18.11.9

  /@types/graceful-fs/4.1.5:
    resolution: {integrity: sha512-anKkLmZZ+xm4p8JWBf4hElkM4XR+EZeA2M9BAkkTldmcyDY4mbdIJnRghDJH3Ov5ooY7/UAoENtmdMSkaAd7Cw==}
    dependencies:
      '@types/node': 18.11.9
    dev: true

  /@types/istanbul-lib-coverage/2.0.4:
    resolution: {integrity: sha512-z/QT1XN4K4KYuslS23k62yDIDLwLFkzxOuMplDtObz0+y7VqJCaO2o+SPwHCvLFZh7xazvvoor2tA/hPz9ee7g==}
    dev: true

  /@types/istanbul-lib-report/3.0.0:
    resolution: {integrity: sha512-plGgXAPfVKFoYfa9NpYDAkseG+g6Jr294RqeqcqDixSbU34MZVJRi/P+7Y8GDpzkEwLaGZZOpKIEmeVZNtKsrg==}
    dependencies:
      '@types/istanbul-lib-coverage': 2.0.4
    dev: true

  /@types/istanbul-reports/3.0.1:
    resolution: {integrity: sha512-c3mAZEuK0lvBp8tmuL74XRKn1+y2dcwOUpH7x4WrF6gk1GIgiluDRgMYQtw2OFcBvAJWlt6ASU3tSqxp0Uu0Aw==}
    dependencies:
      '@types/istanbul-lib-report': 3.0.0
    dev: true

  /@types/jest/29.2.2:
    resolution: {integrity: sha512-og1wAmdxKoS71K2ZwSVqWPX6OVn3ihZ6ZT2qvZvZQm90lJVDyXIjYcu4Khx2CNIeaFv12rOU/YObOsI3VOkzog==}
    dependencies:
      expect: 29.3.1
      pretty-format: 29.3.1
    dev: true

  /@types/json5/0.0.29:
    resolution: {integrity: sha512-dRLjCWHYg4oaA77cxO64oO+7JwCwnIzkZPdrrC71jQmQtlhM556pwKo5bUzqvZndkVbeFLIIi+9TC40JNF5hNQ==}
    dev: true

  /@types/minimatch/3.0.5:
    resolution: {integrity: sha512-Klz949h02Gz2uZCMGwDUSDS1YBlTdDDgbWHi+81l29tQALUtvz4rAYi5uoVhE5Lagoq6DeqAUlbrHvW/mXDgdQ==}
    dev: true

  /@types/minimatch/5.1.2:
    resolution: {integrity: sha512-K0VQKziLUWkVKiRVrx4a40iPaxTUefQmjtkQofBkYRcoaaL/8rhwDWww9qWbrgicNOgnpIsMxyNIUM4+n6dUIA==}
    dev: true

  /@types/minimist/1.2.2:
    resolution: {integrity: sha512-jhuKLIRrhvCPLqwPcx6INqmKeiA5EWrsCOPhrlFSrbrmU4ZMPjj5Ul/oLCMDO98XRUIwVm78xICz4EPCektzeQ==}

  /@types/node/16.18.3:
    resolution: {integrity: sha512-jh6m0QUhIRcZpNv7Z/rpN+ZWXOicUUQbSoWks7Htkbb9IjFQj4kzcX/xFCkjstCj5flMsN8FiSvt+q+Tcs4Llg==}
    dev: true

  /@types/node/18.11.9:
    resolution: {integrity: sha512-CRpX21/kGdzjOpFsZSkcrXMGIBWMGNIHXXBVFSH+ggkftxg+XYP20TESbh+zFvFj3EQOl5byk0HTRn1IL6hbqg==}

  /@types/normalize-package-data/2.4.1:
    resolution: {integrity: sha512-Gj7cI7z+98M282Tqmp2K5EIsoouUEzbBJhQQzDE3jSIRk6r9gsz0oUokqIUR4u1R3dMHo0pDHM7sNOHyhulypw==}
    dev: true

  /@types/parse-json/4.0.0:
    resolution: {integrity: sha512-//oorEZjL6sbPcKUaCdIGlIUeH26mgzimjBB77G6XRgnDl/L5wOnpyBGRe/Mmf5CVW3PwEBE1NjiMZ/ssFh4wA==}
    dev: true

  /@types/prettier/2.7.1:
    resolution: {integrity: sha512-ri0UmynRRvZiiUJdiz38MmIblKK+oH30MztdBVR95dv/Ubw6neWSb8u1XpRb72L4qsZOhz+L+z9JD40SJmfWow==}
    dev: true

  /@types/ps-tree/1.1.2:
    resolution: {integrity: sha512-ZREFYlpUmPQJ0esjxoG1fMvB2HNaD3z+mjqdSosZvd3RalncI9NEur73P8ZJz4YQdL64CmV1w0RuqoRUlhQRBw==}

  /@types/stack-utils/2.0.1:
    resolution: {integrity: sha512-Hl219/BT5fLAaz6NDkSuhzasy49dwQS/DSdu4MdggFB8zcXv7vflBI3xp7FEmkmdDkBUI2bPUNeMttp2knYdxw==}
    dev: true

  /@types/validator/13.7.10:
    resolution: {integrity: sha512-t1yxFAR2n0+VO6hd/FJ9F2uezAZVWHLmpmlJzm1eX03+H7+HsuTAp7L8QJs+2pQCfWkP1+EXsGK9Z9v7o/qPVQ==}
    dev: false

  /@types/which/2.0.1:
    resolution: {integrity: sha512-Jjakcv8Roqtio6w1gr0D7y6twbhx6gGgFGF5BLwajPpnOIOxFkakFhCq+LmyyeAz7BX6ULrjBOxdKaCDy+4+dQ==}

  /@types/yargs-parser/21.0.0:
    resolution: {integrity: sha512-iO9ZQHkZxHn4mSakYV0vFHAVDyEOIJQrV2uZ06HxEPcx+mt8swXoZHIbaaJ2crJYFfErySgktuTZ3BeLz+XmFA==}
    dev: true

  /@types/yargs/17.0.13:
    resolution: {integrity: sha512-9sWaruZk2JGxIQU+IhI1fhPYRcQ0UuTNuKuCW9bR5fp7qi2Llf7WDzNa17Cy7TKnh3cdxDOiyTu6gaLS0eDatg==}
    dependencies:
      '@types/yargs-parser': 21.0.0
    dev: true

  /@yarnpkg/lockfile/1.1.0:
    resolution: {integrity: sha512-GpSwvyXOcOOlV70vbnzjj4fW5xW/FdUF6nQEt1ENy7m4ZCczi1+/buVUPAqmGfqznsORNFzUMjctTIp8a9tuCQ==}
    dev: true

  /@yarnpkg/parsers/3.0.0-rc.27:
    resolution: {integrity: sha512-qs2wZulOYVjaOS6tYOs3SsR7m/qeHwjPrB5i4JtBJELsgWrEkyL+rJH21RA+fVwttJobAYQqw5Xj5SYLaDK/bQ==}
    engines: {node: '>=14.15.0'}
    dependencies:
      js-yaml: 3.14.1
      tslib: 2.4.1
    dev: true

  /@zkochan/js-yaml/0.0.6:
    resolution: {integrity: sha512-nzvgl3VfhcELQ8LyVrYOru+UtAy1nrygk2+AGbTm8a5YcO6o8lSjAT+pfg3vJWxIoZKOUhrK6UU7xW/+00kQrg==}
    dependencies:
      argparse: 2.0.1
    dev: true

  /JSONStream/1.3.5:
    resolution: {integrity: sha512-E+iruNOY8VV9s4JEbe1aNEm6MiszPRr/UfcHMz0TQh1BXSxHK+ASV1R6W4HpjBhSeS+54PIsAMCBmwD06LLsqQ==}
    dependencies:
      jsonparse: 1.3.1
      through: 2.3.8
    dev: true

  /abbrev/1.1.1:
    resolution: {integrity: sha512-nne9/IiQ/hzIhY6pdDnbBtz7DjPTKrY00P/zvPSm5pOFkl6xuGrGnXn/VtTNNfNtAfZ9/1RtehkszU9qcTii0Q==}
    dev: true

  /abort-controller/3.0.0:
    resolution: {integrity: sha512-h8lQ8tacZYnR3vNQTgibj+tODHI5/+l06Au2Pcriv/Gmet0eaj4TwWH41sO9wnHDiQsEj19q0drzdWdeAHtweg==}
    engines: {node: '>=6.5'}
    dependencies:
      event-target-shim: 5.0.1
    dev: false

  /acorn-walk/8.2.0:
    resolution: {integrity: sha512-k+iyHEuPgSw6SbuDpGQM+06HQUa04DZ3o+F6CSzXMvvI5KMvnaEqXe+YVe555R9nn6GPt404fos4wcgpw12SDA==}
    engines: {node: '>=0.4.0'}
    dev: true

  /acorn/8.8.1:
    resolution: {integrity: sha512-7zFpHzhnqYKrkYdUjF1HI1bzd0VygEGX8lFk4k5zVMqHEoES+P+7TKI+EvLO9WVMJ8eekdO0aDEK044xTXwPPA==}
    engines: {node: '>=0.4.0'}
    dev: true

  /add-stream/1.0.0:
    resolution: {integrity: sha512-qQLMr+8o0WC4FZGQTcJiKBVC59JylcPSrTtk6usvmIDFUOCKegapy1VHQwRbFMOFyb/inzUVqHs+eMYKDM1YeQ==}
    dev: true

  /agent-base/6.0.2:
    resolution: {integrity: sha512-RZNwNclF7+MS/8bDg70amg32dyeZGZxiDuQmZxKLAlQjr3jGyLx+4Kkk58UO7D2QdgFIQCovuSuZESne6RG6XQ==}
    engines: {node: '>= 6.0.0'}
    dependencies:
      debug: 4.3.4
    transitivePeerDependencies:
      - supports-color
    dev: true

  /agentkeepalive/4.2.1:
    resolution: {integrity: sha512-Zn4cw2NEqd+9fiSVWMscnjyQ1a8Yfoc5oBajLeo5w+YBHgDUcEBY2hS4YpTz6iN5f/2zQiktcuM6tS8x1p9dpA==}
    engines: {node: '>= 8.0.0'}
    dependencies:
      debug: 4.3.4
      depd: 1.1.2
      humanize-ms: 1.2.1
    transitivePeerDependencies:
      - supports-color
    dev: true

  /aggregate-error/3.1.0:
    resolution: {integrity: sha512-4I7Td01quW/RpocfNayFdFVk1qSuoh0E7JrbRJ16nH01HhKFQ88INq9Sd+nd72zqRySlr9BmDA8xlEJ6vJMrYA==}
    engines: {node: '>=8'}
    dependencies:
      clean-stack: 2.2.0
      indent-string: 4.0.0
    dev: true

  /ansi-colors/4.1.3:
    resolution: {integrity: sha512-/6w/C21Pm1A7aZitlI5Ni/2J6FFQN8i1Cvz3kHABAAbw93v/NlvKdVOqz7CCWz/3iv/JplRSEEZ83XION15ovw==}
    engines: {node: '>=6'}
    dev: true

  /ansi-escapes/4.3.2:
    resolution: {integrity: sha512-gKXj5ALrKWQLsYG9jlTRmR/xKluxHV+Z9QEwNIgCfM1/uwPMCuzVVnh5mwTd+OuBZcwSIMbqssNWRm1lE51QaQ==}
    engines: {node: '>=8'}
    dependencies:
      type-fest: 0.21.3
    dev: true

  /ansi-regex/5.0.1:
    resolution: {integrity: sha512-quJQXlTSUGL2LH9SUXo8VwsY4soanhgo6LNSm84E1LBcE8s3O0wpdiRzyR9z/ZZJMlMWv37qOOb9pdJlMUEKFQ==}
    engines: {node: '>=8'}

  /ansi-regex/6.0.1:
    resolution: {integrity: sha512-n5M855fKb2SsfMIiFFoVrABHJC8QtHwVx+mHWP3QcEqBHYienj5dHSgjbxtC0WEZXYt4wcD6zrQElDPhFuZgfA==}
    engines: {node: '>=12'}

  /ansi-styles/3.2.1:
    resolution: {integrity: sha512-VT0ZI6kZRdTh8YyJw3SMbYm/u+NqfsAxEpWO0Pf9sq8/e94WxxOpPKx9FR1FlyCtOVDNOQ+8ntlqFxiRc+r5qA==}
    engines: {node: '>=4'}
    dependencies:
      color-convert: 1.9.3
    dev: true

  /ansi-styles/4.3.0:
    resolution: {integrity: sha512-zbB9rCJAT1rbjiVDb2hqKFHNYLxgtk8NURxZ3IZwD3F6NtxbXZQCnnSi1Lkx+IDohdPlFp222wVALIheZJQSEg==}
    engines: {node: '>=8'}
    dependencies:
      color-convert: 2.0.1

  /ansi-styles/5.2.0:
    resolution: {integrity: sha512-Cxwpt2SfTzTtXcfOlzGEee8O+c+MmUgGrNiBcXnuWxuFJHe6a5Hz7qwhwe5OgaSYI0IJvkLqWX1ASG+cJOkEiA==}
    engines: {node: '>=10'}
    dev: true

  /ansi-styles/6.2.1:
    resolution: {integrity: sha512-bN798gFfQX+viw3R7yrGWRqnrN2oRkEkUjjl4JNn4E8GxxbjtG3FbrEIIY3l8/hrwUwIeCZvi4QuOTP4MErVug==}
    engines: {node: '>=12'}
    dev: true

  /anymatch/3.1.2:
    resolution: {integrity: sha512-P43ePfOAIupkguHUycrc4qJ9kz8ZiuOUijaETwX7THt0Y/GNK7v0aa8rY816xWjZ7rJdA5XdMcpVFTKMq+RvWg==}
    engines: {node: '>= 8'}
    dependencies:
      normalize-path: 3.0.0
      picomatch: 2.3.1
    dev: true

  /aproba/2.0.0:
    resolution: {integrity: sha512-lYe4Gx7QT+MKGbDsA+Z+he/Wtef0BiwDOlK/XkBrdfsh9J/jPPXbX0tE9x9cl27Tmu5gg3QUbUrQYa/y+KOHPQ==}
    dev: true

  /are-we-there-yet/3.0.1:
    resolution: {integrity: sha512-QZW4EDmGwlYur0Yyf/b2uGucHQMa8aFUP7eu9ddR73vvhFyt4V0Vl3QHPcTNJ8l6qYOBdxgXdnBXQrHilfRQBg==}
    engines: {node: ^12.13.0 || ^14.15.0 || >=16.0.0}
    dependencies:
      delegates: 1.0.0
      readable-stream: 3.6.0
    dev: true

  /arg/4.1.3:
    resolution: {integrity: sha512-58S9QDqG0Xx27YwPSt9fJxivjYl432YCwfDMfZ+71RAqUrZef7LrKQZ3LHLOwCS4FLNBplP533Zx895SeOCHvA==}
    dev: true

  /argparse/1.0.10:
    resolution: {integrity: sha512-o5Roy6tNG4SL/FOkCAN6RzjiakZS25RLYFrcMttJqbdd8BWrnA+fGz57iN5Pb06pvBGvl5gQ0B48dJlslXvoTg==}
    dependencies:
      sprintf-js: 1.0.3

  /argparse/2.0.1:
    resolution: {integrity: sha512-8+9WqebbFzpX9OR+Wa6O29asIogeRMzcGtAINdpMHHyAg10f05aSFVBbcEqGf/PXw1EjAZ+q2/bEBg3DvurK3Q==}
    dev: true

  /array-differ/3.0.0:
    resolution: {integrity: sha512-THtfYS6KtME/yIAhKjZ2ul7XI96lQGHRputJQHO80LAWQnuGP4iCIN8vdMRboGbIEYBwU33q8Tch1os2+X0kMg==}
    engines: {node: '>=8'}
    dev: true

  /array-ify/1.0.0:
    resolution: {integrity: sha512-c5AMf34bKdvPhQ7tBGhqkgKNUzMr4WUs+WDtC2ZUGOUncbxKMTvqxYctiseW3+L4bA8ec+GcZ6/A/FW4m8ukng==}
    dev: true

  /array-union/2.1.0:
    resolution: {integrity: sha512-HGyxoOTYUyCM6stUe6EJgnd4EoewAI7zMdfqO+kGjnlZmBDz/cR5pf8r/cR4Wq60sL/p0IkcjUEEPwS3GFrIyw==}
    engines: {node: '>=8'}
    dev: true

  /arrify/1.0.1:
    resolution: {integrity: sha512-3CYzex9M9FGQjCGMGyi6/31c8GJbgb0qGyrx5HWxPd0aCwh4cB2YjMb2Xf9UuoogrMrlO9cTqnB5rI5GHZTcUA==}
    engines: {node: '>=0.10.0'}
    dev: true

  /arrify/2.0.1:
    resolution: {integrity: sha512-3duEwti880xqi4eAMN8AyR4a0ByT90zoYdLlevfrvU43vb0YZwZVfxOgxWrLXXXpyugL0hNZc9G6BiB5B3nUug==}
    engines: {node: '>=8'}
    dev: true

  /asap/2.0.6:
    resolution: {integrity: sha512-BSHWgDSAiKs50o2Re8ppvp3seVHXSRM44cdSsT9FfNEUUZLOGWVCsiWaRPWM1Znn+mqZ1OfVZ3z3DWEzSp7hRA==}
    dev: true

  /astral-regex/2.0.0:
    resolution: {integrity: sha512-Z7tMw1ytTXt5jqMcOP+OQteU1VuNK9Y02uuJtKQ1Sv69jXQKKg5cibLwGJow8yzZP+eAc18EmLGPal0bp36rvQ==}
    engines: {node: '>=8'}
    dev: true

  /async/3.2.4:
    resolution: {integrity: sha512-iAB+JbDEGXhyIUavoDl9WP/Jj106Kz9DEn1DPgYw5ruDn0e3Wgi3sKFm55sASdGBNOQB8F59d9qQ7deqrHA8wQ==}
    dev: true

  /asynckit/0.4.0:
    resolution: {integrity: sha512-Oei9OH4tRh0YqU3GxhX79dM/mwVgvbZJaSNaRk+bshkj0S5cfHcgYakreBjrHwatXKbz+IoIdYLxrKim2MjW0Q==}
    dev: true

  /at-least-node/1.0.0:
    resolution: {integrity: sha512-+q/t7Ekv1EDY2l6Gda6LLiX14rU9TV20Wa3ofeQmwPFZbOMo9DXrLbOjFaaclkXKWidIaopwAObQDqwWtGUjqg==}
    engines: {node: '>= 4.0.0'}

  /available-typed-arrays/1.0.5:
    resolution: {integrity: sha512-DMD0KiN46eipeziST1LPP/STfDU0sufISXmjSgvVsoU2tqxctQeASejWcfNtxYKqETM1UxQ8sp2OrSBWpHY6sw==}
    engines: {node: '>= 0.4'}
    dev: false

  /aws-cdk-lib/2.51.1_constructs@10.1.154:
    resolution: {integrity: sha512-88HC6giHaShsP1z7z1+7gdY3bmHUrp77hWefutE1JcH3O2nzCpFnd6exDQLjFyzauJa+uEFo1u5ToXynfQi2zg==}
    engines: {node: '>= 14.15.0'}
    peerDependencies:
      constructs: ^10.0.0
    dependencies:
      '@aws-cdk/asset-awscli-v1': 2.2.14
      '@aws-cdk/asset-kubectl-v20': 2.1.1
      '@aws-cdk/asset-node-proxy-agent-v5': 2.0.20
      '@balena/dockerignore': 1.0.2
      case: 1.6.3
      constructs: 10.1.154
      fs-extra: 9.1.0
      ignore: 5.2.0
      jsonschema: 1.4.1
      minimatch: 3.1.2
      punycode: 2.1.1
      semver: 7.3.8
      yaml: 1.10.2
    bundledDependencies:
      - '@balena/dockerignore'
      - case
      - fs-extra
      - ignore
      - jsonschema
      - minimatch
      - punycode
      - semver
      - yaml

  /aws-cdk/2.51.1:
    resolution: {integrity: sha512-c60bIcMfe/gn4qkw/TZvqw+DxVGFn25D624RcciLxIAI/t9v2taaPfIdlCVXDSr3qfy0Oc7GpEh3jL9I/RpVFw==}
    engines: {node: '>= 14.15.0'}
    hasBin: true
    optionalDependencies:
      fsevents: 2.3.2
    dev: true

  /aws-embedded-metrics/4.0.0:
    resolution: {integrity: sha512-Bh5A439399uLT1Bed/uvPRc/zdyDg49n8lR6AKCUbb4lSl8t73FksRTsaJOCrnpb13/xhcPbMRYXayeD/oGbhg==}
    engines: {node: '>=10.0.0'}
    dependencies:
      '@datastructures-js/heap': 4.1.2
      '@types/validator': 13.7.10
      validator: 13.7.0
    dev: false

  /aws-lambda/1.0.7:
    resolution: {integrity: sha512-9GNFMRrEMG5y3Jvv+V4azWvc+qNWdWLTjDdhf/zgMlz8haaaLWv0xeAIWxz9PuWUBawsVxy0zZotjCdR3Xq+2w==}
    dependencies:
      aws-sdk: 2.1251.0
      commander: 3.0.2
      js-yaml: 3.14.1
      watchpack: 2.4.0
    dev: false

  /aws-sdk/2.1251.0:
    resolution: {integrity: sha512-E3gbCMTuhQCLnDv64J+gl6SNC3iLrvLDNWcV8BgA6ZVv3kWu9BPfHk4rvgWMlLUoiTbRiR9vsKZq9qn+taHeIw==}
    engines: {node: '>= 10.0.0'}
    dependencies:
      buffer: 4.9.2
      events: 1.1.1
      ieee754: 1.1.13
      jmespath: 0.16.0
      querystring: 0.2.0
      sax: 1.2.1
      url: 0.10.3
      util: 0.12.5
      uuid: 8.0.0
      xml2js: 0.4.19
    dev: false

  /axios/1.1.3:
    resolution: {integrity: sha512-00tXVRwKx/FZr/IDVFt4C+f9FYairX517WoGCL6dpOntqLkZofjhu43F/Xl44UOpqa+9sLFDrG/XAnFsUYgkDA==}
    dependencies:
      follow-redirects: 1.15.2
      form-data: 4.0.0
      proxy-from-env: 1.1.0
    transitivePeerDependencies:
      - debug
    dev: true

  /babel-jest/29.3.1_@babel+core@7.20.2:
    resolution: {integrity: sha512-aard+xnMoxgjwV70t0L6wkW/3HQQtV+O0PEimxKgzNqCJnbYmroPojdP2tqKSOAt8QAKV/uSZU8851M7B5+fcA==}
    engines: {node: ^14.15.0 || ^16.10.0 || >=18.0.0}
    peerDependencies:
      '@babel/core': ^7.8.0
    dependencies:
      '@babel/core': 7.20.2
      '@jest/transform': 29.3.1
      '@types/babel__core': 7.1.20
      babel-plugin-istanbul: 6.1.1
      babel-preset-jest: 29.2.0_@babel+core@7.20.2
      chalk: 4.1.2
      graceful-fs: 4.2.10
      slash: 3.0.0
    transitivePeerDependencies:
      - supports-color
    dev: true

  /babel-plugin-istanbul/6.1.1:
    resolution: {integrity: sha512-Y1IQok9821cC9onCx5otgFfRm7Lm+I+wwxOx738M/WLPZ9Q42m4IG5W0FNX8WLL2gYMZo3JkuXIH2DOpWM+qwA==}
    engines: {node: '>=8'}
    dependencies:
      '@babel/helper-plugin-utils': 7.20.2
      '@istanbuljs/load-nyc-config': 1.1.0
      '@istanbuljs/schema': 0.1.3
      istanbul-lib-instrument: 5.2.1
      test-exclude: 6.0.0
    transitivePeerDependencies:
      - supports-color
    dev: true

  /babel-plugin-jest-hoist/29.2.0:
    resolution: {integrity: sha512-TnspP2WNiR3GLfCsUNHqeXw0RoQ2f9U5hQ5L3XFpwuO8htQmSrhh8qsB6vi5Yi8+kuynN1yjDjQsPfkebmB6ZA==}
    engines: {node: ^14.15.0 || ^16.10.0 || >=18.0.0}
    dependencies:
      '@babel/template': 7.18.10
      '@babel/types': 7.20.2
      '@types/babel__core': 7.1.20
      '@types/babel__traverse': 7.18.2
    dev: true

  /babel-preset-current-node-syntax/1.0.1_@babel+core@7.20.2:
    resolution: {integrity: sha512-M7LQ0bxarkxQoN+vz5aJPsLBn77n8QgTFmo8WK0/44auK2xlCXrYcUxHFxgU7qW5Yzw/CjmLRK2uJzaCd7LvqQ==}
    peerDependencies:
      '@babel/core': ^7.0.0
    dependencies:
      '@babel/core': 7.20.2
      '@babel/plugin-syntax-async-generators': 7.8.4_@babel+core@7.20.2
      '@babel/plugin-syntax-bigint': 7.8.3_@babel+core@7.20.2
      '@babel/plugin-syntax-class-properties': 7.12.13_@babel+core@7.20.2
      '@babel/plugin-syntax-import-meta': 7.10.4_@babel+core@7.20.2
      '@babel/plugin-syntax-json-strings': 7.8.3_@babel+core@7.20.2
      '@babel/plugin-syntax-logical-assignment-operators': 7.10.4_@babel+core@7.20.2
      '@babel/plugin-syntax-nullish-coalescing-operator': 7.8.3_@babel+core@7.20.2
      '@babel/plugin-syntax-numeric-separator': 7.10.4_@babel+core@7.20.2
      '@babel/plugin-syntax-object-rest-spread': 7.8.3_@babel+core@7.20.2
      '@babel/plugin-syntax-optional-catch-binding': 7.8.3_@babel+core@7.20.2
      '@babel/plugin-syntax-optional-chaining': 7.8.3_@babel+core@7.20.2
      '@babel/plugin-syntax-top-level-await': 7.14.5_@babel+core@7.20.2
    dev: true

  /babel-preset-jest/29.2.0_@babel+core@7.20.2:
    resolution: {integrity: sha512-z9JmMJppMxNv8N7fNRHvhMg9cvIkMxQBXgFkane3yKVEvEOP+kB50lk8DFRvF9PGqbyXxlmebKWhuDORO8RgdA==}
    engines: {node: ^14.15.0 || ^16.10.0 || >=18.0.0}
    peerDependencies:
      '@babel/core': ^7.0.0
    dependencies:
      '@babel/core': 7.20.2
      babel-plugin-jest-hoist: 29.2.0
      babel-preset-current-node-syntax: 1.0.1_@babel+core@7.20.2
    dev: true

  /balanced-match/1.0.2:
    resolution: {integrity: sha512-3oSeUO0TMV67hN1AmbXsK4yaqU7tjiHlbxRDZOpH0KW9+CeX4bRAaX0Anxt0tx2MrpRpWwQaPwIlISEJhYU5Pw==}

  /base64-js/1.5.1:
    resolution: {integrity: sha512-AKpaYlHn8t4SVbOHCy+b5+KKgvR4vrsD8vbvrbiQJps7fKDTkjkDry6ji0rUJjC0kzbNePLwzxq8iypo41qeWA==}

  /before-after-hook/2.2.3:
    resolution: {integrity: sha512-NzUnlZexiaH/46WDhANlyR2bXRopNg4F/zuSA3OpZnllCUgRaOF2znDioDWrmbNVsuZk6l9pMquQB38cfBZwkQ==}
    dev: true

  /bin-links/3.0.3:
    resolution: {integrity: sha512-zKdnMPWEdh4F5INR07/eBrodC7QrF5JKvqskjz/ZZRXg5YSAZIbn8zGhbhUrElzHBZ2fvEQdOU59RHcTG3GiwA==}
    engines: {node: ^12.13.0 || ^14.15.0 || >=16.0.0}
    dependencies:
      cmd-shim: 5.0.0
      mkdirp-infer-owner: 2.0.0
      npm-normalize-package-bin: 2.0.0
      read-cmd-shim: 3.0.1
      rimraf: 3.0.2
      write-file-atomic: 4.0.2
    dev: true

  /binary-extensions/2.2.0:
    resolution: {integrity: sha512-jDctJ/IVQbZoJykoeHbhXpOlNBqGNcwXJKJog42E5HDPUwQTSdjCHdihjj0DlnheQ7blbT6dHOafNAiS8ooQKA==}
    engines: {node: '>=8'}
    dev: true

  /bl/4.1.0:
    resolution: {integrity: sha512-1W07cM9gS6DcLperZfFSj+bWLtaPGSOHWhPiGzXmvVJbRLdG82sH/Kn8EtW1VqWVA54AKf2h5k5BbnIbwF3h6w==}
    dependencies:
      buffer: 5.7.1
      inherits: 2.0.4
      readable-stream: 3.6.0
    dev: true

  /bl/5.1.0:
    resolution: {integrity: sha512-tv1ZJHLfTDnXE6tMHv73YgSJaWR2AFuPwMntBe7XL/GBFHnT0CLnsHMogfk5+GzCDC5ZWarSCYaIGATZt9dNsQ==}
    dependencies:
      buffer: 6.0.3
      inherits: 2.0.4
      readable-stream: 3.6.0
    dev: false

  /bowser/2.11.0:
    resolution: {integrity: sha512-AlcaJBi/pqqJBIQ8U9Mcpc9i8Aqxn88Skv5d+xBX006BY5u8N3mGLHa5Lgppa7L/HfwgwLgZ6NYs+Ag6uUmJRA==}

  /brace-expansion/1.1.11:
    resolution: {integrity: sha512-iCuPHDFgrHX7H2vEI/5xpz07zSHB00TpugqhmYtVmMO6518mCuRMoOYFldEBl0g187ufozdaHgWKcYFb61qGiA==}
    dependencies:
      balanced-match: 1.0.2
      concat-map: 0.0.1

  /brace-expansion/2.0.1:
    resolution: {integrity: sha512-XnAIvQ8eM+kC6aULx6wuQiwVsnzsi9d3WxzV3FpWTGA19F621kwdbsAcFKXgKUHZWsy+mY6iL1sHTxWEFCytDA==}
    dependencies:
      balanced-match: 1.0.2
    dev: true

  /braces/3.0.2:
    resolution: {integrity: sha512-b8um+L1RzM3WDSzvhm6gIz1yfTbBt6YTlcEKAvsmqCZZFw46z626lVj9j1yEPW33H5H+lBQpZMP1k8l+78Ha0A==}
    engines: {node: '>=8'}
    dependencies:
      fill-range: 7.0.1

  /browserslist/4.21.4:
    resolution: {integrity: sha512-CBHJJdDmgjl3daYjN5Cp5kbTf1mUhZoS+beLklHIvkOWscs83YAhLlF3Wsh/lciQYAcbBJgTOD44VtG31ZM4Hw==}
    engines: {node: ^6 || ^7 || ^8 || ^9 || ^10 || ^11 || ^12 || >=13.7}
    dependencies:
      caniuse-lite: 1.0.30001431
      electron-to-chromium: 1.4.284
      node-releases: 2.0.6
      update-browserslist-db: 1.0.10_browserslist@4.21.4
    dev: true

  /bs-logger/0.2.6:
    resolution: {integrity: sha512-pd8DCoxmbgc7hyPKOvxtqNcjYoOsABPQdcCUjGp3d42VR2CX1ORhk2A87oqqu5R1kk+76nsxZupkmyd+MVtCog==}
    engines: {node: '>= 6'}
    dependencies:
      fast-json-stable-stringify: 2.1.0
    dev: true

  /bser/2.1.1:
    resolution: {integrity: sha512-gQxTNE/GAfIIrmHLUE3oJyp5FO6HRBfhjnw4/wMmA63ZGDJnWBmgY/lyQBpnDUkGmAhbSe39tx2d/iTOAfglwQ==}
    dependencies:
      node-int64: 0.4.0
    dev: true

  /buffer-from/1.1.2:
    resolution: {integrity: sha512-E+XQCRwSbaaiChtv6k6Dwgc+bx+Bs6vuKJHHl5kox/BaKbhiXzqQOwK4cO22yElGp2OCmjwVhT3HmxgyPGnJfQ==}
    dev: true

  /buffer/4.9.2:
    resolution: {integrity: sha512-xq+q3SRMOxGivLhBNaUdC64hDTQwejJ+H0T/NB1XMtTVEwNTrfFF3gAxiyW0Bu/xWEGhjVKgUcMhCrUy2+uCWg==}
    dependencies:
      base64-js: 1.5.1
      ieee754: 1.2.1
      isarray: 1.0.0
    dev: false

  /buffer/5.7.1:
    resolution: {integrity: sha512-EHcyIPBQ4BSGlvjB16k5KgAJ27CIsHY/2JBmCRReo48y9rQ3MaUzWX3KVlBa4U7MyX02HdVj0K7C3WaB3ju7FQ==}
    dependencies:
      base64-js: 1.5.1
      ieee754: 1.2.1
    dev: true

  /buffer/6.0.3:
    resolution: {integrity: sha512-FTiCpNxtwiZZHEZbcbTIcZjERVICn9yq/pDFkTl95/AxzD1naBctN7YO68riM/gLSDY7sdrMby8hofADYuuqOA==}
    dependencies:
      base64-js: 1.5.1
      ieee754: 1.2.1
    dev: false

  /builtins/1.0.3:
    resolution: {integrity: sha512-uYBjakWipfaO/bXI7E8rq6kpwHRZK5cNYrUv2OzZSI/FvmdMyXJ2tG9dKcjEC5YHmHpUAwsargWIZNWdxb/bnQ==}
    dev: true

  /builtins/5.0.1:
    resolution: {integrity: sha512-qwVpFEHNfhYJIzNRBvd2C1kyo6jz3ZSMPyyuR47OPdiKWlbYnZNyDWuyR175qDnAJLiCo5fBBqPb3RiXgWlkOQ==}
    dependencies:
      semver: 7.3.8
    dev: true

  /byte-size/7.0.1:
    resolution: {integrity: sha512-crQdqyCwhokxwV1UyDzLZanhkugAgft7vt0qbbdt60C6Zf3CAiGmtUCylbtYwrU6loOUw3euGrNtW1J651ot1A==}
    engines: {node: '>=10'}
    dev: true

  /cacache/16.1.3:
    resolution: {integrity: sha512-/+Emcj9DAXxX4cwlLmRI9c166RuL3w30zp4R7Joiv2cQTtTtA+jeuCAjH3ZlGnYS3tKENSrKhAzVVP9GVyzeYQ==}
    engines: {node: ^12.13.0 || ^14.15.0 || >=16.0.0}
    dependencies:
      '@npmcli/fs': 2.1.2
      '@npmcli/move-file': 2.0.1
      chownr: 2.0.0
      fs-minipass: 2.1.0
      glob: 8.0.3
      infer-owner: 1.0.4
      lru-cache: 7.14.1
      minipass: 3.3.4
      minipass-collect: 1.0.2
      minipass-flush: 1.0.5
      minipass-pipeline: 1.2.4
      mkdirp: 1.0.4
      p-map: 4.0.0
      promise-inflight: 1.0.1
      rimraf: 3.0.2
      ssri: 9.0.1
      tar: 6.1.12
      unique-filename: 2.0.1
    transitivePeerDependencies:
      - bluebird
    dev: true

  /call-bind/1.0.2:
    resolution: {integrity: sha512-7O+FbCihrB5WGbFYesctwmTKae6rOiIzmz1icreWJ+0aA7LJfuqhEso2T9ncpcFtzMQtzXf2QGGueWJGTYsqrA==}
    dependencies:
      function-bind: 1.1.1
      get-intrinsic: 1.1.3
    dev: false

  /callsites/3.1.0:
    resolution: {integrity: sha512-P8BjAsXvZS+VIDUI11hHCQEv74YT67YUi5JJFNWIqL235sBmjX4+qx9Muvls5ivyNENctx46xQLQ3aTuE7ssaQ==}
    engines: {node: '>=6'}
    dev: true

  /camelcase-keys/6.2.2:
    resolution: {integrity: sha512-YrwaA0vEKazPBkn0ipTiMpSajYDSe+KjQfrjhcBMxJt/znbvlHd8Pw/Vamaz5EB4Wfhs3SUR3Z9mwRu/P3s3Yg==}
    engines: {node: '>=8'}
    dependencies:
      camelcase: 5.3.1
      map-obj: 4.3.0
      quick-lru: 4.0.1
    dev: true

  /camelcase/5.3.1:
    resolution: {integrity: sha512-L28STB170nwWS63UjtlEOE3dldQApaJXZkOI1uMFfzf3rRuPegHaHesyee+YxQ+W6SvRDQV6UrdOdRiR153wJg==}
    engines: {node: '>=6'}
    dev: true

  /camelcase/6.3.0:
    resolution: {integrity: sha512-Gmy6FhYlCY7uOElZUSbxo2UCDH8owEk996gkbrpsgGtrJLM3J7jGxl9Ic7Qwwj4ivOE5AWZWRMecDdF7hqGjFA==}
    engines: {node: '>=10'}
    dev: true

  /caniuse-lite/1.0.30001431:
    resolution: {integrity: sha512-zBUoFU0ZcxpvSt9IU66dXVT/3ctO1cy4y9cscs1szkPlcWb6pasYM144GqrUygUbT+k7cmUCW61cvskjcv0enQ==}
    dev: true

  /case/1.6.3:
    resolution: {integrity: sha512-mzDSXIPaFwVDvZAHqZ9VlbyF4yyXRuX6IvB06WvPYkqJVO24kX1PPhv9bfpKNFZyxYFmmgo03HUiD8iklmJYRQ==}
    engines: {node: '>= 0.8.0'}

  /chalk/2.4.2:
    resolution: {integrity: sha512-Mti+f9lpJNcwF4tWV8/OrTTtF1gZi+f8FqlyAdouralcFWFQWF2+NgCHShjkCb+IFBLq9buZwE1xckQU4peSuQ==}
    engines: {node: '>=4'}
    dependencies:
      ansi-styles: 3.2.1
      escape-string-regexp: 1.0.5
      supports-color: 5.5.0
    dev: true

  /chalk/4.1.0:
    resolution: {integrity: sha512-qwx12AxXe2Q5xQ43Ac//I6v5aXTipYrSESdOgzrN+9XjgEpyjpKuvSGaN4qE93f7TQTlerQQ8S+EQ0EyDoVL1A==}
    engines: {node: '>=10'}
    dependencies:
      ansi-styles: 4.3.0
      supports-color: 7.2.0
    dev: true

  /chalk/4.1.2:
    resolution: {integrity: sha512-oKnbhFyRIXpUuez8iBMmyEa4nbj4IOQyuhc/wy9kY7/WVPcwIO9VA668Pu8RkO7+0G76SLROeyw9CpQ061i4mA==}
    engines: {node: '>=10'}
    dependencies:
      ansi-styles: 4.3.0
      supports-color: 7.2.0
    dev: true

  /chalk/5.1.2:
    resolution: {integrity: sha512-E5CkT4jWURs1Vy5qGJye+XwCkNj7Od3Af7CP6SujMetSMkLs8Do2RWJK5yx1wamHV/op8Rz+9rltjaTQWDnEFQ==}
    engines: {node: ^12.17.0 || ^14.13 || >=16.0.0}

  /char-regex/1.0.2:
    resolution: {integrity: sha512-kWWXztvZ5SBQV+eRgKFeh8q5sLuZY2+8WUIzlxWVTg+oGwY14qylx1KbKzHd8P6ZYkAg0xyIDU9JMHhyJMZ1jw==}
    engines: {node: '>=10'}
    dev: true

  /chardet/0.7.0:
    resolution: {integrity: sha512-mT8iDcrh03qDGRRmoA2hmBJnxpllMR+0/0qlzjqZES6NdiWDcZkCNAk4rPFZ9Q85r27unkiNNg8ZOiwZXBHwcA==}
    dev: true

  /chokidar/3.5.3:
    resolution: {integrity: sha512-Dr3sfKRP6oTcjf2JmUmFJfeVMvXBdegxB0iVQ5eb2V10uFJUCAS8OByZdVAyVb8xXNz3GjjTgj9kLWsZTqE6kw==}
    engines: {node: '>= 8.10.0'}
    dependencies:
      anymatch: 3.1.2
      braces: 3.0.2
      glob-parent: 5.1.2
      is-binary-path: 2.1.0
      is-glob: 4.0.3
      normalize-path: 3.0.0
      readdirp: 3.6.0
    optionalDependencies:
      fsevents: 2.3.2
    dev: true

  /chownr/2.0.0:
    resolution: {integrity: sha512-bIomtDF5KGpdogkLd9VspvFzk9KfpyyGlS8YFVZl7TGPBHL5snIOnxeshwVgPteQ9b4Eydl+pVbIyE1DcvCWgQ==}
    engines: {node: '>=10'}
    dev: true

  /ci-info/2.0.0:
    resolution: {integrity: sha512-5tK7EtrZ0N+OLFMthtqOj4fI2Jeb88C4CAZPu25LDVUgXJ0A3Js4PMGqrn0JU1W0Mh1/Z8wZzYPxqUrXeBboCQ==}
    dev: true

  /ci-info/3.5.0:
    resolution: {integrity: sha512-yH4RezKOGlOhxkmhbeNuC4eYZKAUsEaGtBuBzDDP1eFUKiccDWzBABxBfOx31IDwDIXMTxWuwAxUGModvkbuVw==}
    dev: true

  /cjs-module-lexer/1.2.2:
    resolution: {integrity: sha512-cOU9usZw8/dXIXKtwa8pM0OTJQuJkxMN6w30csNRUerHfeQ5R6U3kkU/FtJeIf3M202OHfY2U8ccInBG7/xogA==}
    dev: true

  /clean-stack/2.2.0:
    resolution: {integrity: sha512-4diC9HaTE+KRAMWhDhrGOECgWZxoevMc5TlkObMqNSsVU62PYzXZ/SMTjzyGAFF1YusgxGcSWTEXBhp0CPwQ1A==}
    engines: {node: '>=6'}
    dev: true

  /cli-cursor/3.1.0:
    resolution: {integrity: sha512-I/zHAwsKf9FqGoXM4WWRACob9+SNukZTd94DWF57E4toouRulbCxcUh6RKUEOQlYTHJnzkPMySvPNaaSLNfLZw==}
    engines: {node: '>=8'}
    dependencies:
      restore-cursor: 3.1.0
    dev: true

  /cli-cursor/4.0.0:
    resolution: {integrity: sha512-VGtlMu3x/4DOtIUwEkRezxUZ2lBacNJCHash0N0WeZDBS+7Ux1dm3XWAgWYxLJFMMdOeXMHXorshEFhbMSGelg==}
    engines: {node: ^12.20.0 || ^14.13.1 || >=16.0.0}
    dependencies:
      restore-cursor: 4.0.0
    dev: false

  /cli-spinners/2.6.1:
    resolution: {integrity: sha512-x/5fWmGMnbKQAaNwN+UZlV79qBLM9JFnJuJ03gIi5whrob0xV0ofNVHy9DhwGdsMJQc2OKv0oGmLzvaqvAVv+g==}
    engines: {node: '>=6'}
    dev: true

  /cli-spinners/2.7.0:
    resolution: {integrity: sha512-qu3pN8Y3qHNgE2AFweciB1IfMnmZ/fsNTEE+NOFjmGB2F/7rLhnhzppvpCnN4FovtP26k8lHyy9ptEbNwWFLzw==}
    engines: {node: '>=6'}

  /cli-truncate/2.1.0:
    resolution: {integrity: sha512-n8fOixwDD6b/ObinzTrp1ZKFzbgvKZvuz/TvejnLn1aQfC6r52XEx85FmuC+3HI+JM7coBRXUvNqEU2PHVrHpg==}
    engines: {node: '>=8'}
    dependencies:
      slice-ansi: 3.0.0
      string-width: 4.2.3
    dev: true

  /cli-truncate/3.1.0:
    resolution: {integrity: sha512-wfOBkjXteqSnI59oPcJkcPl/ZmwvMMOj340qUIY1SKZCv0B9Cf4D4fAucRkIKQmsIuYK3x1rrgU7MeGRruiuiA==}
    engines: {node: ^12.20.0 || ^14.13.1 || >=16.0.0}
    dependencies:
      slice-ansi: 5.0.0
      string-width: 5.1.2
    dev: true

  /cli-width/3.0.0:
    resolution: {integrity: sha512-FxqpkPPwu1HjuN93Omfm4h8uIanXofW0RxVEW3k5RKx+mJJYSthzNhp32Kzxxy3YAEZ/Dc/EWN1vZRY0+kOhbw==}
    engines: {node: '>= 10'}
    dev: true

  /cliui/7.0.4:
    resolution: {integrity: sha512-OcRE68cOsVMXp1Yvonl/fzkQOyjLSu/8bhPDfQt0e0/Eb283TKP20Fs2MqoPsr9SwA595rRCA+QMzYc9nBP+JQ==}
    dependencies:
      string-width: 4.2.3
      strip-ansi: 6.0.1
      wrap-ansi: 7.0.0
    dev: true

  /cliui/8.0.1:
    resolution: {integrity: sha512-BSeNnyus75C4//NQ9gQt1/csTXyo/8Sb+afLAkzAptFuMsod9HFokGNudZpi/oQV73hnVK+sR+5PVRMd+Dr7YQ==}
    engines: {node: '>=12'}
    dependencies:
      string-width: 4.2.3
      strip-ansi: 6.0.1
      wrap-ansi: 7.0.0

  /clone-deep/4.0.1:
    resolution: {integrity: sha512-neHB9xuzh/wk0dIHweyAXv2aPGZIVk3pLMe+/RNzINf17fe0OG96QroktYAUm7SM1PBnzTabaLboqqxDyMU+SQ==}
    engines: {node: '>=6'}
    dependencies:
      is-plain-object: 2.0.4
      kind-of: 6.0.3
      shallow-clone: 3.0.1
    dev: true

  /clone/1.0.4:
    resolution: {integrity: sha512-JQHZ2QMW6l3aH/j6xCqQThY/9OH4D/9ls34cgkUBiEeocRTU04tHfKPBsUK1PqZCUQM7GiA0IIXJSuXHI64Kbg==}
    engines: {node: '>=0.8'}

  /cmd-shim/5.0.0:
    resolution: {integrity: sha512-qkCtZ59BidfEwHltnJwkyVZn+XQojdAySM1D1gSeh11Z4pW1Kpolkyo53L5noc0nrxmIvyFwTmJRo4xs7FFLPw==}
    engines: {node: ^12.13.0 || ^14.15.0 || >=16.0.0}
    dependencies:
      mkdirp-infer-owner: 2.0.0
    dev: true

  /co/4.6.0:
    resolution: {integrity: sha512-QVb0dM5HvG+uaxitm8wONl7jltx8dqhfU33DcqtOZcLSVIKSDDLDi7+0LbAKiyI8hD9u42m2YxXSkMGWThaecQ==}
    engines: {iojs: '>= 1.0.0', node: '>= 0.12.0'}
    dev: true

  /collect-v8-coverage/1.0.1:
    resolution: {integrity: sha512-iBPtljfCNcTKNAto0KEtDfZ3qzjJvqE3aTGZsbhjSBlorqpXJlaWWtPO35D+ZImoC3KWejX64o+yPGxhWSTzfg==}
    dev: true

  /color-convert/1.9.3:
    resolution: {integrity: sha512-QfAUtd+vFdAtFQcC8CCyYt1fYWxSqAiK2cSD6zDB8N3cpsEBAvRxp9zOGg6G/SHHJYAT88/az/IuDGALsNVbGg==}
    dependencies:
      color-name: 1.1.3
    dev: true

  /color-convert/2.0.1:
    resolution: {integrity: sha512-RRECPsj7iu/xb5oKYcsFHSppFNnsj/52OVTRKb4zP5onXwVF3zVmmToNcOfGC+CRDpfK/U584fMg38ZHCaElKQ==}
    engines: {node: '>=7.0.0'}
    dependencies:
      color-name: 1.1.4

  /color-name/1.1.3:
    resolution: {integrity: sha512-72fSenhMw2HZMTVHeCA9KCmpEIbzWiQsjN+BHcBbS9vr1mtt+vJjPdksIBNUmKAW8TFUDPJK5SUU3QhE9NEXDw==}
    dev: true

  /color-name/1.1.4:
    resolution: {integrity: sha512-dOy+3AuW3a2wNbZHIuMZpTcgjGuLU/uBL/ubcZF9OXbDo8ff4O8yVp5Bf0efS8uEoYo5q4Fx7dY9OgQGXgAsQA==}

  /color-support/1.1.3:
    resolution: {integrity: sha512-qiBjkpbMLO/HL68y+lh4q0/O1MZFj2RX6X/KmMa3+gJD3z+WwI1ZzDHysvqHGS3mP6mznPckpXmw1nI9cJjyRg==}
    dev: true

  /colorette/2.0.19:
    resolution: {integrity: sha512-3tlv/dIP7FWvj3BsbHrGLJ6l/oKh1O3TcgBqMn+yyCagOxc23fyzDS6HypQbgxWbkpDnf52p1LuR4eWDQ/K9WQ==}
    dev: true

  /columnify/1.6.0:
    resolution: {integrity: sha512-lomjuFZKfM6MSAnV9aCZC9sc0qGbmZdfygNv+nCpqVkSKdCxCklLtd16O0EILGkImHw9ZpHkAnHaB+8Zxq5W6Q==}
    engines: {node: '>=8.0.0'}
    dependencies:
      strip-ansi: 6.0.1
      wcwidth: 1.0.1
    dev: true

  /combined-stream/1.0.8:
    resolution: {integrity: sha512-FQN4MRfuJeHf7cBbBMJFXhKSDq+2kAArBlmRBvcvFE5BB1HZKXtSFASDhdlz9zOYwxh8lDdnvmMOe/+5cdoEdg==}
    engines: {node: '>= 0.8'}
    dependencies:
      delayed-stream: 1.0.0
    dev: true

  /commander/3.0.2:
    resolution: {integrity: sha512-Gar0ASD4BDyKC4hl4DwHqDrmvjoxWKZigVnAbn5H1owvm4CxCPdb0HQDehwNYMJpla5+M2tPmPARzhtYuwpHow==}
    dev: false

  /commander/9.4.1:
    resolution: {integrity: sha512-5EEkTNyHNGFPD2H+c/dXXfQZYa/scCKasxWcXJaWnNJ99pnQN9Vnmqow+p+PlFPE63Q6mThaZws1T+HxfpgtPw==}
    engines: {node: ^12.20.0 || >=14}

  /common-ancestor-path/1.0.1:
    resolution: {integrity: sha512-L3sHRo1pXXEqX8VU28kfgUY+YGsk09hPqZiZmLacNib6XNTCM8ubYeT7ryXQw8asB1sKgcU5lkB7ONug08aB8w==}
    dev: true

  /compare-func/2.0.0:
    resolution: {integrity: sha512-zHig5N+tPWARooBnb0Zx1MFcdfpyJrfTJ3Y5L+IFvUm8rM74hHz66z0gw0x4tijh5CorKkKUCnW82R2vmpeCRA==}
    dependencies:
      array-ify: 1.0.0
      dot-prop: 5.3.0
    dev: true

  /concat-map/0.0.1:
    resolution: {integrity: sha512-/Srv4dswyQNBfohGpz9o6Yb3Gz3SrUDqBH5rTuhGR7ahtlbYKnVxw2bCFMRljaA7EXHaXZ8wsHdodFvbkhKmqg==}

  /concat-stream/2.0.0:
    resolution: {integrity: sha512-MWufYdFw53ccGjCA+Ol7XJYpAlW6/prSMzuPOTRnJGcGzuhLn4Scrz7qf6o8bROZ514ltazcIFJZevcfbo0x7A==}
    engines: {'0': node >= 6.0}
    dependencies:
      buffer-from: 1.1.2
      inherits: 2.0.4
      readable-stream: 3.6.0
      typedarray: 0.0.6
    dev: true

  /config-chain/1.1.13:
    resolution: {integrity: sha512-qj+f8APARXHrM0hraqXYb2/bOVSV4PvJQlNZ/DVj0QrmNM2q2euizkeuVckQ57J+W0mRH6Hvi+k50M4Jul2VRQ==}
    dependencies:
      ini: 1.3.8
      proto-list: 1.2.4
    dev: true

  /console-control-strings/1.1.0:
    resolution: {integrity: sha512-ty/fTekppD2fIwRvnZAVdeOiGd1c7YXEixbgJTNzqcxJWKQnjJ/V1bNEEE6hygpM3WjwHFUVK6HTjWSzV4a8sQ==}
    dev: true

  /constructs/10.1.154:
    resolution: {integrity: sha512-JStQT84+NhsfamESRExZoGzpq/f/gpq9xpzgtQNOzungs42Gy8kxjfU378MnVoRqwCHwk0vLN37HZjgH5tJo2A==}
    engines: {node: '>= 14.17.0'}

  /conventional-changelog-angular/5.0.13:
    resolution: {integrity: sha512-i/gipMxs7s8L/QeuavPF2hLnJgH6pEZAttySB6aiQLWcX3puWDL3ACVmvBhJGxnAy52Qc15ua26BufY6KpmrVA==}
    engines: {node: '>=10'}
    dependencies:
      compare-func: 2.0.0
      q: 1.5.1
    dev: true

  /conventional-changelog-core/4.2.4:
    resolution: {integrity: sha512-gDVS+zVJHE2v4SLc6B0sLsPiloR0ygU7HaDW14aNJE1v4SlqJPILPl/aJC7YdtRE4CybBf8gDwObBvKha8Xlyg==}
    engines: {node: '>=10'}
    dependencies:
      add-stream: 1.0.0
      conventional-changelog-writer: 5.0.1
      conventional-commits-parser: 3.2.4
      dateformat: 3.0.3
      get-pkg-repo: 4.2.1
      git-raw-commits: 2.0.11
      git-remote-origin-url: 2.0.0
      git-semver-tags: 4.1.1
      lodash: 4.17.21
      normalize-package-data: 3.0.3
      q: 1.5.1
      read-pkg: 3.0.0
      read-pkg-up: 3.0.0
      through2: 4.0.2
    dev: true

  /conventional-changelog-preset-loader/2.3.4:
    resolution: {integrity: sha512-GEKRWkrSAZeTq5+YjUZOYxdHq+ci4dNwHvpaBC3+ENalzFWuCWa9EZXSuZBpkr72sMdKB+1fyDV4takK1Lf58g==}
    engines: {node: '>=10'}
    dev: true

  /conventional-changelog-writer/5.0.1:
    resolution: {integrity: sha512-5WsuKUfxW7suLblAbFnxAcrvf6r+0b7GvNaWUwUIk0bXMnENP/PEieGKVUQrjPqwPT4o3EPAASBXiY6iHooLOQ==}
    engines: {node: '>=10'}
    dependencies:
      conventional-commits-filter: 2.0.7
      dateformat: 3.0.3
      handlebars: 4.7.7
      json-stringify-safe: 5.0.1
      lodash: 4.17.21
      meow: 8.1.2
      semver: 6.3.0
      split: 1.0.1
      through2: 4.0.2
    dev: true

  /conventional-commits-filter/2.0.7:
    resolution: {integrity: sha512-ASS9SamOP4TbCClsRHxIHXRfcGCnIoQqkvAzCSbZzTFLfcTqJVugB0agRgsEELsqaeWgsXv513eS116wnlSSPA==}
    engines: {node: '>=10'}
    dependencies:
      lodash.ismatch: 4.4.0
      modify-values: 1.0.1
    dev: true

  /conventional-commits-parser/3.2.4:
    resolution: {integrity: sha512-nK7sAtfi+QXbxHCYfhpZsfRtaitZLIA6889kFIouLvz6repszQDgxBu7wf2WbU+Dco7sAnNCJYERCwt54WPC2Q==}
    engines: {node: '>=10'}
    dependencies:
      JSONStream: 1.3.5
      is-text-path: 1.0.1
      lodash: 4.17.21
      meow: 8.1.2
      split2: 3.2.2
      through2: 4.0.2
    dev: true

  /conventional-recommended-bump/6.1.0:
    resolution: {integrity: sha512-uiApbSiNGM/kkdL9GTOLAqC4hbptObFo4wW2QRyHsKciGAfQuLU1ShZ1BIVI/+K2BE/W1AWYQMCXAsv4dyKPaw==}
    engines: {node: '>=10'}
    dependencies:
      concat-stream: 2.0.0
      conventional-changelog-preset-loader: 2.3.4
      conventional-commits-filter: 2.0.7
      conventional-commits-parser: 3.2.4
      git-raw-commits: 2.0.11
      git-semver-tags: 4.1.1
      meow: 8.1.2
      q: 1.5.1
    dev: true

  /convert-source-map/1.9.0:
    resolution: {integrity: sha512-ASFBup0Mz1uyiIjANan1jzLQami9z1PoYSZCiiYW2FczPbenXc45FZdBZLzOT+r6+iciuEModtmCti+hjaAk0A==}
    dev: true

  /convert-source-map/2.0.0:
    resolution: {integrity: sha512-Kvp459HrV2FEJ1CAsi1Ku+MY3kasH19TFykTz2xWmMeq6bk2NU3XXvfJ+Q61m0xktWwt+1HSYf3JZsTms3aRJg==}
    dev: true

  /core-util-is/1.0.3:
    resolution: {integrity: sha512-ZQBvi1DcpJ4GDqanjucZ2Hj3wEO5pZDS89BWbkcrvdxksJorwUDDZamX9ldFkp9aw2lmBDLgkObEA4DWNJ9FYQ==}
    dev: true

  /cosmiconfig/7.0.1:
    resolution: {integrity: sha512-a1YWNUV2HwGimB7dU2s1wUMurNKjpx60HxBB6xUM8Re+2s1g1IIfJvFR0/iCF+XHdE0GMTKTuLR32UQff4TEyQ==}
    engines: {node: '>=10'}
    dependencies:
      '@types/parse-json': 4.0.0
      import-fresh: 3.3.0
      parse-json: 5.2.0
      path-type: 4.0.0
      yaml: 1.10.2
    dev: true

  /create-require/1.1.1:
    resolution: {integrity: sha512-dcKFX3jn0MpIaXjisoRvexIJVEKzaq7z2rZKxf+MSr9TkdmHmsU4m2lcLojrj/FHl8mk5VxMmYA+ftRkP/3oKQ==}
    dev: true

  /cross-spawn/7.0.3:
    resolution: {integrity: sha512-iRDPJKUPVEND7dHPO8rkbOnPpyDygcDFtWjpeWNCgy8WP2rXcxXL8TskReQl6OrB2G7+UJrags1q15Fudc7G6w==}
    engines: {node: '>= 8'}
    dependencies:
      path-key: 3.1.1
      shebang-command: 2.0.0
      which: 2.0.2
    dev: true

  /dargs/7.0.0:
    resolution: {integrity: sha512-2iy1EkLdlBzQGvbweYRFxmFath8+K7+AKB0TlhHWkNuH+TmovaMH/Wp7V7R4u7f4SnX3OgLsU9t1NI9ioDnUpg==}
    engines: {node: '>=8'}
    dev: true

  /data-uri-to-buffer/4.0.0:
    resolution: {integrity: sha512-Vr3mLBA8qWmcuschSLAOogKgQ/Jwxulv3RNE4FXnYWRGujzrRWQI4m12fQqRkwX06C0KanhLr4hK+GydchZsaA==}
    engines: {node: '>= 12'}

  /dateformat/3.0.3:
    resolution: {integrity: sha512-jyCETtSl3VMZMWeRo7iY1FL19ges1t55hMo5yaam4Jrsm5EPL89UQkoQRyiI+Yf4k8r2ZpdngkV8hr1lIdjb3Q==}
    dev: true

  /debug/4.3.4:
    resolution: {integrity: sha512-PRWFHuSU3eDtQJPvnNY7Jcket1j0t5OuOsFzPPzsekD52Zl8qUfFIPEiswXqIvHWGVHOgX+7G/vCNNhehwxfkQ==}
    engines: {node: '>=6.0'}
    peerDependencies:
      supports-color: '*'
    peerDependenciesMeta:
      supports-color:
        optional: true
    dependencies:
      ms: 2.1.2
    dev: true

  /debuglog/1.0.1:
    resolution: {integrity: sha512-syBZ+rnAK3EgMsH2aYEOLUW7mZSY9Gb+0wUMCFsZvcmiz+HigA0LOcq/HoQqVuGG+EKykunc7QG2bzrponfaSw==}
    dev: true

  /decamelize-keys/1.1.1:
    resolution: {integrity: sha512-WiPxgEirIV0/eIOMcnFBA3/IJZAZqKnwAwWyvvdi4lsr1WCN22nhdf/3db3DoZcUjTV2SqfzIwNyp6y2xs3nmg==}
    engines: {node: '>=0.10.0'}
    dependencies:
      decamelize: 1.2.0
      map-obj: 1.0.1
    dev: true

  /decamelize/1.2.0:
    resolution: {integrity: sha512-z2S+W9X73hAUUki+N+9Za2lBlun89zigOyGrsax+KUQ6wKW4ZoWpEYBkGhQjwAjjDCkWxhY0VKEhk8wzY7F5cA==}
    engines: {node: '>=0.10.0'}
    dev: true

  /dedent/0.7.0:
    resolution: {integrity: sha512-Q6fKUPqnAHAyhiUgFU7BUzLiv0kd8saH9al7tnu5Q/okj6dnupxyTgFIBjVzJATdfIAm9NAsvXNzjaKa+bxVyA==}
    dev: true

  /deepmerge/4.2.2:
    resolution: {integrity: sha512-FJ3UgI4gIl+PHZm53knsuSFpE+nESMr7M4v9QcgB7S63Kj/6WqMiFQJpBBYz1Pt+66bZpP3Q7Lye0Oo9MPKEdg==}
    engines: {node: '>=0.10.0'}
    dev: true

  /defaults/1.0.4:
    resolution: {integrity: sha512-eFuaLoy/Rxalv2kr+lqMlUnrDWV+3j4pljOIJgLIhI058IQfWJ7vXhyEIHu+HtC738klGALYxOKDO0bQP3tg8A==}
    dependencies:
      clone: 1.0.4

  /define-lazy-prop/2.0.0:
    resolution: {integrity: sha512-Ds09qNh8yw3khSjiJjiUInaGX9xlqZDY7JVryGxdxV7NPeuqQfplOpQ66yJFZut3jLa5zOwkXw1g9EI2uKh4Og==}
    engines: {node: '>=8'}
    dev: true

  /delayed-stream/1.0.0:
    resolution: {integrity: sha512-ZySD7Nf91aLB0RxL4KGrKHBXl7Eds1DAmEdcoVawXnLD7SDhpNgtuII2aAkg7a7QS41jxPSZ17p4VdGnMHk3MQ==}
    engines: {node: '>=0.4.0'}
    dev: true

  /delegates/1.0.0:
    resolution: {integrity: sha512-bd2L678uiWATM6m5Z1VzNCErI3jiGzt6HGY8OVICs40JQq/HALfbyNJmp0UDakEY4pMMaN0Ly5om/B1VI/+xfQ==}
    dev: true

  /depd/1.1.2:
    resolution: {integrity: sha512-7emPTl6Dpo6JRXOXjLRxck+FlLRX5847cLKEn00PLAgc3g2hTZZgr+e4c2v6QpSmLeFP3n5yUo7ft6avBK/5jQ==}
    engines: {node: '>= 0.6'}
    dev: true

  /deprecation/2.3.1:
    resolution: {integrity: sha512-xmHIy4F3scKVwMsQ4WnVaS8bHOx0DmVwRywosKhaILI0ywMDWPtBSku2HNxRvF7jtwDRsoEwYQSfbxj8b7RlJQ==}
    dev: true

  /detect-indent/5.0.0:
    resolution: {integrity: sha512-rlpvsxUtM0PQvy9iZe640/IWwWYyBsTApREbA1pHOpmOUIl9MkP/U4z7vTtg4Oaojvqhxt7sdufnT0EzGaR31g==}
    engines: {node: '>=4'}
    dev: true

  /detect-indent/6.1.0:
    resolution: {integrity: sha512-reYkTUJAZb9gUuZ2RvVCNhVHdg62RHnJ7WJl8ftMi4diZ6NWlciOzQN88pUhSELEwflJht4oQDv0F0BMlwaYtA==}
    engines: {node: '>=8'}
    dev: true

  /detect-newline/3.1.0:
    resolution: {integrity: sha512-TLz+x/vEXm/Y7P7wn1EJFNLxYpUD4TgMosxY6fAVJUnJMbupHBOncxyWUG9OpTaH9EBD7uFI5LfEgmMOc54DsA==}
    engines: {node: '>=8'}
    dev: true

  /dezalgo/1.0.4:
    resolution: {integrity: sha512-rXSP0bf+5n0Qonsb+SVVfNfIsimO4HEtmnIpPHY8Q1UCzKlQrDMfdobr8nJOOsRgWCyMRqeSBQzmWUMq7zvVig==}
    dependencies:
      asap: 2.0.6
      wrappy: 1.0.2
    dev: true

  /diff-sequences/29.3.1:
    resolution: {integrity: sha512-hlM3QR272NXCi4pq+N4Kok4kOp6EsgOM3ZSpJI7Da3UAs+Ttsi8MRmB6trM/lhyzUxGfOgnpkHtgqm5Q/CTcfQ==}
    engines: {node: ^14.15.0 || ^16.10.0 || >=18.0.0}
    dev: true

  /diff/4.0.2:
    resolution: {integrity: sha512-58lmxKSA4BNyLz+HHMUzlOEpg09FV+ev6ZMe3vJihgdxzgcwZ8VoEEPmALCZG9LmqfVoNMMKpttIYTVG6uDY7A==}
    engines: {node: '>=0.3.1'}
    dev: true

  /dir-glob/3.0.1:
    resolution: {integrity: sha512-WkrWp9GR4KXfKGYzOLmTuGVi1UWFfws377n9cc55/tb6DuqyF6pcQ5AbiHEshaDpY9v6oaSr2XCDidGmMwdzIA==}
    engines: {node: '>=8'}
    dependencies:
      path-type: 4.0.0

  /dot-prop/5.3.0:
    resolution: {integrity: sha512-QM8q3zDe58hqUqjraQOmzZ1LIH9SWQJTlEKCH4kJ2oQvLZk7RbQXvtDM2XEq3fwkV9CCvvH4LA0AV+ogFsBM2Q==}
    engines: {node: '>=8'}
    dependencies:
      is-obj: 2.0.0
    dev: true

  /dot-prop/6.0.1:
    resolution: {integrity: sha512-tE7ztYzXHIeyvc7N+hR3oi7FIbf/NIjVP9hmAt3yMXzrQ072/fpjGLx2GxNxGxUl5V73MEqYzioOMoVhGMJ5cA==}
    engines: {node: '>=10'}
    dependencies:
      is-obj: 2.0.0
    dev: true

  /dotenv/10.0.0:
    resolution: {integrity: sha512-rlBi9d8jpv9Sf1klPjNfFAuWDjKLwTIJJ/VxtoTwIR6hnZxcEOQCZg2oIL3MWBYw5GpUDKOEnND7LXTbIpQ03Q==}
    engines: {node: '>=10'}
    dev: true

  /duplexer/0.1.2:
    resolution: {integrity: sha512-jtD6YG370ZCIi/9GTaJKQxWTZD045+4R4hTk/x1UyoqadyJ9x9CgSi1RlVDQF8U2sxLLSnFkCaMihqljHIWgMg==}

  /eastasianwidth/0.2.0:
    resolution: {integrity: sha512-I88TYZWc9XiYHRQ4/3c5rjjfgkjhLyW2luGIheGERbNQ6OY7yTybanSpDXZa8y7VUP9YmDcYa+eyq4ca7iLqWA==}
    dev: true

  /ejs/3.1.8:
    resolution: {integrity: sha512-/sXZeMlhS0ArkfX2Aw780gJzXSMPnKjtspYZv+f3NiKLlubezAHDU5+9xz6gd3/NhG3txQCo6xlglmTS+oTGEQ==}
    engines: {node: '>=0.10.0'}
    dependencies:
      jake: 10.8.5
    dev: true

  /electron-to-chromium/1.4.284:
    resolution: {integrity: sha512-M8WEXFuKXMYMVr45fo8mq0wUrrJHheiKZf6BArTKk9ZBYCKJEOU5H8cdWgDT+qCVZf7Na4lVUaZsA+h6uA9+PA==}
    dev: true

  /emittery/0.13.1:
    resolution: {integrity: sha512-DeWwawk6r5yR9jFgnDKYt4sLS0LmHJJi3ZOnb5/JdbYwj3nW+FxQnHIjhBKz8YLC7oRNPVM9NQ47I3CVx34eqQ==}
    engines: {node: '>=12'}
    dev: true

  /emoji-regex/8.0.0:
    resolution: {integrity: sha512-MSjYzcWNOA0ewAHpz0MxpYFvwg6yjy1NG3xteoqz644VCo/RPgnr1/GGt+ic3iJTzQ8Eu3TdM14SawnVUmGE6A==}

  /emoji-regex/9.2.2:
    resolution: {integrity: sha512-L18DaJsXSUk2+42pv8mLs5jJT2hqFkFE4j21wOmgbUqsZ2hL72NsUU785g9RXgo3s0ZNgVl42TiHp3ZtOv/Vyg==}
    dev: true

  /encoding/0.1.13:
    resolution: {integrity: sha512-ETBauow1T35Y/WZMkio9jiM0Z5xjHHmJ4XmjZOq1l/dXz3lr2sRn87nJy20RupqSh1F2m3HHPSp8ShIPQJrJ3A==}
    requiresBuild: true
    dependencies:
      iconv-lite: 0.6.3
    dev: true
    optional: true

  /end-of-stream/1.4.4:
    resolution: {integrity: sha512-+uw1inIHVPQoaVuHzRyXd21icM+cnt4CzD5rW+NC1wjOUSTOs+Te7FOv7AhN7vS9x/oIyhLP5PR1H+phQAHu5Q==}
    dependencies:
      once: 1.4.0
    dev: true

  /enquirer/2.3.6:
    resolution: {integrity: sha512-yjNnPr315/FjS4zIsUxYguYUPP2e1NK4d7E7ZOLiyYCcbFBiTMyID+2wvm2w6+pZ/odMA7cRkjhsPbltwBOrLg==}
    engines: {node: '>=8.6'}
    dependencies:
      ansi-colors: 4.1.3
    dev: true

  /env-paths/2.2.1:
    resolution: {integrity: sha512-+h1lkLKhZMTYjog1VEpJNG7NZJWcuc2DDk/qsqSTRRCOXiLjeQ1d1/udrUGhqMxUgAlwKNZ0cf2uqan5GLuS2A==}
    engines: {node: '>=6'}
    dev: true

  /envinfo/7.8.1:
    resolution: {integrity: sha512-/o+BXHmB7ocbHEAs6F2EnG0ogybVVUdkRunTT2glZU9XAaGmhqskrvKwqXuDfNjEO0LZKWdejEEpnq8aM0tOaw==}
    engines: {node: '>=4'}
    dev: true

  /err-code/2.0.3:
    resolution: {integrity: sha512-2bmlRpNKBxT/CRmPOlyISQpNj+qSeYvcym/uT0Jx2bMOlKLtSy1ZmLuVxSEKKyor/N5yhvp/ZiG1oE3DEYMSFA==}
    dev: true

  /error-ex/1.3.2:
    resolution: {integrity: sha512-7dFHNmqeFSEt2ZBsCriorKnn3Z2pj+fd9kmI6QoWw4//DL+icEBfc0U7qJCisqrTsKTjw4fNFy2pW9OqStD84g==}
    dependencies:
      is-arrayish: 0.2.1
    dev: true

  /esbuild-android-64/0.15.14:
    resolution: {integrity: sha512-HuilVIb4rk9abT4U6bcFdU35UHOzcWVGLSjEmC58OVr96q5UiRqzDtWjPlCMugjhgUGKEs8Zf4ueIvYbOStbIg==}
    engines: {node: '>=12'}
    cpu: [x64]
    os: [android]
    requiresBuild: true
    optional: true

  /esbuild-android-arm64/0.15.14:
    resolution: {integrity: sha512-/QnxRVxsR2Vtf3XottAHj7hENAMW2wCs6S+OZcAbc/8nlhbAL/bCQRCVD78VtI5mdwqWkVi3wMqM94kScQCgqg==}
    engines: {node: '>=12'}
    cpu: [arm64]
    os: [android]
    requiresBuild: true
    optional: true

  /esbuild-darwin-64/0.15.14:
    resolution: {integrity: sha512-ToNuf1uifu8hhwWvoZJGCdLIX/1zpo8cOGnT0XAhDQXiKOKYaotVNx7pOVB1f+wHoWwTLInrOmh3EmA7Fd+8Vg==}
    engines: {node: '>=12'}
    cpu: [x64]
    os: [darwin]
    requiresBuild: true
    optional: true

  /esbuild-darwin-arm64/0.15.14:
    resolution: {integrity: sha512-KgGP+y77GszfYJgceO0Wi/PiRtYo5y2Xo9rhBUpxTPaBgWDJ14gqYN0+NMbu+qC2fykxXaipHxN4Scaj9tUS1A==}
    engines: {node: '>=12'}
    cpu: [arm64]
    os: [darwin]
    requiresBuild: true
    optional: true

  /esbuild-freebsd-64/0.15.14:
    resolution: {integrity: sha512-xr0E2n5lyWw3uFSwwUXHc0EcaBDtsal/iIfLioflHdhAe10KSctV978Te7YsfnsMKzcoGeS366+tqbCXdqDHQA==}
    engines: {node: '>=12'}
    cpu: [x64]
    os: [freebsd]
    requiresBuild: true
    optional: true

  /esbuild-freebsd-arm64/0.15.14:
    resolution: {integrity: sha512-8XH96sOQ4b1LhMlO10eEWOjEngmZ2oyw3pW4o8kvBcpF6pULr56eeYVP5radtgw54g3T8nKHDHYEI5AItvskZg==}
    engines: {node: '>=12'}
    cpu: [arm64]
    os: [freebsd]
    requiresBuild: true
    optional: true

  /esbuild-linux-32/0.15.14:
    resolution: {integrity: sha512-6ssnvwaTAi8AzKN8By2V0nS+WF5jTP7SfuK6sStGnDP7MCJo/4zHgM9oE1eQTS2jPmo3D673rckuCzRlig+HMA==}
    engines: {node: '>=12'}
    cpu: [ia32]
    os: [linux]
    requiresBuild: true
    optional: true

  /esbuild-linux-64/0.15.14:
    resolution: {integrity: sha512-ONySx3U0wAJOJuxGUlXBWxVKFVpWv88JEv0NZ6NlHknmDd1yCbf4AEdClSgLrqKQDXYywmw4gYDvdLsS6z0hcw==}
    engines: {node: '>=12'}
    cpu: [x64]
    os: [linux]
    requiresBuild: true
    optional: true

  /esbuild-linux-arm/0.15.14:
    resolution: {integrity: sha512-D2LImAIV3QzL7lHURyCHBkycVFbKwkDb1XEUWan+2fb4qfW7qAeUtul7ZIcIwFKZgPcl+6gKZmvLgPSj26RQ2Q==}
    engines: {node: '>=12'}
    cpu: [arm]
    os: [linux]
    requiresBuild: true
    optional: true

  /esbuild-linux-arm64/0.15.14:
    resolution: {integrity: sha512-kle2Ov6a1e5AjlHlMQl1e+c4myGTeggrRzArQFmWp6O6JoqqB9hT+B28EW4tjFWgV/NxUq46pWYpgaWXsXRPAg==}
    engines: {node: '>=12'}
    cpu: [arm64]
    os: [linux]
    requiresBuild: true
    optional: true

  /esbuild-linux-mips64le/0.15.14:
    resolution: {integrity: sha512-FVdMYIzOLXUq+OE7XYKesuEAqZhmAIV6qOoYahvUp93oXy0MOVTP370ECbPfGXXUdlvc0TNgkJa3YhEwyZ6MRA==}
    engines: {node: '>=12'}
    cpu: [mips64el]
    os: [linux]
    requiresBuild: true
    optional: true

  /esbuild-linux-ppc64le/0.15.14:
    resolution: {integrity: sha512-2NzH+iuzMDA+jjtPjuIz/OhRDf8tzbQ1tRZJI//aT25o1HKc0reMMXxKIYq/8nSHXiJSnYV4ODzTiv45s+h73w==}
    engines: {node: '>=12'}
    cpu: [ppc64]
    os: [linux]
    requiresBuild: true
    optional: true

  /esbuild-linux-riscv64/0.15.14:
    resolution: {integrity: sha512-VqxvutZNlQxmUNS7Ac+aczttLEoHBJ9e3OYGqnULrfipRvG97qLrAv9EUY9iSrRKBqeEbSvS9bSfstZqwz0T4Q==}
    engines: {node: '>=12'}
    cpu: [riscv64]
    os: [linux]
    requiresBuild: true
    optional: true

  /esbuild-linux-s390x/0.15.14:
    resolution: {integrity: sha512-+KVHEUshX5n6VP6Vp/AKv9fZIl5kr2ph8EUFmQUJnDpHwcfTSn2AQgYYm0HTBR2Mr4d0Wlr0FxF/Cs5pbFgiOw==}
    engines: {node: '>=12'}
    cpu: [s390x]
    os: [linux]
    requiresBuild: true
    optional: true

  /esbuild-netbsd-64/0.15.14:
    resolution: {integrity: sha512-6D/dr17piEgevIm1xJfZP2SjB9Z+g8ERhNnBdlZPBWZl+KSPUKLGF13AbvC+nzGh8IxOH2TyTIdRMvKMP0nEzQ==}
    engines: {node: '>=12'}
    cpu: [x64]
    os: [netbsd]
    requiresBuild: true
    optional: true

  /esbuild-openbsd-64/0.15.14:
    resolution: {integrity: sha512-rREQBIlMibBetgr2E9Lywt2Qxv2ZdpmYahR4IUlAQ1Efv/A5gYdO0/VIN3iowDbCNTLxp0bb57Vf0LFcffD6kA==}
    engines: {node: '>=12'}
    cpu: [x64]
    os: [openbsd]
    requiresBuild: true
    optional: true

  /esbuild-plugin-alias-path/1.1.1_esbuild@0.15.14:
    resolution: {integrity: sha512-krtTyCaooZsbG7gJffyrJ+PKvsJc7ZE2iQvZ2a44zk+ml632w9ZDa/lLGuks+gagdlG+KPrcgv4rRipdaap0DQ==}
    peerDependencies:
      esbuild: ^0.14.0
    dependencies:
      esbuild: 0.15.14
      find-up: 5.0.0
      jsonfile: 6.1.0
    dev: false

  /esbuild-sunos-64/0.15.14:
    resolution: {integrity: sha512-DNVjSp/BY4IfwtdUAvWGIDaIjJXY5KI4uD82+15v6k/w7px9dnaDaJJ2R6Mu+KCgr5oklmFc0KjBjh311Gxl9Q==}
    engines: {node: '>=12'}
    cpu: [x64]
    os: [sunos]
    requiresBuild: true
    optional: true

  /esbuild-windows-32/0.15.14:
    resolution: {integrity: sha512-pHBWrcA+/oLgvViuG9FO3kNPO635gkoVrRQwe6ZY1S0jdET07xe2toUvQoJQ8KT3/OkxqUasIty5hpuKFLD+eg==}
    engines: {node: '>=12'}
    cpu: [ia32]
    os: [win32]
    requiresBuild: true
    optional: true

  /esbuild-windows-64/0.15.14:
    resolution: {integrity: sha512-CszIGQVk/P8FOS5UgAH4hKc9zOaFo69fe+k1rqgBHx3CSK3Opyk5lwYriIamaWOVjBt7IwEP6NALz+tkVWdFog==}
    engines: {node: '>=12'}
    cpu: [x64]
    os: [win32]
    requiresBuild: true
    optional: true

  /esbuild-windows-arm64/0.15.14:
    resolution: {integrity: sha512-KW9W4psdZceaS9A7Jsgl4WialOznSURvqX/oHZk3gOP7KbjtHLSsnmSvNdzagGJfxbAe30UVGXRe8q8nDsOSQw==}
    engines: {node: '>=12'}
    cpu: [arm64]
    os: [win32]
    requiresBuild: true
    optional: true

  /esbuild/0.15.14:
    resolution: {integrity: sha512-pJN8j42fvWLFWwSMG4luuupl2Me7mxciUOsMegKvwCmhEbJ2covUdFnihxm0FMIBV+cbwbtMoHgMCCI+pj1btQ==}
    engines: {node: '>=12'}
    hasBin: true
    requiresBuild: true
    optionalDependencies:
      '@esbuild/android-arm': 0.15.14
      '@esbuild/linux-loong64': 0.15.14
      esbuild-android-64: 0.15.14
      esbuild-android-arm64: 0.15.14
      esbuild-darwin-64: 0.15.14
      esbuild-darwin-arm64: 0.15.14
      esbuild-freebsd-64: 0.15.14
      esbuild-freebsd-arm64: 0.15.14
      esbuild-linux-32: 0.15.14
      esbuild-linux-64: 0.15.14
      esbuild-linux-arm: 0.15.14
      esbuild-linux-arm64: 0.15.14
      esbuild-linux-mips64le: 0.15.14
      esbuild-linux-ppc64le: 0.15.14
      esbuild-linux-riscv64: 0.15.14
      esbuild-linux-s390x: 0.15.14
      esbuild-netbsd-64: 0.15.14
      esbuild-openbsd-64: 0.15.14
      esbuild-sunos-64: 0.15.14
      esbuild-windows-32: 0.15.14
      esbuild-windows-64: 0.15.14
      esbuild-windows-arm64: 0.15.14

  /escalade/3.1.1:
    resolution: {integrity: sha512-k0er2gUkLf8O0zKJiAhmkTnJlTvINGv7ygDNPbeIsX/TJjGJZHuh9B2UxbsaEkmlEo9MfhrSzmhIlhRlI2GXnw==}
    engines: {node: '>=6'}

  /escape-string-regexp/1.0.5:
    resolution: {integrity: sha512-vbRorB5FUQWvla16U8R/qgaFIya2qGzwDrNmCZuYKrbdSUMG6I1ZCGQRefkRVhuOkIGVne7BQ35DSfo1qvJqFg==}
    engines: {node: '>=0.8.0'}
    dev: true

  /escape-string-regexp/2.0.0:
    resolution: {integrity: sha512-UpzcLCXolUWcNu5HtVMHYdXJjArjsF9C0aNnquZYY4uW/Vu0miy5YoWvbV345HauVvcAUnpRuhMMcqTcGOY2+w==}
    engines: {node: '>=8'}
    dev: true

  /esprima/4.0.1:
    resolution: {integrity: sha512-eGuFFw7Upda+g4p+QHvnW0RyTX/SVeJBDM/gCtMARO0cLuT2HcEKnTPvhjV6aGeqrCB/sbNop0Kszm0jsaWU4A==}
    engines: {node: '>=4'}

  /esquery/1.4.0:
    resolution: {integrity: sha512-cCDispWt5vHHtwMY2YrAQ4ibFkAL8RbH5YGBnZBc90MolvvfkkQcJro/aZiAQUlQ3qgrYS6D6v8Gc5G5CQsc9w==}
    engines: {node: '>=0.10'}
    dependencies:
      estraverse: 5.3.0
    dev: true

  /estraverse/5.3.0:
    resolution: {integrity: sha512-MMdARuVEQziNTeJD8DgMqmhwR11BRQ/cBP+pLtYdSTnf3MIO8fFeiINEbX36ZdNlfU/7A9f3gUw49B3oQsvwBA==}
    engines: {node: '>=4.0'}
    dev: true

  /event-stream/3.3.4:
    resolution: {integrity: sha512-QHpkERcGsR0T7Qm3HNJSyXKEEj8AHNxkY3PK8TS2KJvQ7NiSHe3DDpwVKKtoYprL/AreyzFBeIkBIWChAqn60g==}
    dependencies:
      duplexer: 0.1.2
      from: 0.1.7
      map-stream: 0.1.0
      pause-stream: 0.0.11
      split: 0.3.3
      stream-combiner: 0.0.4
      through: 2.3.8

  /event-target-shim/5.0.1:
    resolution: {integrity: sha512-i/2XbnSz/uxRCU6+NdVJgKWDTM427+MqYbkQzD321DuCQJUqOuJKIA0IM2+W2xtYHdKOmZ4dR6fExsd4SXL+WQ==}
    engines: {node: '>=6'}
    dev: false

  /eventemitter3/4.0.7:
    resolution: {integrity: sha512-8guHBZCwKnFhYdHr2ysuRWErTwhoN2X8XELRlrRwpmfeY2jjuUN4taQMsULKUVo1K4DvZl+0pgfyoysHxvmvEw==}
    dev: true

  /events/1.1.1:
    resolution: {integrity: sha512-kEcvvCBByWXGnZy6JUlgAp2gBIUjfCAV6P6TgT1/aaQKcmuAEC4OZTV1I4EWQLz2gxZw76atuVyvHhTxvi0Flw==}
    engines: {node: '>=0.4.x'}
    dev: false

  /execa/5.1.1:
    resolution: {integrity: sha512-8uSpZZocAZRBAPIEINJj3Lo9HyGitllczc27Eh5YYojjMFMn8yHMDMaUHE2Jqfq05D/wucwI4JGURyXt1vchyg==}
    engines: {node: '>=10'}
    dependencies:
      cross-spawn: 7.0.3
      get-stream: 6.0.1
      human-signals: 2.1.0
      is-stream: 2.0.1
      merge-stream: 2.0.0
      npm-run-path: 4.0.1
      onetime: 5.1.2
      signal-exit: 3.0.7
      strip-final-newline: 2.0.0
    dev: true

  /execa/6.1.0:
    resolution: {integrity: sha512-QVWlX2e50heYJcCPG0iWtf8r0xjEYfz/OYLGDYH+IyjWezzPNxz63qNFOu0l4YftGWuizFVZHHs8PrLU5p2IDA==}
    engines: {node: ^12.20.0 || ^14.13.1 || >=16.0.0}
    dependencies:
      cross-spawn: 7.0.3
      get-stream: 6.0.1
      human-signals: 3.0.1
      is-stream: 3.0.0
      merge-stream: 2.0.0
      npm-run-path: 5.1.0
      onetime: 6.0.0
      signal-exit: 3.0.7
      strip-final-newline: 3.0.0
    dev: true

  /exit/0.1.2:
    resolution: {integrity: sha512-Zk/eNKV2zbjpKzrsQ+n1G6poVbErQxJ0LBOJXaKZ1EViLzH+hrLu9cdXI4zw9dBQJslwBEpbQ2P1oS7nDxs6jQ==}
    engines: {node: '>= 0.8.0'}
    dev: true

  /expect/29.3.1:
    resolution: {integrity: sha512-gGb1yTgU30Q0O/tQq+z30KBWv24ApkMgFUpvKBkyLUBL68Wv8dHdJxTBZFl/iT8K/bqDHvUYRH6IIN3rToopPA==}
    engines: {node: ^14.15.0 || ^16.10.0 || >=18.0.0}
    dependencies:
      '@jest/expect-utils': 29.3.1
      jest-get-type: 29.2.0
      jest-matcher-utils: 29.3.1
      jest-message-util: 29.3.1
      jest-util: 29.3.1
    dev: true

  /external-editor/3.1.0:
    resolution: {integrity: sha512-hMQ4CX1p1izmuLYyZqLMO/qGNw10wSv9QDCPfzXfyFrOaCSSoRfqE1Kf1s5an66J5JZC62NewG+mK49jOCtQew==}
    engines: {node: '>=4'}
    dependencies:
      chardet: 0.7.0
      iconv-lite: 0.4.24
      tmp: 0.0.33
    dev: true

  /fast-equals/4.0.3:
    resolution: {integrity: sha512-G3BSX9cfKttjr+2o1O22tYMLq0DPluZnYtq1rXumE1SpL/F/SLIfHx08WYQoWSIpeMYf8sRbJ8++71+v6Pnxfg==}
    dev: false

  /fast-glob/3.2.12:
    resolution: {integrity: sha512-DVj4CQIYYow0BlaelwK1pHl5n5cRSJfM60UA0zK891sVInoPri2Ekj7+e1CT3/3qxXenpI+nBBmQAcJPJgaj4w==}
    engines: {node: '>=8.6.0'}
    dependencies:
      '@nodelib/fs.stat': 2.0.5
      '@nodelib/fs.walk': 1.2.8
      glob-parent: 5.1.2
      merge2: 1.4.1
      micromatch: 4.0.5

  /fast-glob/3.2.7:
    resolution: {integrity: sha512-rYGMRwip6lUMvYD3BTScMwT1HtAs2d71SMv66Vrxs0IekGZEjhM0pcMfjQPnknBt2zeCwQMEupiN02ZP4DiT1Q==}
    engines: {node: '>=8'}
    dependencies:
      '@nodelib/fs.stat': 2.0.5
      '@nodelib/fs.walk': 1.2.8
      glob-parent: 5.1.2
      merge2: 1.4.1
      micromatch: 4.0.5
    dev: true

  /fast-json-stable-stringify/2.1.0:
    resolution: {integrity: sha512-lhd/wF+Lk98HZoTCtlVraHtfh5XYijIjalXck7saUtuanSDyLMxnHhSXEDJqHxD7msR8D0uCmqlkwjCV8xvwHw==}
    dev: true

  /fast-xml-parser/4.0.11:
    resolution: {integrity: sha512-4aUg3aNRR/WjQAcpceODG1C3x3lFANXRo8+1biqfieHmg9pyMt7qB4lQV/Ta6sJCTbA5vfD8fnA8S54JATiFUA==}
    hasBin: true
    dependencies:
      strnum: 1.0.5

  /fastq/1.13.0:
    resolution: {integrity: sha512-YpkpUnK8od0o1hmeSc7UUs/eB/vIPWJYjKck2QKIzAf71Vm1AAQ3EbuZB3g2JIy+pg+ERD0vqI79KyZiB2e2Nw==}
    dependencies:
      reusify: 1.0.4

  /fb-watchman/2.0.2:
    resolution: {integrity: sha512-p5161BqbuCaSnB8jIbzQHOlpgsPmK5rJVDfDKO91Axs5NC1uu3HRQm6wt9cd9/+GtQQIO53JdGXXoyDpTAsgYA==}
    dependencies:
      bser: 2.1.1
    dev: true

  /fetch-blob/3.2.0:
    resolution: {integrity: sha512-7yAQpD2UMJzLi1Dqv7qFYnPbaPx7ZfFK6PiIxQ4PfkGPyNyl2Ugx+a/umUonmKqjhM4DnfbMvdX6otXq83soQQ==}
    engines: {node: ^12.20 || >= 14.13}
    dependencies:
      node-domexception: 1.0.0
      web-streams-polyfill: 3.2.1

  /figures/3.2.0:
    resolution: {integrity: sha512-yaduQFRKLXYOGgEn6AZau90j3ggSOyiqXU0F9JZfeXYhNa+Jk4X+s45A2zg5jns87GAFa34BBm2kXw4XpNcbdg==}
    engines: {node: '>=8'}
    dependencies:
      escape-string-regexp: 1.0.5
    dev: true

  /filelist/1.0.4:
    resolution: {integrity: sha512-w1cEuf3S+DrLCQL7ET6kz+gmlJdbq9J7yXCSjK/OZCPA+qEN1WyF4ZAf0YYJa4/shHJra2t/d/r8SV4Ji+x+8Q==}
    dependencies:
      minimatch: 5.1.0
    dev: true

  /fill-range/7.0.1:
    resolution: {integrity: sha512-qOo9F+dMUmC2Lcb4BbVvnKJxTPjCm+RRpe4gDuGrzkL7mEVl/djYSu2OdQ2Pa302N4oqkSg9ir6jaLWJ2USVpQ==}
    engines: {node: '>=8'}
    dependencies:
      to-regex-range: 5.0.1

  /find-up/2.1.0:
    resolution: {integrity: sha512-NWzkk0jSJtTt08+FBFMvXoeZnOJD+jTtsRmBYbAIzJdX6l7dLgR7CTubCM5/eDdPUBvLCeVasP1brfVR/9/EZQ==}
    engines: {node: '>=4'}
    dependencies:
      locate-path: 2.0.0
    dev: true

  /find-up/4.1.0:
    resolution: {integrity: sha512-PpOwAdQ/YlXQ2vj8a3h8IipDuYRi3wceVQQGYWxNINccq40Anw7BlsEXCMbt1Zt+OLA6Fq9suIpIWD0OsnISlw==}
    engines: {node: '>=8'}
    dependencies:
      locate-path: 5.0.0
      path-exists: 4.0.0
    dev: true

  /find-up/5.0.0:
    resolution: {integrity: sha512-78/PXT1wlLLDgTzDs7sjq9hzz0vXD+zn+7wypEe4fXQxCmdmqfGsEPQxmiCSQI3ajFV91bVSsvNtrJRiW6nGng==}
    engines: {node: '>=10'}
    dependencies:
      locate-path: 6.0.0
      path-exists: 4.0.0
    dev: false

  /flat/5.0.2:
    resolution: {integrity: sha512-b6suED+5/3rTpUBdG1gupIl8MPFCAMA0QXwmljLhvCUKcUvdE4gWky9zpuGCcXHOsz4J9wPGNWq6OKpmIzz3hQ==}
    dev: true

  /follow-redirects/1.15.2:
    resolution: {integrity: sha512-VQLG33o04KaQ8uYi2tVNbdrWp1QWxNNea+nmIB4EVM28v0hmP17z7aG1+wAkNzVq4KeXTq3221ye5qTJP91JwA==}
    engines: {node: '>=4.0'}
    peerDependencies:
      debug: '*'
    peerDependenciesMeta:
      debug:
        optional: true
    dev: true

  /for-each/0.3.3:
    resolution: {integrity: sha512-jqYfLp7mo9vIyQf8ykW2v7A+2N4QjeCeI5+Dz9XraiO1ign81wjiH7Fb9vSOWvQfNtmSa4H2RoQTrrXivdUZmw==}
    dependencies:
      is-callable: 1.2.7
    dev: false

  /form-data/4.0.0:
    resolution: {integrity: sha512-ETEklSGi5t0QMZuiXoA/Q6vcnxcLQP5vdugSpuAyi6SVGi2clPPp+xgEhuMaHC+zGgn31Kd235W35f7Hykkaww==}
    engines: {node: '>= 6'}
    dependencies:
      asynckit: 0.4.0
      combined-stream: 1.0.8
      mime-types: 2.1.35
    dev: true

  /formdata-polyfill/4.0.10:
    resolution: {integrity: sha512-buewHzMvYL29jdeQTVILecSaZKnt/RJWjoZCF5OW60Z67/GmSLBkOFM7qh1PI3zFNtJbaZL5eQu1vLfazOwj4g==}
    engines: {node: '>=12.20.0'}
    dependencies:
      fetch-blob: 3.2.0

  /from/0.1.7:
    resolution: {integrity: sha512-twe20eF1OxVxp/ML/kq2p1uc6KvFK/+vs8WjEbeKmV2He22MKm7YF2ANIt+EOqhJ5L3K/SuuPhk0hWQDjOM23g==}

  /fs-constants/1.0.0:
    resolution: {integrity: sha512-y6OAwoSIf7FyjMIv94u+b5rdheZEjzR63GTyZJm5qh4Bi+2YgwLCcI/fPFZkL5PSixOt6ZNKm+w+Hfp/Bciwow==}
    dev: true

  /fs-extra/10.1.0:
    resolution: {integrity: sha512-oRXApq54ETRj4eMiFzGnHWGy+zo5raudjuxN0b8H7s/RU2oW0Wvsx9O0ACRN/kRq9E8Vu/ReskGB5o3ji+FzHQ==}
    engines: {node: '>=12'}
    dependencies:
      graceful-fs: 4.2.10
      jsonfile: 6.1.0
      universalify: 2.0.0

  /fs-extra/9.1.0:
    resolution: {integrity: sha512-hcg3ZmepS30/7BSFqRvoo3DOMQu7IjqxO5nCDt+zM9XWjb33Wg7ziNT+Qvqbuc3+gWpzO02JubVyk2G4Zvo1OQ==}
    engines: {node: '>=10'}
    dependencies:
      at-least-node: 1.0.0
      graceful-fs: 4.2.10
      jsonfile: 6.1.0
      universalify: 2.0.0

  /fs-minipass/2.1.0:
    resolution: {integrity: sha512-V/JgOLFCS+R6Vcq0slCuaeWEdNC3ouDlJMNIsacH2VtALiu9mV4LPrHc5cDl8k5aw6J8jwgWWpiTo5RYhmIzvg==}
    engines: {node: '>= 8'}
    dependencies:
      minipass: 3.3.4
    dev: true

  /fs.realpath/1.0.0:
    resolution: {integrity: sha512-OO0pH2lK6a0hZnAdau5ItzHPI6pUlvI7jMVnxUQRtw4owF2wk8lOSabtGDCTP4Ggrg2MbGnWO9X8K1t4+fGMDw==}
    dev: true

  /fsevents/2.3.2:
    resolution: {integrity: sha512-xiqMQR4xAeHTuB9uWm+fFRcIOgKBMiOBP+eXiyT7jsgVCq1bkVygt00oASowB7EdtpOHaaPgKt812P9ab+DDKA==}
    engines: {node: ^8.16.0 || ^10.6.0 || >=11.0.0}
    os: [darwin]
    requiresBuild: true
    dev: true
    optional: true

  /function-bind/1.1.1:
    resolution: {integrity: sha512-yIovAzMX49sF8Yl58fSCWJ5svSLuaibPxXQJFLmBObTuCr0Mf1KiPopGM9NiFjiYBCbfaa2Fh6breQ6ANVTI0A==}

  /gauge/4.0.4:
    resolution: {integrity: sha512-f9m+BEN5jkg6a0fZjleidjN51VE1X+mPFQ2DJ0uv1V39oCLCbsGe6yjbBnp7eK7z/+GAon99a3nHuqbuuthyPg==}
    engines: {node: ^12.13.0 || ^14.15.0 || >=16.0.0}
    dependencies:
      aproba: 2.0.0
      color-support: 1.1.3
      console-control-strings: 1.1.0
      has-unicode: 2.0.1
      signal-exit: 3.0.7
      string-width: 4.2.3
      strip-ansi: 6.0.1
      wide-align: 1.1.5
    dev: true

  /gensync/1.0.0-beta.2:
    resolution: {integrity: sha512-3hN7NaskYvMDLQY55gnW3NQ+mesEAepTqlg+VEbj7zzqEMBVNhzcGYYeqFo/TlYz6eQiFcp1HcsCZO+nGgS8zg==}
    engines: {node: '>=6.9.0'}
    dev: true

  /get-caller-file/2.0.5:
    resolution: {integrity: sha512-DyFP3BM/3YHTQOCUL/w0OZHR0lpKeGrxotcHWcqNEdnltqFwXVfhEBQ94eIo34AfQpo0rGki4cyIiftY06h2Fg==}
    engines: {node: 6.* || 8.* || >= 10.*}

  /get-intrinsic/1.1.3:
    resolution: {integrity: sha512-QJVz1Tj7MS099PevUG5jvnt9tSkXN8K14dxQlikJuPt4uD9hHAHjLyLBiLR5zELelBdD9QNRAXZzsJx0WaDL9A==}
    dependencies:
      function-bind: 1.1.1
      has: 1.0.3
      has-symbols: 1.0.3
    dev: false

  /get-package-type/0.1.0:
    resolution: {integrity: sha512-pjzuKtY64GYfWizNAJ0fr9VqttZkNiK2iS430LtIHzjBEr6bX8Am2zm4sW4Ro5wjWW5cAlRL1qAMTcXbjNAO2Q==}
    engines: {node: '>=8.0.0'}
    dev: true

  /get-pkg-repo/4.2.1:
    resolution: {integrity: sha512-2+QbHjFRfGB74v/pYWjd5OhU3TDIC2Gv/YKUTk/tCvAz0pkn/Mz6P3uByuBimLOcPvN2jYdScl3xGFSrx0jEcA==}
    engines: {node: '>=6.9.0'}
    dependencies:
      '@hutson/parse-repository-url': 3.0.2
      hosted-git-info: 4.1.0
      through2: 2.0.5
      yargs: 16.2.0
    dev: true

  /get-port/5.1.1:
    resolution: {integrity: sha512-g/Q1aTSDOxFpchXC4i8ZWvxA1lnPqx/JHqcpIw0/LX9T8x/GBbi6YnlN5nhaKIFkT8oFsscUKgDJYxfwfS6QsQ==}
    engines: {node: '>=8'}
    dev: true

  /get-stdin/9.0.0:
    resolution: {integrity: sha512-dVKBjfWisLAicarI2Sf+JuBE/DghV4UzNAVe9yhEJuzeREd3JhOTE9cUaJTeSa77fsbQUK3pcOpJfM59+VKZaA==}
    engines: {node: '>=12'}
    dev: false

  /get-stream/6.0.1:
    resolution: {integrity: sha512-ts6Wi+2j3jQjqi70w5AlN8DFnkSwC+MqmxEzdEALB2qXZYV3X/b1CTfgPLGJNMeAWxdPfU8FO1ms3NUfaHCPYg==}
    engines: {node: '>=10'}
    dev: true

  /git-raw-commits/2.0.11:
    resolution: {integrity: sha512-VnctFhw+xfj8Va1xtfEqCUD2XDrbAPSJx+hSrE5K7fGdjZruW7XV+QOrN7LF/RJyvspRiD2I0asWsxFp0ya26A==}
    engines: {node: '>=10'}
    dependencies:
      dargs: 7.0.0
      lodash: 4.17.21
      meow: 8.1.2
      split2: 3.2.2
      through2: 4.0.2
    dev: true

  /git-remote-origin-url/2.0.0:
    resolution: {integrity: sha512-eU+GGrZgccNJcsDH5LkXR3PB9M958hxc7sbA8DFJjrv9j4L2P/eZfKhM+QD6wyzpiv+b1BpK0XrYCxkovtjSLw==}
    engines: {node: '>=4'}
    dependencies:
      gitconfiglocal: 1.0.0
      pify: 2.3.0
    dev: true

  /git-semver-tags/4.1.1:
    resolution: {integrity: sha512-OWyMt5zBe7xFs8vglMmhM9lRQzCWL3WjHtxNNfJTMngGym7pC1kh8sP6jevfydJ6LP3ZvGxfb6ABYgPUM0mtsA==}
    engines: {node: '>=10'}
    dependencies:
      meow: 8.1.2
      semver: 6.3.0
    dev: true

  /git-up/7.0.0:
    resolution: {integrity: sha512-ONdIrbBCFusq1Oy0sC71F5azx8bVkvtZtMJAsv+a6lz5YAmbNnLD6HAB4gptHZVLPR8S2/kVN6Gab7lryq5+lQ==}
    dependencies:
      is-ssh: 1.4.0
      parse-url: 8.1.0
    dev: true

  /git-url-parse/13.1.0:
    resolution: {integrity: sha512-5FvPJP/70WkIprlUZ33bm4UAaFdjcLkJLpWft1BeZKqwR0uhhNGoKwlUaPtVb4LxCSQ++erHapRak9kWGj+FCA==}
    dependencies:
      git-up: 7.0.0
    dev: true

  /gitconfiglocal/1.0.0:
    resolution: {integrity: sha512-spLUXeTAVHxDtKsJc8FkFVgFtMdEN9qPGpL23VfSHx4fP4+Ds097IXLvymbnDH8FnmxX5Nr9bPw3A+AQ6mWEaQ==}
    dependencies:
      ini: 1.3.8
    dev: true

  /glob-parent/5.1.2:
    resolution: {integrity: sha512-AOIgSQCepiJYwP3ARnGx+5VnTu2HBYdzbGP45eLw1vr3zB3vZLeyed1sC9hnbcOc9/SrMyM5RPQrkGz4aS9Zow==}
    engines: {node: '>= 6'}
    dependencies:
      is-glob: 4.0.3

  /glob-to-regexp/0.4.1:
    resolution: {integrity: sha512-lkX1HJXwyMcprw/5YUZc2s7DrpAiHB21/V+E1rHUrVNokkvB6bqMzT0VfV6/86ZNabt1k14YOIaT7nDvOX3Iiw==}
    dev: false

  /glob/7.1.4:
    resolution: {integrity: sha512-hkLPepehmnKk41pUGm3sYxoFs/umurYfYJCerbXEyFIWcAzvpipAgVkBqqT9RBKMGjnq6kMuyYwha6csxbiM1A==}
    dependencies:
      fs.realpath: 1.0.0
      inflight: 1.0.6
      inherits: 2.0.4
      minimatch: 3.1.2
      once: 1.4.0
      path-is-absolute: 1.0.1
    dev: true

  /glob/7.2.3:
    resolution: {integrity: sha512-nFR0zLpU2YCaRxwoCJvL6UvCH2JFyFVIvwTLsIf21AuHlMskA1hhTdk+LlYJtOlYt9v6dvszD2BGRqBL+iQK9Q==}
    dependencies:
      fs.realpath: 1.0.0
      inflight: 1.0.6
      inherits: 2.0.4
      minimatch: 3.1.2
      once: 1.4.0
      path-is-absolute: 1.0.1
    dev: true

  /glob/8.0.3:
    resolution: {integrity: sha512-ull455NHSHI/Y1FqGaaYFaLGkNMMJbavMrEGFXG/PGrg6y7sutWHUHrz6gy6WEBH6akM1M414dWKCNs+IhKdiQ==}
    engines: {node: '>=12'}
    dependencies:
      fs.realpath: 1.0.0
      inflight: 1.0.6
      inherits: 2.0.4
      minimatch: 5.1.0
      once: 1.4.0
    dev: true

  /globals/11.12.0:
    resolution: {integrity: sha512-WOBp/EEGUiIsJSp7wcv/y6MO+lV9UoncWqxuFfm8eBwzWNgyfBd6Gz+IeKQ9jCmyhoH99g15M3T+QaVHFjizVA==}
    engines: {node: '>=4'}
    dev: true

  /globby/11.1.0:
    resolution: {integrity: sha512-jhIXaOzy1sb8IyocaruWSn1TjmnBVs8Ayhcy83rmxNJ8q2uWKCAj3CnJY+KpGSXCueAPc0i05kVvVKtP1t9S3g==}
    engines: {node: '>=10'}
    dependencies:
      array-union: 2.1.0
      dir-glob: 3.0.1
      fast-glob: 3.2.12
      ignore: 5.2.0
      merge2: 1.4.1
      slash: 3.0.0
    dev: true

  /globby/13.1.2:
    resolution: {integrity: sha512-LKSDZXToac40u8Q1PQtZihbNdTYSNMuWe+K5l+oa6KgDzSvVrHXlJy40hUP522RjAIoNLJYBJi7ow+rbFpIhHQ==}
    engines: {node: ^12.20.0 || ^14.13.1 || >=16.0.0}
    dependencies:
      dir-glob: 3.0.1
      fast-glob: 3.2.12
      ignore: 5.2.0
      merge2: 1.4.1
      slash: 4.0.0

  /gopd/1.0.1:
    resolution: {integrity: sha512-d65bNlIadxvpb/A2abVdlqKqV563juRnZ1Wtk6s1sIR8uNsXR70xqIzVqxVf1eTqDunwT2MkczEeaezCKTZhwA==}
    dependencies:
      get-intrinsic: 1.1.3
    dev: false

  /graceful-fs/4.2.10:
    resolution: {integrity: sha512-9ByhssR2fPVsNZj478qUUbKfmL0+t5BDVyjShtyZZLiK7ZDAArFFfopyOTj0M05wE2tJPisA4iTnnXl2YoPvOA==}

  /handlebars/4.7.7:
    resolution: {integrity: sha512-aAcXm5OAfE/8IXkcZvCepKU3VzW1/39Fb5ZuqMtgI/hT8X2YgoMvBY5dLhq/cpOvw7Lk1nK/UF71aLG/ZnVYRA==}
    engines: {node: '>=0.4.7'}
    dependencies:
      minimist: 1.2.7
      neo-async: 2.6.2
      source-map: 0.6.1
      wordwrap: 1.0.0
    optionalDependencies:
      uglify-js: 3.17.4
    dev: true

  /hard-rejection/2.1.0:
    resolution: {integrity: sha512-VIZB+ibDhx7ObhAe7OVtoEbuP4h/MuOTHJ+J8h/eBXotJYl0fBgR72xDFCKgIh22OJZIOVNxBMWuhAr10r8HdA==}
    engines: {node: '>=6'}
    dev: true

  /has-flag/3.0.0:
    resolution: {integrity: sha512-sKJf1+ceQBr4SMkvQnBDNDtf4TXpVhVGateu0t918bl30FnbE2m4vNLX+VWe/dpjlb+HugGYzW7uQXH98HPEYw==}
    engines: {node: '>=4'}
    dev: true

  /has-flag/4.0.0:
    resolution: {integrity: sha512-EykJT/Q1KjTWctppgIAgfSO0tKVuZUjhgMr17kqTumMl6Afv3EISleU7qZUzoXDFTAHTDC4NOoG/ZxU3EvlMPQ==}
    engines: {node: '>=8'}
    dev: true

  /has-symbols/1.0.3:
    resolution: {integrity: sha512-l3LCuF6MgDNwTDKkdYGEihYjt5pRPbEg46rtlmnSPlUbgmB8LOIrKJbYYFBSbnPaJexMKtiPO8hmeRjRz2Td+A==}
    engines: {node: '>= 0.4'}
    dev: false

  /has-tostringtag/1.0.0:
    resolution: {integrity: sha512-kFjcSNhnlGV1kyoGk7OXKSawH5JOb/LzUc5w9B02hOTO0dfFRjbHQKvg1d6cf3HbeUmtU9VbbV3qzZ2Teh97WQ==}
    engines: {node: '>= 0.4'}
    dependencies:
      has-symbols: 1.0.3
    dev: false

  /has-unicode/2.0.1:
    resolution: {integrity: sha512-8Rf9Y83NBReMnx0gFzA8JImQACstCYWUplepDa9xprwwtmgEZUF0h/i5xSA625zB/I37EtrswSST6OXxwaaIJQ==}
    dev: true

  /has/1.0.3:
    resolution: {integrity: sha512-f2dvO0VU6Oej7RkWJGrehjbzMAjFp5/VKPp5tTpWIV4JHHZK1/BxbFRtf/siA2SWTe09caDmVtYYzWEIbBS4zw==}
    engines: {node: '>= 0.4.0'}
    dependencies:
      function-bind: 1.1.1

  /hosted-git-info/2.8.9:
    resolution: {integrity: sha512-mxIDAb9Lsm6DoOJ7xH+5+X4y1LU/4Hi50L9C5sIswK3JzULS4bwk1FvjdBgvYR4bzT4tuUQiC15FE2f5HbLvYw==}
    dev: true

  /hosted-git-info/3.0.8:
    resolution: {integrity: sha512-aXpmwoOhRBrw6X3j0h5RloK4x1OzsxMPyxqIHyNfSe2pypkVTZFpEiRoSipPEPlMrh0HW/XsjkJ5WgnCirpNUw==}
    engines: {node: '>=10'}
    dependencies:
      lru-cache: 6.0.0
    dev: true

  /hosted-git-info/4.1.0:
    resolution: {integrity: sha512-kyCuEOWjJqZuDbRHzL8V93NzQhwIB71oFWSyzVo+KPZI+pnQPPxucdkrOZvkLRnrf5URsQM+IJ09Dw29cRALIA==}
    engines: {node: '>=10'}
    dependencies:
      lru-cache: 6.0.0
    dev: true

  /hosted-git-info/5.2.1:
    resolution: {integrity: sha512-xIcQYMnhcx2Nr4JTjsFmwwnr9vldugPy9uVm0o87bjqqWMv9GaqsTeT+i99wTl0mk1uLxJtHxLb8kymqTENQsw==}
    engines: {node: ^12.13.0 || ^14.15.0 || >=16.0.0}
    dependencies:
      lru-cache: 7.14.1
    dev: true

  /html-escaper/2.0.2:
    resolution: {integrity: sha512-H2iMtd0I4Mt5eYiapRdIDjp+XzelXQ0tFE4JS7YFwFevXXMmOp9myNrUvCg0D6ws8iqkRPBfKHgbwig1SmlLfg==}
    dev: true

  /http-cache-semantics/4.1.0:
    resolution: {integrity: sha512-carPklcUh7ROWRK7Cv27RPtdhYhUsela/ue5/jKzjegVvXDqM2ILE9Q2BGn9JZJh1g87cp56su/FgQSzcWS8cQ==}
    dev: true

  /http-proxy-agent/5.0.0:
    resolution: {integrity: sha512-n2hY8YdoRE1i7r6M0w9DIw5GgZN0G25P8zLCRQ8rjXtTU3vsNFBI/vWK/UIeE6g5MUUz6avwAPXmL6Fy9D/90w==}
    engines: {node: '>= 6'}
    dependencies:
      '@tootallnate/once': 2.0.0
      agent-base: 6.0.2
      debug: 4.3.4
    transitivePeerDependencies:
      - supports-color
    dev: true

  /https-proxy-agent/5.0.1:
    resolution: {integrity: sha512-dFcAjpTQFgoLMzC2VwU+C/CbS7uRL0lWmxDITmqm7C+7F0Odmj6s9l6alZc6AELXhrnggM2CeWSXHGOdX2YtwA==}
    engines: {node: '>= 6'}
    dependencies:
      agent-base: 6.0.2
      debug: 4.3.4
    transitivePeerDependencies:
      - supports-color
    dev: true

  /human-signals/2.1.0:
    resolution: {integrity: sha512-B4FFZ6q/T2jhhksgkbEW3HBvWIfDW85snkQgawt07S7J5QXTk6BkNV+0yAeZrM5QpMAdYlocGoljn0sJ/WQkFw==}
    engines: {node: '>=10.17.0'}
    dev: true

  /human-signals/3.0.1:
    resolution: {integrity: sha512-rQLskxnM/5OCldHo+wNXbpVgDn5A17CUoKX+7Sokwaknlq7CdSnphy0W39GU8dw59XiCXmFXDg4fRuckQRKewQ==}
    engines: {node: '>=12.20.0'}
    dev: true

  /humanize-ms/1.2.1:
    resolution: {integrity: sha512-Fl70vYtsAFb/C06PTS9dZBo7ihau+Tu/DNCk/OyHhea07S+aeMWpFFkUaXRa8fI+ScZbEI8dfSxwY7gxZ9SAVQ==}
    dependencies:
      ms: 2.1.3
    dev: true

  /husky/8.0.2:
    resolution: {integrity: sha512-Tkv80jtvbnkK3mYWxPZePGFpQ/tT3HNSs/sasF9P2YfkMezDl3ON37YN6jUUI4eTg5LcyVynlb6r4eyvOmspvg==}
    engines: {node: '>=14'}
    dev: true

  /iconv-lite/0.4.24:
    resolution: {integrity: sha512-v3MXnZAcvnywkTUEZomIActle7RXXeedOR31wwl7VlyoXO4Qi9arvSenNQWne1TcRwhCL1HwLI21bEqdpj8/rA==}
    engines: {node: '>=0.10.0'}
    dependencies:
      safer-buffer: 2.1.2
    dev: true

  /iconv-lite/0.6.3:
    resolution: {integrity: sha512-4fCk79wshMdzMp2rH06qWrJE4iolqLhCUH+OiuIgU++RB0+94NlDL81atO7GX55uUKueo0txHNtvEyI6D7WdMw==}
    engines: {node: '>=0.10.0'}
    dependencies:
      safer-buffer: 2.1.2
    dev: true
    optional: true

  /ieee754/1.1.13:
    resolution: {integrity: sha512-4vf7I2LYV/HaWerSo3XmlMkp5eZ83i+/CDluXi/IGTs/O1sejBNhTtnxzmRZfvOUqj7lZjqHkeTvpgSFDlWZTg==}
    dev: false

  /ieee754/1.2.1:
    resolution: {integrity: sha512-dcyqhDvX1C46lXZcVqCpK+FtMRQVdIMN6/Df5js2zouUsqG7I6sFxitIC+7KYK29KdXOLHdu9zL4sFnoVQnqaA==}

  /ignore-walk/5.0.1:
    resolution: {integrity: sha512-yemi4pMf51WKT7khInJqAvsIGzoqYXblnsz0ql8tM+yi1EKYTY1evX4NAbJrLL/Aanr2HyZeluqU+Oi7MGHokw==}
    engines: {node: ^12.13.0 || ^14.15.0 || >=16.0.0}
    dependencies:
      minimatch: 5.1.0
    dev: true

  /ignore/5.2.0:
    resolution: {integrity: sha512-CmxgYGiEPCLhfLnpPp1MoRmifwEIOgjcHXxOBjv7mY96c+eWScsOP9c112ZyLdWHi0FxHjI+4uVhKYp/gcdRmQ==}
    engines: {node: '>= 4'}

  /import-fresh/3.3.0:
    resolution: {integrity: sha512-veYYhQa+D1QBKznvhUHxb8faxlrwUnxseDAbAp457E0wLNio2bOSKnjYDhMj+YiAq61xrMGhQk9iXVk5FzgQMw==}
    engines: {node: '>=6'}
    dependencies:
      parent-module: 1.0.1
      resolve-from: 4.0.0
    dev: true

  /import-local/3.1.0:
    resolution: {integrity: sha512-ASB07uLtnDs1o6EHjKpX34BKYDSqnFerfTOJL2HvMqF70LnxpjkzDB8J44oT9pu4AMPkQwf8jl6szgvNd2tRIg==}
    engines: {node: '>=8'}
    dependencies:
      pkg-dir: 4.2.0
      resolve-cwd: 3.0.0
    dev: true

  /imurmurhash/0.1.4:
    resolution: {integrity: sha512-JmXMZ6wuvDmLiHEml9ykzqO6lwFbof0GG4IkcGaENdCRDDmMVnny7s5HsIgHCbaq0w2MyPhDqkhTUgS2LU2PHA==}
    engines: {node: '>=0.8.19'}
    dev: true

  /indent-string/4.0.0:
    resolution: {integrity: sha512-EdDDZu4A2OyIK7Lr/2zG+w5jmbuk1DVBnEwREQvBzspBJkCEbRa8GxU1lghYcaGJCnRWibjDXlq779X1/y5xwg==}
    engines: {node: '>=8'}
    dev: true

  /infer-owner/1.0.4:
    resolution: {integrity: sha512-IClj+Xz94+d7irH5qRyfJonOdfTzuDaifE6ZPWfx0N0+/ATZCbuTPq2prFl526urkQd90WyUKIh1DfBQ2hMz9A==}
    dev: true

  /inflight/1.0.6:
    resolution: {integrity: sha512-k92I/b08q4wvFscXCLvqfsHCrjrF7yiXsQuIVvVE7N82W3+aqpzuUdBbfhWcy/FZR3/4IgflMgKLOsvPDrGCJA==}
    dependencies:
      once: 1.4.0
      wrappy: 1.0.2
    dev: true

  /inherits/2.0.4:
    resolution: {integrity: sha512-k/vGaX4/Yla3WzyMCvTQOXYeIHvqOKtnqBduzTHpzpQZzAskKMhZ2K+EnBiSM9zGSoIFeMpXKxa4dYeZIQqewQ==}

  /ini/1.3.8:
    resolution: {integrity: sha512-JV/yugV2uzW5iMRSiZAyDtQd+nxtUnjeLt0acNdw98kKLrvuRVyB80tsREOE7yvGVgalhZ6RNXCmEHkUKBKxew==}
    dev: true

  /init-package-json/3.0.2:
    resolution: {integrity: sha512-YhlQPEjNFqlGdzrBfDNRLhvoSgX7iQRgSxgsNknRQ9ITXFT7UMfVMWhBTOh2Y+25lRnGrv5Xz8yZwQ3ACR6T3A==}
    engines: {node: ^12.13.0 || ^14.15.0 || >=16.0.0}
    dependencies:
      npm-package-arg: 9.1.2
      promzard: 0.3.0
      read: 1.0.7
      read-package-json: 5.0.2
      semver: 7.3.8
      validate-npm-package-license: 3.0.4
      validate-npm-package-name: 4.0.0
    dev: true

  /inquirer/8.2.5:
    resolution: {integrity: sha512-QAgPDQMEgrDssk1XiwwHoOGYF9BAbUcc1+j+FhEvaOt8/cKRqyLn0U5qA6F74fGhTMGxf92pOvPBeh29jQJDTQ==}
    engines: {node: '>=12.0.0'}
    dependencies:
      ansi-escapes: 4.3.2
      chalk: 4.1.2
      cli-cursor: 3.1.0
      cli-width: 3.0.0
      external-editor: 3.1.0
      figures: 3.2.0
      lodash: 4.17.21
      mute-stream: 0.0.8
      ora: 5.4.1
      run-async: 2.4.1
      rxjs: 7.5.7
      string-width: 4.2.3
      strip-ansi: 6.0.1
      through: 2.3.8
      wrap-ansi: 7.0.0
    dev: true

  /ip/2.0.0:
    resolution: {integrity: sha512-WKa+XuLG1A1R0UWhl2+1XQSi+fZWMsYKffMZTTYsiZaUD8k2yDAj5atimTUD2TZkyCkNEeYE5NhFZmupOGtjYQ==}
    dev: true

  /is-arguments/1.1.1:
    resolution: {integrity: sha512-8Q7EARjzEnKpt/PCD7e1cgUS0a6X8u5tdSiMqXhojOdoV9TsMsiO+9VLC5vAmO8N7/GmXn7yjR8qnA6bVAEzfA==}
    engines: {node: '>= 0.4'}
    dependencies:
      call-bind: 1.0.2
      has-tostringtag: 1.0.0
    dev: false

  /is-arrayish/0.2.1:
    resolution: {integrity: sha512-zz06S8t0ozoDXMG+ube26zeCTNXcKIPJZJi8hBrF4idCLms4CG9QtK7qBl1boi5ODzFpjswb5JPmHCbMpjaYzg==}
    dev: true

  /is-binary-path/2.1.0:
    resolution: {integrity: sha512-ZMERYes6pDydyuGidse7OsHxtbI7WVeUEozgR/g7rd0xUimYNlvZRE/K2MgZTjWy725IfelLeVcEM97mmtRGXw==}
    engines: {node: '>=8'}
    dependencies:
      binary-extensions: 2.2.0
    dev: true

  /is-callable/1.2.7:
    resolution: {integrity: sha512-1BC0BVFhS/p0qtw6enp8e+8OD0UrK0oFLztSjNzhcKA3WDuJxxAPXzPuPtKkjEY9UUoEWlX/8fgKeu2S8i9JTA==}
    engines: {node: '>= 0.4'}
    dev: false

  /is-ci/2.0.0:
    resolution: {integrity: sha512-YfJT7rkpQB0updsdHLGWrvhBJfcfzNNawYDNIyQXJz0IViGf75O8EBPKSdvw2rF+LGCsX4FZ8tcr3b19LcZq4w==}
    dependencies:
      ci-info: 2.0.0
    dev: true

  /is-core-module/2.11.0:
    resolution: {integrity: sha512-RRjxlvLDkD1YJwDbroBHMb+cukurkDWNyHx7D3oNB5x9rb5ogcksMC5wHCadcXoo67gVr/+3GFySh3134zi6rw==}
    dependencies:
      has: 1.0.3
    dev: true

  /is-docker/2.2.1:
    resolution: {integrity: sha512-F+i2BKsFrH66iaUFc0woD8sLy8getkwTwtOBjvs56Cx4CgJDeKQeqfz8wAYiSb8JOprWhHH5p77PbmYCvvUuXQ==}
    engines: {node: '>=8'}
    dev: true

  /is-extglob/2.1.1:
    resolution: {integrity: sha512-SbKbANkN603Vi4jEZv49LeVJMn4yGwsbzZworEoyEiutsN3nJYdbO36zfhGJ6QEDpOZIFkDtnq5JRxmvl3jsoQ==}
    engines: {node: '>=0.10.0'}

  /is-fullwidth-code-point/3.0.0:
    resolution: {integrity: sha512-zymm5+u+sCsSWyD9qNaejV3DFvhCKclKdizYaJUuHA83RLjb7nSuGnddCHGv0hk+KY7BMAlsWeK4Ueg6EV6XQg==}
    engines: {node: '>=8'}

  /is-fullwidth-code-point/4.0.0:
    resolution: {integrity: sha512-O4L094N2/dZ7xqVdrXhh9r1KODPJpFms8B5sGdJLPy664AgvXsreZUyCQQNItZRDlYug4xStLjNp/sz3HvBowQ==}
    engines: {node: '>=12'}
    dev: true

  /is-generator-fn/2.1.0:
    resolution: {integrity: sha512-cTIB4yPYL/Grw0EaSzASzg6bBy9gqCofvWN8okThAYIxKJZC+udlRAmGbM0XLeniEJSs8uEgHPGuHSe1XsOLSQ==}
    engines: {node: '>=6'}
    dev: true

  /is-generator-function/1.0.10:
    resolution: {integrity: sha512-jsEjy9l3yiXEQ+PsXdmBwEPcOxaXWLspKdplFUVI9vq1iZgIekeC0L167qeu86czQaxed3q/Uzuw0swL0irL8A==}
    engines: {node: '>= 0.4'}
    dependencies:
      has-tostringtag: 1.0.0
    dev: false

  /is-glob/4.0.3:
    resolution: {integrity: sha512-xelSayHH36ZgE7ZWhli7pW34hNbNl8Ojv5KVmkJD4hBdD3th8Tfk9vYasLM+mXWOZhFkgZfxhLSnrwRr4elSSg==}
    engines: {node: '>=0.10.0'}
    dependencies:
      is-extglob: 2.1.1

  /is-interactive/1.0.0:
    resolution: {integrity: sha512-2HvIEKRoqS62guEC+qBjpvRubdX910WCMuJTZ+I9yvqKU2/12eSL549HMwtabb4oupdj2sMP50k+XJfB/8JE6w==}
    engines: {node: '>=8'}
    dev: true

  /is-interactive/2.0.0:
    resolution: {integrity: sha512-qP1vozQRI+BMOPcjFzrjXuQvdak2pHNUMZoeG2eRbiSqyvbEf/wQtEOTOX1guk6E3t36RkaqiSt8A/6YElNxLQ==}
    engines: {node: '>=12'}
    dev: false

  /is-lambda/1.0.1:
    resolution: {integrity: sha512-z7CMFGNrENq5iFB9Bqo64Xk6Y9sg+epq1myIcdHaGnbMTYOxvzsEtdYqQUylB7LxfkvgrrjP32T6Ywciio9UIQ==}
    dev: true

  /is-number/7.0.0:
    resolution: {integrity: sha512-41Cifkg6e8TylSpdtTpeLVMqvSBEVzTttHvERD741+pnZ8ANv0004MRL43QKPDlK9cGvNp6NZWZUBlbGXYxxng==}
    engines: {node: '>=0.12.0'}

  /is-obj/2.0.0:
    resolution: {integrity: sha512-drqDG3cbczxxEJRoOXcOjtdp1J/lyp1mNn0xaznRs8+muBhgQcrnbspox5X5fOw0HnMnbfDzvnEMEtqDEJEo8w==}
    engines: {node: '>=8'}
    dev: true

  /is-plain-obj/1.1.0:
    resolution: {integrity: sha512-yvkRyxmFKEOQ4pNXCmJG5AEQNlXJS5LaONXo5/cLdTZdWvsZ1ioJEonLGAosKlMWE8lwUy/bJzMjcw8az73+Fg==}
    engines: {node: '>=0.10.0'}
    dev: true

  /is-plain-obj/2.1.0:
    resolution: {integrity: sha512-YWnfyRwxL/+SsrWYfOpUtz5b3YD+nyfkHvjbcanzk8zgyO4ASD67uVMRt8k5bM4lLMDnXfriRhOpemw+NfT1eA==}
    engines: {node: '>=8'}
    dev: true

  /is-plain-object/2.0.4:
    resolution: {integrity: sha512-h5PpgXkWitc38BBMYawTYMWJHFZJVnBquFE57xFpjB8pJFiF6gZ+bU+WyI/yqXiFR5mdLsgYNaPe8uao6Uv9Og==}
    engines: {node: '>=0.10.0'}
    dependencies:
      isobject: 3.0.1
    dev: true

  /is-plain-object/5.0.0:
    resolution: {integrity: sha512-VRSzKkbMm5jMDoKLbltAkFQ5Qr7VDiTFGXxYFXXowVj387GeGNOCsOH6Msy00SGZ3Fp84b1Naa1psqgcCIEP5Q==}
    engines: {node: '>=0.10.0'}
    dev: true

  /is-ssh/1.4.0:
    resolution: {integrity: sha512-x7+VxdxOdlV3CYpjvRLBv5Lo9OJerlYanjwFrPR9fuGPjCiNiCzFgAWpiLAohSbsnH4ZAys3SBh+hq5rJosxUQ==}
    dependencies:
      protocols: 2.0.1
    dev: true

  /is-stream/2.0.1:
    resolution: {integrity: sha512-hFoiJiTl63nn+kstHGBtewWSKnQLpyb155KHheA1l39uvtO9nWIop1p3udqPcUd/xbF1VLMO4n7OI6p7RbngDg==}
    engines: {node: '>=8'}
    dev: true

  /is-stream/3.0.0:
    resolution: {integrity: sha512-LnQR4bZ9IADDRSkvpqMGvt/tEJWclzklNgSw48V5EAaAeDd6qGvN8ei6k5p0tvxSR171VmGyHuTiAOfxAbr8kA==}
    engines: {node: ^12.20.0 || ^14.13.1 || >=16.0.0}
    dev: true

  /is-text-path/1.0.1:
    resolution: {integrity: sha512-xFuJpne9oFz5qDaodwmmG08e3CawH/2ZV8Qqza1Ko7Sk8POWbkRdwIoAWVhqvq0XeUzANEhKo2n0IXUGBm7A/w==}
    engines: {node: '>=0.10.0'}
    dependencies:
      text-extensions: 1.9.0
    dev: true

  /is-typed-array/1.1.10:
    resolution: {integrity: sha512-PJqgEHiWZvMpaFZ3uTc8kHPM4+4ADTlDniuQL7cU/UDA0Ql7F70yGfHph3cLNe+c9toaigv+DFzTJKhc2CtO6A==}
    engines: {node: '>= 0.4'}
    dependencies:
      available-typed-arrays: 1.0.5
      call-bind: 1.0.2
      for-each: 0.3.3
      gopd: 1.0.1
      has-tostringtag: 1.0.0
    dev: false

  /is-typedarray/1.0.0:
    resolution: {integrity: sha512-cyA56iCMHAh5CdzjJIa4aohJyeO1YbwLi3Jc35MmRU6poroFjIGZzUzupGiRPOjgHg9TLu43xbpwXk523fMxKA==}
    dev: true

  /is-unicode-supported/0.1.0:
    resolution: {integrity: sha512-knxG2q4UC3u8stRGyAVJCOdxFmv5DZiRcdlIaAQXAbSfJya+OhopNotLQrstBhququ4ZpuKbDc/8S6mgXgPFPw==}
    engines: {node: '>=10'}
    dev: true

  /is-unicode-supported/1.3.0:
    resolution: {integrity: sha512-43r2mRvz+8JRIKnWJ+3j8JtjRKZ6GmjzfaE/qiBJnikNnYv/6bagRJ1kUhNk8R5EX/GkobD+r+sfxCPJsiKBLQ==}
    engines: {node: '>=12'}
    dev: false

  /is-wsl/2.2.0:
    resolution: {integrity: sha512-fKzAra0rGJUUBwGBgNkHZuToZcn+TtXHpeCgmkMJMMYx1sQDYaCSyjJBSCa2nH1DGm7s3n1oBnohoVTBaN7Lww==}
    engines: {node: '>=8'}
    dependencies:
      is-docker: 2.2.1
    dev: true

  /isarray/1.0.0:
    resolution: {integrity: sha512-VLghIWNM6ELQzo7zwmcg0NmTVyWKYjvIeM83yjp0wRDTmUnrM678fQbcKBo6n2CJEF0szoG//ytg+TKla89ALQ==}

  /isexe/2.0.0:
    resolution: {integrity: sha512-RHxMLp9lnKHGHRng9QFhRCMbYAcVpn69smSGcq3f36xjgVVWThj4qqLbTLlq7Ssj8B+fIQ1EuCEGI2lKsyQeIw==}

  /isobject/3.0.1:
    resolution: {integrity: sha512-WhB9zCku7EGTj/HQQRz5aUQEUeoQZH2bWcltRErOpymJ4boYE6wL9Tbr23krRPSZ+C5zqNSrSw+Cc7sZZ4b7vg==}
    engines: {node: '>=0.10.0'}
    dev: true

  /istanbul-lib-coverage/3.2.0:
    resolution: {integrity: sha512-eOeJ5BHCmHYvQK7xt9GkdHuzuCGS1Y6g9Gvnx3Ym33fz/HpLRYxiS0wHNr+m/MBC8B647Xt608vCDEvhl9c6Mw==}
    engines: {node: '>=8'}
    dev: true

  /istanbul-lib-instrument/5.2.1:
    resolution: {integrity: sha512-pzqtp31nLv/XFOzXGuvhCb8qhjmTVo5vjVk19XE4CRlSWz0KoeJ3bw9XsA7nOp9YBf4qHjwBxkDzKcME/J29Yg==}
    engines: {node: '>=8'}
    dependencies:
      '@babel/core': 7.20.2
      '@babel/parser': 7.20.3
      '@istanbuljs/schema': 0.1.3
      istanbul-lib-coverage: 3.2.0
      semver: 6.3.0
    transitivePeerDependencies:
      - supports-color
    dev: true

  /istanbul-lib-report/3.0.0:
    resolution: {integrity: sha512-wcdi+uAKzfiGT2abPpKZ0hSU1rGQjUQnLvtY5MpQ7QCTahD3VODhcu4wcfY1YtkGaDD5yuydOLINXsfbus9ROw==}
    engines: {node: '>=8'}
    dependencies:
      istanbul-lib-coverage: 3.2.0
      make-dir: 3.1.0
      supports-color: 7.2.0
    dev: true

  /istanbul-lib-source-maps/4.0.1:
    resolution: {integrity: sha512-n3s8EwkdFIJCG3BPKBYvskgXGoy88ARzvegkitk60NxRdwltLOTaH7CUiMRXvwYorl0Q712iEjcWB+fK/MrWVw==}
    engines: {node: '>=10'}
    dependencies:
      debug: 4.3.4
      istanbul-lib-coverage: 3.2.0
      source-map: 0.6.1
    transitivePeerDependencies:
      - supports-color
    dev: true

  /istanbul-reports/3.1.5:
    resolution: {integrity: sha512-nUsEMa9pBt/NOHqbcbeJEgqIlY/K7rVWUX6Lql2orY5e9roQOthbR3vtY4zzf2orPELg80fnxxk9zUyPlgwD1w==}
    engines: {node: '>=8'}
    dependencies:
      html-escaper: 2.0.2
      istanbul-lib-report: 3.0.0
    dev: true

  /jake/10.8.5:
    resolution: {integrity: sha512-sVpxYeuAhWt0OTWITwT98oyV0GsXyMlXCF+3L1SuafBVUIr/uILGRB+NqwkzhgXKvoJpDIpQvqkUALgdmQsQxw==}
    engines: {node: '>=10'}
    dependencies:
      async: 3.2.4
      chalk: 4.1.2
      filelist: 1.0.4
      minimatch: 3.1.2
    dev: true

  /jest-changed-files/29.2.0:
    resolution: {integrity: sha512-qPVmLLyBmvF5HJrY7krDisx6Voi8DmlV3GZYX0aFNbaQsZeoz1hfxcCMbqDGuQCxU1dJy9eYc2xscE8QrCCYaA==}
    engines: {node: ^14.15.0 || ^16.10.0 || >=18.0.0}
    dependencies:
      execa: 5.1.1
      p-limit: 3.1.0
    dev: true

  /jest-circus/29.3.1:
    resolution: {integrity: sha512-wpr26sEvwb3qQQbdlmei+gzp6yoSSoSL6GsLPxnuayZSMrSd5Ka7IjAvatpIernBvT2+Ic6RLTg+jSebScmasg==}
    engines: {node: ^14.15.0 || ^16.10.0 || >=18.0.0}
    dependencies:
      '@jest/environment': 29.3.1
      '@jest/expect': 29.3.1
      '@jest/test-result': 29.3.1
      '@jest/types': 29.3.1
      '@types/node': 18.11.9
      chalk: 4.1.2
      co: 4.6.0
      dedent: 0.7.0
      is-generator-fn: 2.1.0
      jest-each: 29.3.1
      jest-matcher-utils: 29.3.1
      jest-message-util: 29.3.1
      jest-runtime: 29.3.1
      jest-snapshot: 29.3.1
      jest-util: 29.3.1
      p-limit: 3.1.0
      pretty-format: 29.3.1
      slash: 3.0.0
      stack-utils: 2.0.6
    transitivePeerDependencies:
      - supports-color
    dev: true

  /jest-cli/29.3.1_@types+node@16.18.3:
    resolution: {integrity: sha512-TO/ewvwyvPOiBBuWZ0gm04z3WWP8TIK8acgPzE4IxgsLKQgb377NYGrQLc3Wl/7ndWzIH2CDNNsUjGxwLL43VQ==}
    engines: {node: ^14.15.0 || ^16.10.0 || >=18.0.0}
    hasBin: true
    peerDependencies:
      node-notifier: ^8.0.1 || ^9.0.0 || ^10.0.0
    peerDependenciesMeta:
      node-notifier:
        optional: true
    dependencies:
      '@jest/core': 29.3.1
      '@jest/test-result': 29.3.1
      '@jest/types': 29.3.1
      chalk: 4.1.2
      exit: 0.1.2
      graceful-fs: 4.2.10
      import-local: 3.1.0
      jest-config: 29.3.1_@types+node@16.18.3
      jest-util: 29.3.1
      jest-validate: 29.3.1
      prompts: 2.4.2
      yargs: 17.6.2
    transitivePeerDependencies:
      - '@types/node'
      - supports-color
      - ts-node
    dev: true

  /jest-cli/29.3.1_dnlfjp7n5lpfgnj4digwzn5fhe:
    resolution: {integrity: sha512-TO/ewvwyvPOiBBuWZ0gm04z3WWP8TIK8acgPzE4IxgsLKQgb377NYGrQLc3Wl/7ndWzIH2CDNNsUjGxwLL43VQ==}
    engines: {node: ^14.15.0 || ^16.10.0 || >=18.0.0}
    hasBin: true
    peerDependencies:
      node-notifier: ^8.0.1 || ^9.0.0 || ^10.0.0
    peerDependenciesMeta:
      node-notifier:
        optional: true
    dependencies:
      '@jest/core': 29.3.1_ts-node@10.9.1
      '@jest/test-result': 29.3.1
      '@jest/types': 29.3.1
      chalk: 4.1.2
      exit: 0.1.2
      graceful-fs: 4.2.10
      import-local: 3.1.0
      jest-config: 29.3.1_dnlfjp7n5lpfgnj4digwzn5fhe
      jest-util: 29.3.1
      jest-validate: 29.3.1
      prompts: 2.4.2
      yargs: 17.6.2
    transitivePeerDependencies:
      - '@types/node'
      - supports-color
      - ts-node
    dev: true

  /jest-config/29.3.1_@types+node@16.18.3:
    resolution: {integrity: sha512-y0tFHdj2WnTEhxmGUK1T7fgLen7YK4RtfvpLFBXfQkh2eMJAQq24Vx9472lvn5wg0MAO6B+iPfJfzdR9hJYalg==}
    engines: {node: ^14.15.0 || ^16.10.0 || >=18.0.0}
    peerDependencies:
      '@types/node': '*'
      ts-node: '>=9.0.0'
    peerDependenciesMeta:
      '@types/node':
        optional: true
      ts-node:
        optional: true
    dependencies:
      '@babel/core': 7.20.2
      '@jest/test-sequencer': 29.3.1
      '@jest/types': 29.3.1
      '@types/node': 16.18.3
      babel-jest: 29.3.1_@babel+core@7.20.2
      chalk: 4.1.2
      ci-info: 3.5.0
      deepmerge: 4.2.2
      glob: 7.2.3
      graceful-fs: 4.2.10
      jest-circus: 29.3.1
      jest-environment-node: 29.3.1
      jest-get-type: 29.2.0
      jest-regex-util: 29.2.0
      jest-resolve: 29.3.1
      jest-runner: 29.3.1
      jest-util: 29.3.1
      jest-validate: 29.3.1
      micromatch: 4.0.5
      parse-json: 5.2.0
      pretty-format: 29.3.1
      slash: 3.0.0
      strip-json-comments: 3.1.1
    transitivePeerDependencies:
      - supports-color
    dev: true

  /jest-config/29.3.1_@types+node@18.11.9:
    resolution: {integrity: sha512-y0tFHdj2WnTEhxmGUK1T7fgLen7YK4RtfvpLFBXfQkh2eMJAQq24Vx9472lvn5wg0MAO6B+iPfJfzdR9hJYalg==}
    engines: {node: ^14.15.0 || ^16.10.0 || >=18.0.0}
    peerDependencies:
      '@types/node': '*'
      ts-node: '>=9.0.0'
    peerDependenciesMeta:
      '@types/node':
        optional: true
      ts-node:
        optional: true
    dependencies:
      '@babel/core': 7.20.2
      '@jest/test-sequencer': 29.3.1
      '@jest/types': 29.3.1
      '@types/node': 18.11.9
      babel-jest: 29.3.1_@babel+core@7.20.2
      chalk: 4.1.2
      ci-info: 3.5.0
      deepmerge: 4.2.2
      glob: 7.2.3
      graceful-fs: 4.2.10
      jest-circus: 29.3.1
      jest-environment-node: 29.3.1
      jest-get-type: 29.2.0
      jest-regex-util: 29.2.0
      jest-resolve: 29.3.1
      jest-runner: 29.3.1
      jest-util: 29.3.1
      jest-validate: 29.3.1
      micromatch: 4.0.5
      parse-json: 5.2.0
      pretty-format: 29.3.1
      slash: 3.0.0
      strip-json-comments: 3.1.1
    transitivePeerDependencies:
      - supports-color
    dev: true

  /jest-config/29.3.1_dnlfjp7n5lpfgnj4digwzn5fhe:
    resolution: {integrity: sha512-y0tFHdj2WnTEhxmGUK1T7fgLen7YK4RtfvpLFBXfQkh2eMJAQq24Vx9472lvn5wg0MAO6B+iPfJfzdR9hJYalg==}
    engines: {node: ^14.15.0 || ^16.10.0 || >=18.0.0}
    peerDependencies:
      '@types/node': '*'
      ts-node: '>=9.0.0'
    peerDependenciesMeta:
      '@types/node':
        optional: true
      ts-node:
        optional: true
    dependencies:
      '@babel/core': 7.20.2
      '@jest/test-sequencer': 29.3.1
      '@jest/types': 29.3.1
      '@types/node': 16.18.3
      babel-jest: 29.3.1_@babel+core@7.20.2
      chalk: 4.1.2
      ci-info: 3.5.0
      deepmerge: 4.2.2
      glob: 7.2.3
      graceful-fs: 4.2.10
      jest-circus: 29.3.1
      jest-environment-node: 29.3.1
      jest-get-type: 29.2.0
      jest-regex-util: 29.2.0
      jest-resolve: 29.3.1
      jest-runner: 29.3.1
      jest-util: 29.3.1
      jest-validate: 29.3.1
      micromatch: 4.0.5
      parse-json: 5.2.0
      pretty-format: 29.3.1
      slash: 3.0.0
      strip-json-comments: 3.1.1
      ts-node: 10.9.1_fvpuwgkpfe3dm3hnpcpbcxmb3y
    transitivePeerDependencies:
      - supports-color
    dev: true

  /jest-config/29.3.1_odkjkoia5xunhxkdrka32ib6vi:
    resolution: {integrity: sha512-y0tFHdj2WnTEhxmGUK1T7fgLen7YK4RtfvpLFBXfQkh2eMJAQq24Vx9472lvn5wg0MAO6B+iPfJfzdR9hJYalg==}
    engines: {node: ^14.15.0 || ^16.10.0 || >=18.0.0}
    peerDependencies:
      '@types/node': '*'
      ts-node: '>=9.0.0'
    peerDependenciesMeta:
      '@types/node':
        optional: true
      ts-node:
        optional: true
    dependencies:
      '@babel/core': 7.20.2
      '@jest/test-sequencer': 29.3.1
      '@jest/types': 29.3.1
      '@types/node': 18.11.9
      babel-jest: 29.3.1_@babel+core@7.20.2
      chalk: 4.1.2
      ci-info: 3.5.0
      deepmerge: 4.2.2
      glob: 7.2.3
      graceful-fs: 4.2.10
      jest-circus: 29.3.1
      jest-environment-node: 29.3.1
      jest-get-type: 29.2.0
      jest-regex-util: 29.2.0
      jest-resolve: 29.3.1
      jest-runner: 29.3.1
      jest-util: 29.3.1
      jest-validate: 29.3.1
      micromatch: 4.0.5
      parse-json: 5.2.0
      pretty-format: 29.3.1
      slash: 3.0.0
      strip-json-comments: 3.1.1
      ts-node: 10.9.1_fvpuwgkpfe3dm3hnpcpbcxmb3y
    transitivePeerDependencies:
      - supports-color
    dev: true

  /jest-diff/29.3.1:
    resolution: {integrity: sha512-vU8vyiO7568tmin2lA3r2DP8oRvzhvRcD4DjpXc6uGveQodyk7CKLhQlCSiwgx3g0pFaE88/KLZ0yaTWMc4Uiw==}
    engines: {node: ^14.15.0 || ^16.10.0 || >=18.0.0}
    dependencies:
      chalk: 4.1.2
      diff-sequences: 29.3.1
      jest-get-type: 29.2.0
      pretty-format: 29.3.1
    dev: true

  /jest-docblock/29.2.0:
    resolution: {integrity: sha512-bkxUsxTgWQGbXV5IENmfiIuqZhJcyvF7tU4zJ/7ioTutdz4ToB5Yx6JOFBpgI+TphRY4lhOyCWGNH/QFQh5T6A==}
    engines: {node: ^14.15.0 || ^16.10.0 || >=18.0.0}
    dependencies:
      detect-newline: 3.1.0
    dev: true

  /jest-each/29.3.1:
    resolution: {integrity: sha512-qrZH7PmFB9rEzCSl00BWjZYuS1BSOH8lLuC0azQE9lQrAx3PWGKHTDudQiOSwIy5dGAJh7KA0ScYlCP7JxvFYA==}
    engines: {node: ^14.15.0 || ^16.10.0 || >=18.0.0}
    dependencies:
      '@jest/types': 29.3.1
      chalk: 4.1.2
      jest-get-type: 29.2.0
      jest-util: 29.3.1
      pretty-format: 29.3.1
    dev: true

  /jest-environment-node/29.3.1:
    resolution: {integrity: sha512-xm2THL18Xf5sIHoU7OThBPtuH6Lerd+Y1NLYiZJlkE3hbE+7N7r8uvHIl/FkZ5ymKXJe/11SQuf3fv4v6rUMag==}
    engines: {node: ^14.15.0 || ^16.10.0 || >=18.0.0}
    dependencies:
      '@jest/environment': 29.3.1
      '@jest/fake-timers': 29.3.1
      '@jest/types': 29.3.1
      '@types/node': 18.11.9
      jest-mock: 29.3.1
      jest-util: 29.3.1
    dev: true

  /jest-get-type/29.2.0:
    resolution: {integrity: sha512-uXNJlg8hKFEnDgFsrCjznB+sTxdkuqiCL6zMgA75qEbAJjJYTs9XPrvDctrEig2GDow22T/LvHgO57iJhXB/UA==}
    engines: {node: ^14.15.0 || ^16.10.0 || >=18.0.0}
    dev: true

  /jest-haste-map/29.3.1:
    resolution: {integrity: sha512-/FFtvoG1xjbbPXQLFef+WSU4yrc0fc0Dds6aRPBojUid7qlPqZvxdUBA03HW0fnVHXVCnCdkuoghYItKNzc/0A==}
    engines: {node: ^14.15.0 || ^16.10.0 || >=18.0.0}
    dependencies:
      '@jest/types': 29.3.1
      '@types/graceful-fs': 4.1.5
      '@types/node': 18.11.9
      anymatch: 3.1.2
      fb-watchman: 2.0.2
      graceful-fs: 4.2.10
      jest-regex-util: 29.2.0
      jest-util: 29.3.1
      jest-worker: 29.3.1
      micromatch: 4.0.5
      walker: 1.0.8
    optionalDependencies:
      fsevents: 2.3.2
    dev: true

  /jest-leak-detector/29.3.1:
    resolution: {integrity: sha512-3DA/VVXj4zFOPagGkuqHnSQf1GZBmmlagpguxEERO6Pla2g84Q1MaVIB3YMxgUaFIaYag8ZnTyQgiZ35YEqAQA==}
    engines: {node: ^14.15.0 || ^16.10.0 || >=18.0.0}
    dependencies:
      jest-get-type: 29.2.0
      pretty-format: 29.3.1
    dev: true

  /jest-matcher-utils/29.3.1:
    resolution: {integrity: sha512-fkRMZUAScup3txIKfMe3AIZZmPEjWEdsPJFK3AIy5qRohWqQFg1qrmKfYXR9qEkNc7OdAu2N4KPHibEmy4HPeQ==}
    engines: {node: ^14.15.0 || ^16.10.0 || >=18.0.0}
    dependencies:
      chalk: 4.1.2
      jest-diff: 29.3.1
      jest-get-type: 29.2.0
      pretty-format: 29.3.1
    dev: true

  /jest-message-util/29.3.1:
    resolution: {integrity: sha512-lMJTbgNcDm5z+6KDxWtqOFWlGQxD6XaYwBqHR8kmpkP+WWWG90I35kdtQHY67Ay5CSuydkTBbJG+tH9JShFCyA==}
    engines: {node: ^14.15.0 || ^16.10.0 || >=18.0.0}
    dependencies:
      '@babel/code-frame': 7.18.6
      '@jest/types': 29.3.1
      '@types/stack-utils': 2.0.1
      chalk: 4.1.2
      graceful-fs: 4.2.10
      micromatch: 4.0.5
      pretty-format: 29.3.1
      slash: 3.0.0
      stack-utils: 2.0.6
    dev: true

  /jest-mock/29.3.1:
    resolution: {integrity: sha512-H8/qFDtDVMFvFP4X8NuOT3XRDzOUTz+FeACjufHzsOIBAxivLqkB1PoLCaJx9iPPQ8dZThHPp/G3WRWyMgA3JA==}
    engines: {node: ^14.15.0 || ^16.10.0 || >=18.0.0}
    dependencies:
      '@jest/types': 29.3.1
      '@types/node': 18.11.9
      jest-util: 29.3.1
    dev: true

  /jest-pnp-resolver/1.2.2:
    resolution: {integrity: sha512-olV41bKSMm8BdnuMsewT4jqlZ8+3TCARAXjZGT9jcoSnrfUnRCqnMoF9XEeoWjbzObpqF9dRhHQj0Xb9QdF6/w==}
    engines: {node: '>=6'}
    peerDependenciesMeta:
      jest-resolve:
        optional: true
    dependencies:
      jest-resolve: 29.3.1
    dev: true

  /jest-regex-util/29.2.0:
    resolution: {integrity: sha512-6yXn0kg2JXzH30cr2NlThF+70iuO/3irbaB4mh5WyqNIvLLP+B6sFdluO1/1RJmslyh/f9osnefECflHvTbwVA==}
    engines: {node: ^14.15.0 || ^16.10.0 || >=18.0.0}
    dev: true

  /jest-resolve-dependencies/29.3.1:
    resolution: {integrity: sha512-Vk0cYq0byRw2WluNmNWGqPeRnZ3p3hHmjJMp2dyyZeYIfiBskwq4rpiuGFR6QGAdbj58WC7HN4hQHjf2mpvrLA==}
    engines: {node: ^14.15.0 || ^16.10.0 || >=18.0.0}
    dependencies:
      jest-regex-util: 29.2.0
      jest-snapshot: 29.3.1
    transitivePeerDependencies:
      - supports-color
    dev: true

  /jest-resolve/29.3.1:
    resolution: {integrity: sha512-amXJgH/Ng712w3Uz5gqzFBBjxV8WFLSmNjoreBGMqxgCz5cH7swmBZzgBaCIOsvb0NbpJ0vgaSFdJqMdT+rADw==}
    engines: {node: ^14.15.0 || ^16.10.0 || >=18.0.0}
    dependencies:
      chalk: 4.1.2
      graceful-fs: 4.2.10
      jest-haste-map: 29.3.1
      jest-pnp-resolver: 1.2.2
      jest-util: 29.3.1
      jest-validate: 29.3.1
      resolve: 1.22.1
      resolve.exports: 1.1.0
      slash: 3.0.0
    dev: true

  /jest-runner/29.3.1:
    resolution: {integrity: sha512-oFvcwRNrKMtE6u9+AQPMATxFcTySyKfLhvso7Sdk/rNpbhg4g2GAGCopiInk1OP4q6gz3n6MajW4+fnHWlU3bA==}
    engines: {node: ^14.15.0 || ^16.10.0 || >=18.0.0}
    dependencies:
      '@jest/console': 29.3.1
      '@jest/environment': 29.3.1
      '@jest/test-result': 29.3.1
      '@jest/transform': 29.3.1
      '@jest/types': 29.3.1
      '@types/node': 18.11.9
      chalk: 4.1.2
      emittery: 0.13.1
      graceful-fs: 4.2.10
      jest-docblock: 29.2.0
      jest-environment-node: 29.3.1
      jest-haste-map: 29.3.1
      jest-leak-detector: 29.3.1
      jest-message-util: 29.3.1
      jest-resolve: 29.3.1
      jest-runtime: 29.3.1
      jest-util: 29.3.1
      jest-watcher: 29.3.1
      jest-worker: 29.3.1
      p-limit: 3.1.0
      source-map-support: 0.5.13
    transitivePeerDependencies:
      - supports-color
    dev: true

  /jest-runtime/29.3.1:
    resolution: {integrity: sha512-jLzkIxIqXwBEOZx7wx9OO9sxoZmgT2NhmQKzHQm1xwR1kNW/dn0OjxR424VwHHf1SPN6Qwlb5pp1oGCeFTQ62A==}
    engines: {node: ^14.15.0 || ^16.10.0 || >=18.0.0}
    dependencies:
      '@jest/environment': 29.3.1
      '@jest/fake-timers': 29.3.1
      '@jest/globals': 29.3.1
      '@jest/source-map': 29.2.0
      '@jest/test-result': 29.3.1
      '@jest/transform': 29.3.1
      '@jest/types': 29.3.1
      '@types/node': 18.11.9
      chalk: 4.1.2
      cjs-module-lexer: 1.2.2
      collect-v8-coverage: 1.0.1
      glob: 7.2.3
      graceful-fs: 4.2.10
      jest-haste-map: 29.3.1
      jest-message-util: 29.3.1
      jest-mock: 29.3.1
      jest-regex-util: 29.2.0
      jest-resolve: 29.3.1
      jest-snapshot: 29.3.1
      jest-util: 29.3.1
      slash: 3.0.0
      strip-bom: 4.0.0
    transitivePeerDependencies:
      - supports-color
    dev: true

  /jest-snapshot/29.3.1:
    resolution: {integrity: sha512-+3JOc+s28upYLI2OJM4PWRGK9AgpsMs/ekNryUV0yMBClT9B1DF2u2qay8YxcQd338PPYSFNb0lsar1B49sLDA==}
    engines: {node: ^14.15.0 || ^16.10.0 || >=18.0.0}
    dependencies:
      '@babel/core': 7.20.2
      '@babel/generator': 7.20.4
      '@babel/plugin-syntax-jsx': 7.18.6_@babel+core@7.20.2
      '@babel/plugin-syntax-typescript': 7.20.0_@babel+core@7.20.2
      '@babel/traverse': 7.20.1
      '@babel/types': 7.20.2
      '@jest/expect-utils': 29.3.1
      '@jest/transform': 29.3.1
      '@jest/types': 29.3.1
      '@types/babel__traverse': 7.18.2
      '@types/prettier': 2.7.1
      babel-preset-current-node-syntax: 1.0.1_@babel+core@7.20.2
      chalk: 4.1.2
      expect: 29.3.1
      graceful-fs: 4.2.10
      jest-diff: 29.3.1
      jest-get-type: 29.2.0
      jest-haste-map: 29.3.1
      jest-matcher-utils: 29.3.1
      jest-message-util: 29.3.1
      jest-util: 29.3.1
      natural-compare: 1.4.0
      pretty-format: 29.3.1
      semver: 7.3.8
    transitivePeerDependencies:
      - supports-color
    dev: true

  /jest-util/29.3.1:
    resolution: {integrity: sha512-7YOVZaiX7RJLv76ZfHt4nbNEzzTRiMW/IiOG7ZOKmTXmoGBxUDefgMAxQubu6WPVqP5zSzAdZG0FfLcC7HOIFQ==}
    engines: {node: ^14.15.0 || ^16.10.0 || >=18.0.0}
    dependencies:
      '@jest/types': 29.3.1
      '@types/node': 18.11.9
      chalk: 4.1.2
      ci-info: 3.5.0
      graceful-fs: 4.2.10
      picomatch: 2.3.1
    dev: true

  /jest-validate/29.3.1:
    resolution: {integrity: sha512-N9Lr3oYR2Mpzuelp1F8negJR3YE+L1ebk1rYA5qYo9TTY3f9OWdptLoNSPP9itOCBIRBqjt/S5XHlzYglLN67g==}
    engines: {node: ^14.15.0 || ^16.10.0 || >=18.0.0}
    dependencies:
      '@jest/types': 29.3.1
      camelcase: 6.3.0
      chalk: 4.1.2
      jest-get-type: 29.2.0
      leven: 3.1.0
      pretty-format: 29.3.1
    dev: true

  /jest-watcher/29.3.1:
    resolution: {integrity: sha512-RspXG2BQFDsZSRKGCT/NiNa8RkQ1iKAjrO0//soTMWx/QUt+OcxMqMSBxz23PYGqUuWm2+m2mNNsmj0eIoOaFg==}
    engines: {node: ^14.15.0 || ^16.10.0 || >=18.0.0}
    dependencies:
      '@jest/test-result': 29.3.1
      '@jest/types': 29.3.1
      '@types/node': 18.11.9
      ansi-escapes: 4.3.2
      chalk: 4.1.2
      emittery: 0.13.1
      jest-util: 29.3.1
      string-length: 4.0.2
    dev: true

  /jest-worker/29.3.1:
    resolution: {integrity: sha512-lY4AnnmsEWeiXirAIA0c9SDPbuCBq8IYuDVL8PMm0MZ2PEs2yPvRA/J64QBXuZp7CYKrDM/rmNrc9/i3KJQncw==}
    engines: {node: ^14.15.0 || ^16.10.0 || >=18.0.0}
    dependencies:
      '@types/node': 18.11.9
      jest-util: 29.3.1
      merge-stream: 2.0.0
      supports-color: 8.1.1
    dev: true

  /jest/29.3.1_@types+node@16.18.3:
    resolution: {integrity: sha512-6iWfL5DTT0Np6UYs/y5Niu7WIfNv/wRTtN5RSXt2DIEft3dx3zPuw/3WJQBCJfmEzvDiEKwoqMbGD9n49+qLSA==}
    engines: {node: ^14.15.0 || ^16.10.0 || >=18.0.0}
    hasBin: true
    peerDependencies:
      node-notifier: ^8.0.1 || ^9.0.0 || ^10.0.0
    peerDependenciesMeta:
      node-notifier:
        optional: true
    dependencies:
      '@jest/core': 29.3.1
      '@jest/types': 29.3.1
      import-local: 3.1.0
      jest-cli: 29.3.1_@types+node@16.18.3
    transitivePeerDependencies:
      - '@types/node'
      - supports-color
      - ts-node
    dev: true

  /jest/29.3.1_dnlfjp7n5lpfgnj4digwzn5fhe:
    resolution: {integrity: sha512-6iWfL5DTT0Np6UYs/y5Niu7WIfNv/wRTtN5RSXt2DIEft3dx3zPuw/3WJQBCJfmEzvDiEKwoqMbGD9n49+qLSA==}
    engines: {node: ^14.15.0 || ^16.10.0 || >=18.0.0}
    hasBin: true
    peerDependencies:
      node-notifier: ^8.0.1 || ^9.0.0 || ^10.0.0
    peerDependenciesMeta:
      node-notifier:
        optional: true
    dependencies:
      '@jest/core': 29.3.1_ts-node@10.9.1
      '@jest/types': 29.3.1
      import-local: 3.1.0
      jest-cli: 29.3.1_dnlfjp7n5lpfgnj4digwzn5fhe
    transitivePeerDependencies:
      - '@types/node'
      - supports-color
      - ts-node
    dev: true

  /jmespath/0.16.0:
    resolution: {integrity: sha512-9FzQjJ7MATs1tSpnco1K6ayiYE3figslrXA72G2HQ/n76RzvYlofyi5QM+iX4YRs/pu3yzxlVQSST23+dMDknw==}
    engines: {node: '>= 0.6.0'}
    dev: false

  /js-tokens/4.0.0:
    resolution: {integrity: sha512-RdJUflcE3cUzKiMqQgsCu06FPu9UdIJO0beYbPhHN4k6apgJtifcoCtT9bcxOpYBtpD2kCM6Sbzg4CausW/PKQ==}
    dev: true

  /js-yaml/3.14.1:
    resolution: {integrity: sha512-okMH7OXXJ7YrN9Ok3/SXrnu4iX9yOk+25nqX4imS2npuvTYDmo/QEZoqwZkYaIDk3jVvBOTOIEgEhaLOynBS9g==}
    dependencies:
      argparse: 1.0.10
      esprima: 4.0.1

  /js-yaml/4.1.0:
    resolution: {integrity: sha512-wpxZs9NoxZaJESJGIZTyDEaYpl0FKSA+FB9aJiyemKhMwkxQg63h4T1KJgUGHpTqPDNRcmmYLugrRjJlBtWvRA==}
    dependencies:
      argparse: 2.0.1
    dev: true

  /jsesc/2.5.2:
    resolution: {integrity: sha512-OYu7XEzjkCQ3C5Ps3QIZsQfNpqoJyZZA99wd9aWd05NCtC5pWOkShK2mkL6HXQR6/Cy2lbNdPlZBpuQHXE63gA==}
    engines: {node: '>=4'}
    dev: true

  /json-parse-better-errors/1.0.2:
    resolution: {integrity: sha512-mrqyZKfX5EhL7hvqcV6WG1yYjnjeuYDzDhhcAAUrq8Po85NBQBJP+ZDUT75qZQ98IkUoBqdkExkukOU7Ts2wrw==}
    dev: true

  /json-parse-even-better-errors/2.3.1:
    resolution: {integrity: sha512-xyFwyhro/JEof6Ghe2iz2NcXoj2sloNsWr/XsERDK/oiPCfaNhl5ONfp+jQdAZRQQ0IJWNzH9zIZF7li91kh2w==}
    dev: true

  /json-stringify-nice/1.1.4:
    resolution: {integrity: sha512-5Z5RFW63yxReJ7vANgW6eZFGWaQvnPE3WNmZoOJrSkGju2etKA2L5rrOa1sm877TVTFt57A80BH1bArcmlLfPw==}
    dev: true

  /json-stringify-safe/5.0.1:
    resolution: {integrity: sha512-ZClg6AaYvamvYEE82d3Iyd3vSSIjQ+odgjaTzRuO3s7toCdFKczob2i0zCh7JE8kWn17yvAWhUVxvqGwUalsRA==}
    dev: true

  /json5/1.0.1:
    resolution: {integrity: sha512-aKS4WQjPenRxiQsC93MNfjx+nbF4PAdYzmd/1JIj8HYzqfbu86beTuNgXDzPknWk0n0uARlyewZo4s++ES36Ow==}
    dependencies:
      minimist: 1.2.7
    dev: true

  /json5/2.2.1:
    resolution: {integrity: sha512-1hqLFMSrGHRHxav9q9gNjJ5EXznIxGVO09xQRrwplcS8qs28pZ8s8hupZAmqDwZUmVZ2Qb2jnyPOWcDH8m8dlA==}
    engines: {node: '>=6'}
    dev: true

  /jsonc-parser/3.2.0:
    resolution: {integrity: sha512-gfFQZrcTc8CnKXp6Y4/CBT3fTc0OVuDofpre4aEeEpSBPV5X5v4+Vmx+8snU7RLPrNHPKSgLxGo9YuQzz20o+w==}
    dev: true

  /jsonfile/6.1.0:
    resolution: {integrity: sha512-5dgndWOriYSm5cnYaJNhalLNDKOqFwyDB/rr1E9ZsGciGvKPs8R2xYGCacuf3z6K1YKDz182fd+fY3cn3pMqXQ==}
    dependencies:
      universalify: 2.0.0
    optionalDependencies:
      graceful-fs: 4.2.10

  /jsonparse/1.3.1:
    resolution: {integrity: sha512-POQXvpdL69+CluYsillJ7SUhKvytYjW9vG/GKpnf+xP8UWgYEM/RaMzHHofbALDiKbbP1W8UEYmgGl39WkPZsg==}
    engines: {'0': node >= 0.2.0}
    dev: true

  /jsonschema/1.4.1:
    resolution: {integrity: sha512-S6cATIPVv1z0IlxdN+zUk5EPjkGCdnhN4wVSBlvoUO1tOLJootbo9CquNJmbIh4yikWHiUedhRYrNPn1arpEmQ==}

  /just-diff-apply/5.4.1:
    resolution: {integrity: sha512-AAV5Jw7tsniWwih8Ly3fXxEZ06y+6p5TwQMsw0dzZ/wPKilzyDgdAnL0Ug4NNIquPUOh1vfFWEHbmXUqM5+o8g==}
    dev: true

  /just-diff/5.1.1:
    resolution: {integrity: sha512-u8HXJ3HlNrTzY7zrYYKjNEfBlyjqhdBkoyTVdjtn7p02RJD5NvR8rIClzeGA7t+UYP1/7eAkWNLU0+P3QrEqKQ==}
    dev: true

  /kind-of/6.0.3:
    resolution: {integrity: sha512-dcS1ul+9tmeD95T+x28/ehLgd9mENa3LsvDTtzm3vyBEO7RPptvAD+t44WVXaUjTBRcrpFeFlC8WCruUR456hw==}
    engines: {node: '>=0.10.0'}
    dev: true

  /kleur/3.0.3:
    resolution: {integrity: sha512-eTIzlVOSUR+JxdDFepEYcBMtZ9Qqdef+rnzWdRZuMbOywu5tO2w2N7rqjoANZ5k9vywhL6Br1VRjUIgTQx4E8w==}
    engines: {node: '>=6'}
    dev: true

  /ky-universal/0.11.0_ky@0.32.2:
    resolution: {integrity: sha512-65KyweaWvk+uKKkCrfAf+xqN2/epw1IJDtlyCPxYffFCMR8u1sp2U65NtWpnozYfZxQ6IUzIlvUcw+hQ82U2Xw==}
    engines: {node: '>=14.16'}
    peerDependencies:
      ky: '>=0.31.4'
      web-streams-polyfill: '>=3.2.1'
    peerDependenciesMeta:
      web-streams-polyfill:
        optional: true
    dependencies:
      abort-controller: 3.0.0
      ky: 0.32.2
      node-fetch: 3.3.0
    dev: false

  /ky/0.32.2:
    resolution: {integrity: sha512-eBJeF6IXNwX5rksdwBrE2rIJrU2d84GoTvdM7OmmTIwUVXEMd72wIwvT+nyhrqtv7AzbSNsWz7yRsHgVhj1uog==}
    engines: {node: '>=14.16'}

  /layerr/0.1.2:
    resolution: {integrity: sha512-ob5kTd9H3S4GOG2nVXyQhOu9O8nBgP555XxWPkJI0tR0JeRilfyTp8WtPdIJHLXBmHMSdEq5+KMxiYABeScsIQ==}
    dev: false

  /lerna/5.6.2:
    resolution: {integrity: sha512-Y0yMPslvnBnTZi7Nrs/gDyYZYauNf61xWNCehISHIORxZmmpoluNkcWTfcyb47is5uJQCv5QJX5xKKubbs+a6w==}
    engines: {node: ^14.15.0 || >=16.0.0}
    dependencies:
      '@lerna/add': 5.6.2
      '@lerna/bootstrap': 5.6.2
      '@lerna/changed': 5.6.2
      '@lerna/clean': 5.6.2
      '@lerna/cli': 5.6.2
      '@lerna/command': 5.6.2
      '@lerna/create': 5.6.2
      '@lerna/diff': 5.6.2
      '@lerna/exec': 5.6.2
      '@lerna/import': 5.6.2
      '@lerna/info': 5.6.2
      '@lerna/init': 5.6.2
      '@lerna/link': 5.6.2
      '@lerna/list': 5.6.2
      '@lerna/publish': 5.6.2_5er4eyzjydue3sjlccexmwcwzy
      '@lerna/run': 5.6.2
      '@lerna/version': 5.6.2_5er4eyzjydue3sjlccexmwcwzy
      '@nrwl/devkit': 15.0.13_5er4eyzjydue3sjlccexmwcwzy
      import-local: 3.1.0
      inquirer: 8.2.5
      npmlog: 6.0.2
      nx: 15.0.13
      typescript: 4.9.3
    transitivePeerDependencies:
      - '@swc-node/register'
      - '@swc/core'
      - bluebird
      - debug
      - encoding
      - supports-color
    dev: true

  /leven/3.1.0:
    resolution: {integrity: sha512-qsda+H8jTaUaN/x5vzW2rzc+8Rw4TAQ/4KjB46IwK5VH+IlVeeeje/EoZRpiXvIqjFgK84QffqPztGI3VBLG1A==}
    engines: {node: '>=6'}
    dev: true

  /libnpmaccess/6.0.4:
    resolution: {integrity: sha512-qZ3wcfIyUoW0+qSFkMBovcTrSGJ3ZeyvpR7d5N9pEYv/kXs8sHP2wiqEIXBKLFrZlmM0kR0RJD7mtfLngtlLag==}
    engines: {node: ^12.13.0 || ^14.15.0 || >=16.0.0}
    dependencies:
      aproba: 2.0.0
      minipass: 3.3.4
      npm-package-arg: 9.1.2
      npm-registry-fetch: 13.3.1
    transitivePeerDependencies:
      - bluebird
      - supports-color
    dev: true

  /libnpmpublish/6.0.5:
    resolution: {integrity: sha512-LUR08JKSviZiqrYTDfywvtnsnxr+tOvBU0BF8H+9frt7HMvc6Qn6F8Ubm72g5hDTHbq8qupKfDvDAln2TVPvFg==}
    engines: {node: ^12.13.0 || ^14.15.0 || >=16.0.0}
    dependencies:
      normalize-package-data: 4.0.1
      npm-package-arg: 9.1.2
      npm-registry-fetch: 13.3.1
      semver: 7.3.8
      ssri: 9.0.1
    transitivePeerDependencies:
      - bluebird
      - supports-color
    dev: true

  /lilconfig/2.0.5:
    resolution: {integrity: sha512-xaYmXZtTHPAw5m+xLN8ab9C+3a8YmV3asNSPOATITbtwrfbwaLJj8h66H1WMIpALCkqsIzK3h7oQ+PdX+LQ9Eg==}
    engines: {node: '>=10'}
    dev: true

  /lines-and-columns/1.2.4:
    resolution: {integrity: sha512-7ylylesZQ/PV29jhEDl3Ufjo6ZX7gCqJr5F7PKrqc93v7fzSymt1BpwEU8nAUXs8qzzvqhbjhK5QZg6Mt/HkBg==}
    dev: true

  /lint-staged/13.0.3:
    resolution: {integrity: sha512-9hmrwSCFroTSYLjflGI8Uk+GWAwMB4OlpU4bMJEAT5d/llQwtYKoim4bLOyLCuWFAhWEupE0vkIFqtw/WIsPug==}
    engines: {node: ^14.13.1 || >=16.0.0}
    dependencies:
      cli-truncate: 3.1.0
      colorette: 2.0.19
      commander: 9.4.1
      debug: 4.3.4
      execa: 6.1.0
      lilconfig: 2.0.5
      listr2: 4.0.5
      micromatch: 4.0.5
      normalize-path: 3.0.0
      object-inspect: 1.12.2
      pidtree: 0.6.0
      string-argv: 0.3.1
      yaml: 2.1.3
    transitivePeerDependencies:
      - enquirer
      - supports-color
    dev: true

  /listr2/4.0.5:
    resolution: {integrity: sha512-juGHV1doQdpNT3GSTs9IUN43QJb7KHdF9uqg7Vufs/tG9VTzpFphqF4pm/ICdAABGQxsyNn9CiYA3StkI6jpwA==}
    engines: {node: '>=12'}
    peerDependencies:
      enquirer: '>= 2.3.0 < 3'
    peerDependenciesMeta:
      enquirer:
        optional: true
    dependencies:
      cli-truncate: 2.1.0
      colorette: 2.0.19
      log-update: 4.0.0
      p-map: 4.0.0
      rfdc: 1.3.0
      rxjs: 7.5.7
      through: 2.3.8
      wrap-ansi: 7.0.0
    dev: true

  /load-json-file/4.0.0:
    resolution: {integrity: sha512-Kx8hMakjX03tiGTLAIdJ+lL0htKnXjEZN6hk/tozf/WOuYGdZBJrZ+rCJRbVCugsjB3jMLn9746NsQIf5VjBMw==}
    engines: {node: '>=4'}
    dependencies:
      graceful-fs: 4.2.10
      parse-json: 4.0.0
      pify: 3.0.0
      strip-bom: 3.0.0
    dev: true

  /load-json-file/6.2.0:
    resolution: {integrity: sha512-gUD/epcRms75Cw8RT1pUdHugZYM5ce64ucs2GEISABwkRsOQr0q2wm/MV2TKThycIe5e0ytRweW2RZxclogCdQ==}
    engines: {node: '>=8'}
    dependencies:
      graceful-fs: 4.2.10
      parse-json: 5.2.0
      strip-bom: 4.0.0
      type-fest: 0.6.0
    dev: true

  /locate-path/2.0.0:
    resolution: {integrity: sha512-NCI2kiDkyR7VeEKm27Kda/iQHyKJe1Bu0FlTbYp3CqJu+9IFe9bLyAjMxf5ZDDbEg+iMPzB5zYyUTSm8wVTKmA==}
    engines: {node: '>=4'}
    dependencies:
      p-locate: 2.0.0
      path-exists: 3.0.0
    dev: true

  /locate-path/5.0.0:
    resolution: {integrity: sha512-t7hw9pI+WvuwNJXwk5zVHpyhIqzg2qTlklJOf0mVxGSbe3Fp2VieZcduNYjaLDoy6p9uGpQEGWG87WpMKlNq8g==}
    engines: {node: '>=8'}
    dependencies:
      p-locate: 4.1.0
    dev: true

  /locate-path/6.0.0:
    resolution: {integrity: sha512-iPZK6eYjbxRu3uB4/WZ3EsEIMJFMqAoopl3R+zuq0UjcAm/MO6KCweDgPfP3elTztoKP3KtnVHxTn2NHBSDVUw==}
    engines: {node: '>=10'}
    dependencies:
      p-locate: 5.0.0
    dev: false

  /lodash.clonedeep/4.5.0:
    resolution: {integrity: sha512-H5ZhCF25riFd9uB5UCkVKo61m3S/xZk1x4wA6yp/L3RFP6Z/eHH1ymQcGLo7J3GMPfm0V/7m1tryHuGVxpqEBQ==}
    dev: false

  /lodash.ismatch/4.4.0:
    resolution: {integrity: sha512-fPMfXjGQEV9Xsq/8MTSgUf255gawYRbjwMyDbcvDhXgV7enSZA0hynz6vMPnpAb5iONEzBHBPsT+0zes5Z301g==}
    dev: true

  /lodash.memoize/4.1.2:
    resolution: {integrity: sha512-t7j+NzmgnQzTAYXcsHYLgimltOV1MXHtlOWf6GjL9Kj8GK5FInw5JotxvbOs+IvV1/Dzo04/fCGfLVs7aXb4Ag==}
    dev: true

  /lodash.merge/4.6.2:
    resolution: {integrity: sha512-0KpjqXRVvrYyCsX1swR/XTK0va6VQkQM6MNo7PqW77ByjAhoARA8EfrP1N4+KlKj8YS0ZUCtRT/YUuhyYDujIQ==}
    dev: false

  /lodash.pickby/4.6.0:
    resolution: {integrity: sha512-AZV+GsS/6ckvPOVQPXSiFFacKvKB4kOQu6ynt9wz0F3LO4R9Ij4K1ddYsIytDpSgLz88JHd9P+oaLeej5/Sl7Q==}
    dev: false

  /lodash/4.17.21:
    resolution: {integrity: sha512-v2kDEe57lecTulaDIuNTPy3Ry4gLGJ6Z1O3vE1krgXZNrsQ+LFTGHVxVjcXPs17LhbZVGedAJv8XZ1tvj5FvSg==}
    dev: true

  /log-symbols/4.1.0:
    resolution: {integrity: sha512-8XPvpAA8uyhfteu8pIvQxpJZ7SYYdpUivZpGy6sFsBuKRY/7rQGavedeB8aK+Zkyq6upMFVL/9AW6vOYzfRyLg==}
    engines: {node: '>=10'}
    dependencies:
      chalk: 4.1.2
      is-unicode-supported: 0.1.0
    dev: true

  /log-symbols/5.1.0:
    resolution: {integrity: sha512-l0x2DvrW294C9uDCoQe1VSU4gf529FkSZ6leBl4TiqZH/e+0R7hSfHQBNut2mNygDgHwvYHfFLn6Oxb3VWj2rA==}
    engines: {node: '>=12'}
    dependencies:
      chalk: 5.1.2
      is-unicode-supported: 1.3.0
    dev: false

  /log-update/4.0.0:
    resolution: {integrity: sha512-9fkkDevMefjg0mmzWFBW8YkFP91OrizzkW3diF7CpG+S2EYdy4+TVfGwz1zeF8x7hCx1ovSPTOE9Ngib74qqUg==}
    engines: {node: '>=10'}
    dependencies:
      ansi-escapes: 4.3.2
      cli-cursor: 3.1.0
      slice-ansi: 4.0.0
      wrap-ansi: 6.2.0
    dev: true

  /lru-cache/6.0.0:
    resolution: {integrity: sha512-Jo6dJ04CmSjuznwJSS3pUeWmd/H0ffTlkXXgwZi+eq1UCmqQwCh+eLsYOYCwY991i2Fah4h1BEMCx4qThGbsiA==}
    engines: {node: '>=10'}
    dependencies:
      yallist: 4.0.0

  /lru-cache/7.14.1:
    resolution: {integrity: sha512-ysxwsnTKdAx96aTRdhDOCQfDgbHnt8SK0KY8SEjO0wHinhWOFTESbjVCMPbU1uGXg/ch4lifqx0wfjOawU2+WA==}
    engines: {node: '>=12'}
    dev: true

  /make-dir/2.1.0:
    resolution: {integrity: sha512-LS9X+dc8KLxXCb8dni79fLIIUA5VyZoyjSMCwTluaXA0o27cCK0bhXkpgw+sTXVpPy/lSO57ilRixqk0vDmtRA==}
    engines: {node: '>=6'}
    dependencies:
      pify: 4.0.1
      semver: 5.7.1
    dev: true

  /make-dir/3.1.0:
    resolution: {integrity: sha512-g3FeP20LNwhALb/6Cz6Dd4F2ngze0jz7tbzrD2wAV+o9FeNHe4rL+yK2md0J/fiSf1sa1ADhXqi5+oVwOM/eGw==}
    engines: {node: '>=8'}
    dependencies:
      semver: 6.3.0
    dev: true

  /make-error/1.3.6:
    resolution: {integrity: sha512-s8UhlNe7vPKomQhC1qFelMokr/Sc3AgNbso3n74mVPA5LTZwkB9NlXf4XPamLxJE8h0gh73rM94xvwRT2CVInw==}
    dev: true

  /make-fetch-happen/10.2.1:
    resolution: {integrity: sha512-NgOPbRiaQM10DYXvN3/hhGVI2M5MtITFryzBGxHM5p4wnFxsVCbxkrBrDsk+EZ5OB4jEOT7AjDxtdF+KVEFT7w==}
    engines: {node: ^12.13.0 || ^14.15.0 || >=16.0.0}
    dependencies:
      agentkeepalive: 4.2.1
      cacache: 16.1.3
      http-cache-semantics: 4.1.0
      http-proxy-agent: 5.0.0
      https-proxy-agent: 5.0.1
      is-lambda: 1.0.1
      lru-cache: 7.14.1
      minipass: 3.3.4
      minipass-collect: 1.0.2
      minipass-fetch: 2.1.2
      minipass-flush: 1.0.5
      minipass-pipeline: 1.2.4
      negotiator: 0.6.3
      promise-retry: 2.0.1
      socks-proxy-agent: 7.0.0
      ssri: 9.0.1
    transitivePeerDependencies:
      - bluebird
      - supports-color
    dev: true

  /makeerror/1.0.12:
    resolution: {integrity: sha512-JmqCvUhmt43madlpFzG4BQzG2Z3m6tvQDNKdClZnO3VbIudJYmxsT0FNJMeiB2+JTSlTQTSbU8QdesVmwJcmLg==}
    dependencies:
      tmpl: 1.0.5
    dev: true

  /map-obj/1.0.1:
    resolution: {integrity: sha512-7N/q3lyZ+LVCp7PzuxrJr4KMbBE2hW7BT7YNia330OFxIf4d3r5zVpicP2650l7CPN6RM9zOJRl3NGpqSiw3Eg==}
    engines: {node: '>=0.10.0'}
    dev: true

  /map-obj/4.3.0:
    resolution: {integrity: sha512-hdN1wVrZbb29eBGiGjJbeP8JbKjq1urkHJ/LIP/NY48MZ1QVXUsQBV1G1zvYFHn1XE06cwjBsOI2K3Ulnj1YXQ==}
    engines: {node: '>=8'}
    dev: true

  /map-stream/0.1.0:
    resolution: {integrity: sha512-CkYQrPYZfWnu/DAmVCpTSX/xHpKZ80eKh2lAkyA6AJTef6bW+6JpbQZN5rofum7da+SyN1bi5ctTm+lTfcCW3g==}

  /meow/8.1.2:
    resolution: {integrity: sha512-r85E3NdZ+mpYk1C6RjPFEMSE+s1iZMuHtsHAqY0DT3jZczl0diWUZ8g6oU7h0M9cD2EL+PzaYghhCLzR0ZNn5Q==}
    engines: {node: '>=10'}
    dependencies:
      '@types/minimist': 1.2.2
      camelcase-keys: 6.2.2
      decamelize-keys: 1.1.1
      hard-rejection: 2.1.0
      minimist-options: 4.1.0
      normalize-package-data: 3.0.3
      read-pkg-up: 7.0.1
      redent: 3.0.0
      trim-newlines: 3.0.1
      type-fest: 0.18.1
      yargs-parser: 20.2.9
    dev: true

  /merge-stream/2.0.0:
    resolution: {integrity: sha512-abv/qOcuPfk3URPfDzmZU1LKmuw8kT+0nIHvKrKgFrwifol/doWcdA4ZqsWQ8ENrFKkd67Mfpo/LovbIUsbt3w==}
    dev: true

  /merge2/1.4.1:
    resolution: {integrity: sha512-8q7VEgMJW4J8tcfVPy8g09NcQwZdbwFEqhe/WZkoIzjn/3TGDwtOCYtXGxA3O8tPzpczCCDgv+P2P5y00ZJOOg==}
    engines: {node: '>= 8'}

  /micro-memoize/4.0.11:
    resolution: {integrity: sha512-CjxsaYe4j43df32DtzzNCwanPqZjZDwuQAZilsCYpa2ZVtSPDjHXbTlR4gsEZRyO9/twHs0b7HLjvy/sowl7sA==}
    dev: false

  /micromatch/4.0.5:
    resolution: {integrity: sha512-DMy+ERcEW2q8Z2Po+WNXuw3c5YaUSFjAO5GsJqfEl7UjvtIuFKO6ZrKvcItdy98dwFI2N1tg3zNIdKaQT+aNdA==}
    engines: {node: '>=8.6'}
    dependencies:
      braces: 3.0.2
      picomatch: 2.3.1

  /mime-db/1.52.0:
    resolution: {integrity: sha512-sPU4uV7dYlvtWJxwwxHD0PuihVNiE7TyAbQ5SWxDCB9mUYvOgroQOwYQQOKPJ8CIbE+1ETVlOoK1UC2nU3gYvg==}
    engines: {node: '>= 0.6'}
    dev: true

  /mime-types/2.1.35:
    resolution: {integrity: sha512-ZDY+bPm5zTTF+YpCrAU9nK0UgICYPT0QtT1NZWFv4s++TNkcgVaT0g6+4R2uI4MjQjzysHB1zxuWL50hzaeXiw==}
    engines: {node: '>= 0.6'}
    dependencies:
      mime-db: 1.52.0
    dev: true

  /mimic-fn/2.1.0:
    resolution: {integrity: sha512-OqbOk5oEQeAZ8WXWydlu9HJjz9WVdEIvamMCcXmuqUYjTknH/sqsWvhQ3vgwKFRR1HpjvNBKQ37nbJgYzGqGcg==}
    engines: {node: '>=6'}

  /mimic-fn/4.0.0:
    resolution: {integrity: sha512-vqiC06CuhBTUdZH+RYl8sFrL096vA45Ok5ISO6sE/Mr1jRbGH4Csnhi8f3wKVl7x8mO4Au7Ir9D3Oyv1VYMFJw==}
    engines: {node: '>=12'}
    dev: true

  /min-indent/1.0.1:
    resolution: {integrity: sha512-I9jwMn07Sy/IwOj3zVkVik2JTvgpaykDZEigL6Rx6N9LbMywwUSMtxET+7lVoDLLd3O3IXwJwvuuns8UB/HeAg==}
    engines: {node: '>=4'}
    dev: true

  /minimatch/3.0.5:
    resolution: {integrity: sha512-tUpxzX0VAzJHjLu0xUfFv1gwVp9ba3IOuRAVH2EGuRW8a5emA2FlACLqiT/lDVtS1W+TGNwqz3sWaNyLgDJWuw==}
    dependencies:
      brace-expansion: 1.1.11
    dev: true

  /minimatch/3.1.2:
    resolution: {integrity: sha512-J7p63hRiAjw1NDEww1W7i37+ByIrOWO5XQQAzZ3VOcL0PNybwpfmV/N05zFAzwQ9USyEcX6t3UO+K5aqBQOIHw==}
    dependencies:
      brace-expansion: 1.1.11

  /minimatch/5.1.0:
    resolution: {integrity: sha512-9TPBGGak4nHfGZsPBohm9AWg6NoT7QTCehS3BIJABslyZbzxfV78QM2Y6+i741OPZIafFAaiiEMh5OyIrJPgtg==}
    engines: {node: '>=10'}
    dependencies:
      brace-expansion: 2.0.1
    dev: true

  /minimist-options/4.1.0:
    resolution: {integrity: sha512-Q4r8ghd80yhO/0j1O3B2BjweX3fiHg9cdOwjJd2J76Q135c+NDxGCqdYKQ1SKBuFfgWbAUzBfvYjPUEeNgqN1A==}
    engines: {node: '>= 6'}
    dependencies:
      arrify: 1.0.1
      is-plain-obj: 1.1.0
      kind-of: 6.0.3
    dev: true

  /minimist/1.2.7:
    resolution: {integrity: sha512-bzfL1YUZsP41gmu/qjrEk0Q6i2ix/cVeAhbCbqH9u3zYutS1cLg00qhrD0M2MVdCcx4Sc0UpP2eBWo9rotpq6g==}

  /minipass-collect/1.0.2:
    resolution: {integrity: sha512-6T6lH0H8OG9kITm/Jm6tdooIbogG9e0tLgpY6mphXSm/A9u8Nq1ryBG+Qspiub9LjWlBPsPS3tWQ/Botq4FdxA==}
    engines: {node: '>= 8'}
    dependencies:
      minipass: 3.3.4
    dev: true

  /minipass-fetch/2.1.2:
    resolution: {integrity: sha512-LT49Zi2/WMROHYoqGgdlQIZh8mLPZmOrN2NdJjMXxYe4nkN6FUyuPuOAOedNJDrx0IRGg9+4guZewtp8hE6TxA==}
    engines: {node: ^12.13.0 || ^14.15.0 || >=16.0.0}
    dependencies:
      minipass: 3.3.4
      minipass-sized: 1.0.3
      minizlib: 2.1.2
    optionalDependencies:
      encoding: 0.1.13
    dev: true

  /minipass-flush/1.0.5:
    resolution: {integrity: sha512-JmQSYYpPUqX5Jyn1mXaRwOda1uQ8HP5KAT/oDSLCzt1BYRhQU0/hDtsB1ufZfEEzMZ9aAVmsBw8+FWsIXlClWw==}
    engines: {node: '>= 8'}
    dependencies:
      minipass: 3.3.4
    dev: true

  /minipass-json-stream/1.0.1:
    resolution: {integrity: sha512-ODqY18UZt/I8k+b7rl2AENgbWE8IDYam+undIJONvigAz8KR5GWblsFTEfQs0WODsjbSXWlm+JHEv8Gr6Tfdbg==}
    dependencies:
      jsonparse: 1.3.1
      minipass: 3.3.4
    dev: true

  /minipass-pipeline/1.2.4:
    resolution: {integrity: sha512-xuIq7cIOt09RPRJ19gdi4b+RiNvDFYe5JH+ggNvBqGqpQXcru3PcRmOZuHBKWK1Txf9+cQ+HMVN4d6z46LZP7A==}
    engines: {node: '>=8'}
    dependencies:
      minipass: 3.3.4
    dev: true

  /minipass-sized/1.0.3:
    resolution: {integrity: sha512-MbkQQ2CTiBMlA2Dm/5cY+9SWFEN8pzzOXi6rlM5Xxq0Yqbda5ZQy9sU75a673FE9ZK0Zsbr6Y5iP6u9nktfg2g==}
    engines: {node: '>=8'}
    dependencies:
      minipass: 3.3.4
    dev: true

  /minipass/3.3.4:
    resolution: {integrity: sha512-I9WPbWHCGu8W+6k1ZiGpPu0GkoKBeorkfKNuAFBNS1HNFJvke82sxvI5bzcCNpWPorkOO5QQ+zomzzwRxejXiw==}
    engines: {node: '>=8'}
    dependencies:
      yallist: 4.0.0
    dev: true

  /minizlib/2.1.2:
    resolution: {integrity: sha512-bAxsR8BVfj60DWXHE3u30oHzfl4G7khkSuPW+qvpd7jFRHm7dLxOjUk1EHACJ/hxLY8phGJ0YhYHZo7jil7Qdg==}
    engines: {node: '>= 8'}
    dependencies:
      minipass: 3.3.4
      yallist: 4.0.0
    dev: true

  /mkdirp-infer-owner/2.0.0:
    resolution: {integrity: sha512-sdqtiFt3lkOaYvTXSRIUjkIdPTcxgv5+fgqYE/5qgwdw12cOrAuzzgzvVExIkH/ul1oeHN3bCLOWSG3XOqbKKw==}
    engines: {node: '>=10'}
    dependencies:
      chownr: 2.0.0
      infer-owner: 1.0.4
      mkdirp: 1.0.4
    dev: true

  /mkdirp/1.0.4:
    resolution: {integrity: sha512-vVqVZQyf3WLx2Shd0qJ9xuvqgAyKPLAiqITEtqW0oIUjzo3PePDd6fW9iFz30ef7Ysp/oiWqbhszeGWW2T6Gzw==}
    engines: {node: '>=10'}
    dev: true

  /mnemonist/0.38.3:
    resolution: {integrity: sha512-2K9QYubXx/NAjv4VLq1d1Ly8pWNC5L3BrixtdkyTegXWJIqY+zLNDhhX/A+ZwWt70tB1S8H4BE8FLYEFyNoOBw==}
    dependencies:
      obliterator: 1.6.1

  /modify-values/1.0.1:
    resolution: {integrity: sha512-xV2bxeN6F7oYjZWTe/YPAy6MN2M+sL4u/Rlm2AHCIVGfo2p1yGmBHQ6vHehl4bRTZBdHu3TSkWdYgkwpYzAGSw==}
    engines: {node: '>=0.10.0'}
    dev: true

  /ms/2.1.2:
    resolution: {integrity: sha512-sGkPx+VjMtmA6MX27oA4FBFELFCZZ4S4XqeGOXCv68tT+jb3vk/RyaKWP0PTKyWtmLSM0b+adUTEvbs1PEaH2w==}
    dev: true

  /ms/2.1.3:
    resolution: {integrity: sha512-6FlzubTLZG3J2a/NVCAleEhjzq5oxgHyaCU9yYXvcLsvoVaHJq/s5xXI6/XXP6tz7R9xAOtHnSO/tXtF3WRTlA==}
    dev: true

  /multimatch/5.0.0:
    resolution: {integrity: sha512-ypMKuglUrZUD99Tk2bUQ+xNQj43lPEfAeX2o9cTteAmShXy2VHDJpuwu1o0xqoKCt9jLVAvwyFKdLTPXKAfJyA==}
    engines: {node: '>=10'}
    dependencies:
      '@types/minimatch': 3.0.5
      array-differ: 3.0.0
      array-union: 2.1.0
      arrify: 2.0.1
      minimatch: 3.1.2
    dev: true

  /mute-stream/0.0.8:
    resolution: {integrity: sha512-nnbWWOkoWyUsTjKrhgD0dcz22mdkSnpYqbEjIm2nhwhuxlSkpywJmBo8h0ZqJdkp73mb90SssHkN4rsRaBAfAA==}
    dev: true

  /natural-compare/1.4.0:
    resolution: {integrity: sha512-OWND8ei3VtNC9h7V60qff3SVobHr996CTwgxubgyQYEpg290h9J0buyECNNJexkFm5sOajh5G116RYA1c8ZMSw==}
    dev: true

  /negotiator/0.6.3:
    resolution: {integrity: sha512-+EUsqGPLsM+j/zdChZjsnX51g4XrHFOIXwfnCVPGlQk/k5giakcKsuxCObBRu6DSm9opw/O6slWbJdghQM4bBg==}
    engines: {node: '>= 0.6'}
    dev: true

  /neo-async/2.6.2:
    resolution: {integrity: sha512-Yd3UES5mWCSqR+qNT93S3UoYUkqAZ9lLg8a7g9rimsWmYGK8cVToA4/sF3RrshdyV3sAGMXVUmpMYOw+dLpOuw==}
    dev: true

  /node-addon-api/3.2.1:
    resolution: {integrity: sha512-mmcei9JghVNDYydghQmeDX8KoAm0FAiYyIcUt/N4nhyAipB17pllZQDOJD2fotxABnt4Mdz+dKTO7eftLg4d0A==}
    dev: true

  /node-domexception/1.0.0:
    resolution: {integrity: sha512-/jKZoMpw0F8GRwl4/eLROPA3cfcXtLApP0QzLmUT/HuPCZWyB7IY9ZrMeKw2O/nFIqPQB3PVM9aYm0F312AXDQ==}
    engines: {node: '>=10.5.0'}

  /node-fetch/2.6.7:
    resolution: {integrity: sha512-ZjMPFEfVx5j+y2yF35Kzx5sF7kDzxuDj6ziH4FFbOp87zKDZNx8yExJIb05OGF4Nlt9IHFIMBkRl41VdvcNdbQ==}
    engines: {node: 4.x || >=6.0.0}
    peerDependencies:
      encoding: ^0.1.0
    peerDependenciesMeta:
      encoding:
        optional: true
    dependencies:
      whatwg-url: 5.0.0
    dev: true

  /node-fetch/3.2.10:
    resolution: {integrity: sha512-MhuzNwdURnZ1Cp4XTazr69K0BTizsBroX7Zx3UgDSVcZYKF/6p0CBe4EUb/hLqmzVhl0UpYfgRljQ4yxE+iCxA==}
    engines: {node: ^12.20.0 || ^14.13.1 || >=16.0.0}
    dependencies:
      data-uri-to-buffer: 4.0.0
      fetch-blob: 3.2.0
      formdata-polyfill: 4.0.10

  /node-fetch/3.3.0:
    resolution: {integrity: sha512-BKwRP/O0UvoMKp7GNdwPlObhYGB5DQqwhEDQlNKuoqwVYSxkSZCSbHjnFFmUEtwSKRPU4kNK8PbDYYitwaE3QA==}
    engines: {node: ^12.20.0 || ^14.13.1 || >=16.0.0}
    dependencies:
      data-uri-to-buffer: 4.0.0
      fetch-blob: 3.2.0
      formdata-polyfill: 4.0.10
    dev: false

  /node-gyp-build/4.5.0:
    resolution: {integrity: sha512-2iGbaQBV+ITgCz76ZEjmhUKAKVf7xfY1sRl4UiKQspfZMH2h06SyhNsnSVy50cwkFQDGLyif6m/6uFXHkOZ6rg==}
    dev: true

  /node-gyp/9.3.0:
    resolution: {integrity: sha512-A6rJWfXFz7TQNjpldJ915WFb1LnhO4lIve3ANPbWreuEoLoKlFT3sxIepPBkLhM27crW8YmN+pjlgbasH6cH/Q==}
    engines: {node: ^12.22 || ^14.13 || >=16}
    dependencies:
      env-paths: 2.2.1
      glob: 7.2.3
      graceful-fs: 4.2.10
      make-fetch-happen: 10.2.1
      nopt: 6.0.0
      npmlog: 6.0.2
      rimraf: 3.0.2
      semver: 7.3.8
      tar: 6.1.12
      which: 2.0.2
    transitivePeerDependencies:
      - bluebird
      - supports-color
    dev: true

  /node-int64/0.4.0:
    resolution: {integrity: sha512-O5lz91xSOeoXP6DulyHfllpq+Eg00MWitZIbtPfoSEvqIHdl5gfcY6hYzDWnj0qD5tz52PI08u9qUvSVeUBeHw==}
    dev: true

  /node-releases/2.0.6:
    resolution: {integrity: sha512-PiVXnNuFm5+iYkLBNeq5211hvO38y63T0i2KKh2KnUs3RpzJ+JtODFjkD8yjLwnDkTYF1eKXheUwdssR+NRZdg==}
    dev: true

  /nopt/5.0.0:
    resolution: {integrity: sha512-Tbj67rffqceeLpcRXrT7vKAN8CwfPeIBgM7E6iBkmKLV7bEMwpGgYLGv0jACUsECaa/vuxP0IjEont6umdMgtQ==}
    engines: {node: '>=6'}
    dependencies:
      abbrev: 1.1.1
    dev: true

  /nopt/6.0.0:
    resolution: {integrity: sha512-ZwLpbTgdhuZUnZzjd7nb1ZV+4DoiC6/sfiVKok72ym/4Tlf+DFdlHYmT2JPmcNNWV6Pi3SDf1kT+A4r9RTuT9g==}
    engines: {node: ^12.13.0 || ^14.15.0 || >=16.0.0}
    dependencies:
      abbrev: 1.1.1
    dev: true

  /normalize-package-data/2.5.0:
    resolution: {integrity: sha512-/5CMN3T0R4XTj4DcGaexo+roZSdSFW/0AOOTROrjxzCG1wrWXEsGbRKevjlIL+ZDE4sZlJr5ED4YW0yqmkK+eA==}
    dependencies:
      hosted-git-info: 2.8.9
      resolve: 1.22.1
      semver: 5.7.1
      validate-npm-package-license: 3.0.4
    dev: true

  /normalize-package-data/3.0.3:
    resolution: {integrity: sha512-p2W1sgqij3zMMyRC067Dg16bfzVH+w7hyegmpIvZ4JNjqtGOVAIvLmjBx3yP7YTe9vKJgkoNOPjwQGogDoMXFA==}
    engines: {node: '>=10'}
    dependencies:
      hosted-git-info: 4.1.0
      is-core-module: 2.11.0
      semver: 7.3.8
      validate-npm-package-license: 3.0.4
    dev: true

  /normalize-package-data/4.0.1:
    resolution: {integrity: sha512-EBk5QKKuocMJhB3BILuKhmaPjI8vNRSpIfO9woLC6NyHVkKKdVEdAO1mrT0ZfxNR1lKwCcTkuZfmGIFdizZ8Pg==}
    engines: {node: ^12.13.0 || ^14.15.0 || >=16.0.0}
    dependencies:
      hosted-git-info: 5.2.1
      is-core-module: 2.11.0
      semver: 7.3.8
      validate-npm-package-license: 3.0.4
    dev: true

  /normalize-path/3.0.0:
    resolution: {integrity: sha512-6eZs5Ls3WtCisHWp9S2GUy8dqkpGi4BVSz3GaqiE6ezub0512ESztXUwUB6C6IKbQkY2Pnb/mD4WYojCRwcwLA==}
    engines: {node: '>=0.10.0'}
    dev: true

  /npm-bundled/1.1.2:
    resolution: {integrity: sha512-x5DHup0SuyQcmL3s7Rx/YQ8sbw/Hzg0rj48eN0dV7hf5cmQq5PXIeioroH3raV1QC1yh3uTYuMThvEQF3iKgGQ==}
    dependencies:
      npm-normalize-package-bin: 1.0.1
    dev: true

  /npm-bundled/2.0.1:
    resolution: {integrity: sha512-gZLxXdjEzE/+mOstGDqR6b0EkhJ+kM6fxM6vUuckuctuVPh80Q6pw/rSZj9s4Gex9GxWtIicO1pc8DB9KZWudw==}
    engines: {node: ^12.13.0 || ^14.15.0 || >=16.0.0}
    dependencies:
      npm-normalize-package-bin: 2.0.0
    dev: true

  /npm-install-checks/5.0.0:
    resolution: {integrity: sha512-65lUsMI8ztHCxFz5ckCEC44DRvEGdZX5usQFriauxHEwt7upv1FKaQEmAtU0YnOAdwuNWCmk64xYiQABNrEyLA==}
    engines: {node: ^12.13.0 || ^14.15.0 || >=16.0.0}
    dependencies:
      semver: 7.3.8
    dev: true

  /npm-normalize-package-bin/1.0.1:
    resolution: {integrity: sha512-EPfafl6JL5/rU+ot6P3gRSCpPDW5VmIzX959Ob1+ySFUuuYHWHekXpwdUZcKP5C+DS4GEtdJluwBjnsNDl+fSA==}
    dev: true

  /npm-normalize-package-bin/2.0.0:
    resolution: {integrity: sha512-awzfKUO7v0FscrSpRoogyNm0sajikhBWpU0QMrW09AMi9n1PoKU6WaIqUzuJSQnpciZZmJ/jMZ2Egfmb/9LiWQ==}
    engines: {node: ^12.13.0 || ^14.15.0 || >=16.0.0}
    dev: true

  /npm-package-arg/8.1.1:
    resolution: {integrity: sha512-CsP95FhWQDwNqiYS+Q0mZ7FAEDytDZAkNxQqea6IaAFJTAY9Lhhqyl0irU/6PMc7BGfUmnsbHcqxJD7XuVM/rg==}
    engines: {node: '>=10'}
    dependencies:
      hosted-git-info: 3.0.8
      semver: 7.3.8
      validate-npm-package-name: 3.0.0
    dev: true

  /npm-package-arg/9.1.2:
    resolution: {integrity: sha512-pzd9rLEx4TfNJkovvlBSLGhq31gGu2QDexFPWT19yCDh0JgnRhlBLNo5759N0AJmBk+kQ9Y/hXoLnlgFD+ukmg==}
    engines: {node: ^12.13.0 || ^14.15.0 || >=16.0.0}
    dependencies:
      hosted-git-info: 5.2.1
      proc-log: 2.0.1
      semver: 7.3.8
      validate-npm-package-name: 4.0.0
    dev: true

  /npm-packlist/5.1.3:
    resolution: {integrity: sha512-263/0NGrn32YFYi4J533qzrQ/krmmrWwhKkzwTuM4f/07ug51odoaNjUexxO4vxlzURHcmYMH1QjvHjsNDKLVg==}
    engines: {node: ^12.13.0 || ^14.15.0 || >=16.0.0}
    dependencies:
      glob: 8.0.3
      ignore-walk: 5.0.1
      npm-bundled: 2.0.1
      npm-normalize-package-bin: 2.0.0
    dev: true

  /npm-pick-manifest/7.0.2:
    resolution: {integrity: sha512-gk37SyRmlIjvTfcYl6RzDbSmS9Y4TOBXfsPnoYqTHARNgWbyDiCSMLUpmALDj4jjcTZpURiEfsSHJj9k7EV4Rw==}
    engines: {node: ^12.13.0 || ^14.15.0 || >=16.0.0}
    dependencies:
      npm-install-checks: 5.0.0
      npm-normalize-package-bin: 2.0.0
      npm-package-arg: 9.1.2
      semver: 7.3.8
    dev: true

  /npm-registry-fetch/13.3.1:
    resolution: {integrity: sha512-eukJPi++DKRTjSBRcDZSDDsGqRK3ehbxfFUcgaRd0Yp6kRwOwh2WVn0r+8rMB4nnuzvAk6rQVzl6K5CkYOmnvw==}
    engines: {node: ^12.13.0 || ^14.15.0 || >=16.0.0}
    dependencies:
      make-fetch-happen: 10.2.1
      minipass: 3.3.4
      minipass-fetch: 2.1.2
      minipass-json-stream: 1.0.1
      minizlib: 2.1.2
      npm-package-arg: 9.1.2
      proc-log: 2.0.1
    transitivePeerDependencies:
      - bluebird
      - supports-color
    dev: true

  /npm-run-path/4.0.1:
    resolution: {integrity: sha512-S48WzZW777zhNIrn7gxOlISNAqi9ZC/uQFnRdbeIHhZhCA6UqpkOT8T1G7BvfdgP4Er8gF4sUbaS0i7QvIfCWw==}
    engines: {node: '>=8'}
    dependencies:
      path-key: 3.1.1
    dev: true

  /npm-run-path/5.1.0:
    resolution: {integrity: sha512-sJOdmRGrY2sjNTRMbSvluQqg+8X7ZK61yvzBEIDhz4f8z1TZFYABsqjjCBd/0PUNE9M6QDgHJXQkGUEm7Q+l9Q==}
    engines: {node: ^12.20.0 || ^14.13.1 || >=16.0.0}
    dependencies:
      path-key: 4.0.0
    dev: true

  /npmlog/6.0.2:
    resolution: {integrity: sha512-/vBvz5Jfr9dT/aFWd0FIRf+T/Q2WBsLENygUaFUqstqsycmZAP/t5BvFJTK0viFmSUxiUKTUplWy5vt+rvKIxg==}
    engines: {node: ^12.13.0 || ^14.15.0 || >=16.0.0}
    dependencies:
      are-we-there-yet: 3.0.1
      console-control-strings: 1.1.0
      gauge: 4.0.4
      set-blocking: 2.0.0
    dev: true

  /nx/15.0.13:
    resolution: {integrity: sha512-5mJGWz91B9/sxzLjXdD+pmZTel54NeNNxFDis8OhtGDn6eRZ25qWsZNDgzqIDtwKn3c9gThAMHU4XH2OTgWUnA==}
    hasBin: true
    requiresBuild: true
    peerDependencies:
      '@swc-node/register': ^1.4.2
      '@swc/core': ^1.2.173
    peerDependenciesMeta:
      '@swc-node/register':
        optional: true
      '@swc/core':
        optional: true
    dependencies:
      '@nrwl/cli': 15.0.13
      '@nrwl/tao': 15.0.13
      '@parcel/watcher': 2.0.4
      '@yarnpkg/lockfile': 1.1.0
      '@yarnpkg/parsers': 3.0.0-rc.27
      '@zkochan/js-yaml': 0.0.6
      axios: 1.1.3
      chalk: 4.1.0
      chokidar: 3.5.3
      cli-cursor: 3.1.0
      cli-spinners: 2.6.1
      cliui: 7.0.4
      dotenv: 10.0.0
      enquirer: 2.3.6
      fast-glob: 3.2.7
      figures: 3.2.0
      flat: 5.0.2
      fs-extra: 10.1.0
      glob: 7.1.4
      ignore: 5.2.0
      js-yaml: 4.1.0
      jsonc-parser: 3.2.0
      minimatch: 3.0.5
      npm-run-path: 4.0.1
      open: 8.4.0
      semver: 7.3.4
      string-width: 4.2.3
      strong-log-transformer: 2.1.0
      tar-stream: 2.2.0
      tmp: 0.2.1
      tsconfig-paths: 3.14.1
      tslib: 2.4.1
      v8-compile-cache: 2.3.0
      yargs: 17.6.2
      yargs-parser: 21.1.1
    transitivePeerDependencies:
      - debug
    dev: true

  /object-inspect/1.12.2:
    resolution: {integrity: sha512-z+cPxW0QGUp0mcqcsgQyLVRDoXFQbXOwBaqyF7VIgI4TWNQsDHrBpUQslRmIfAoYWdYzs6UlKJtB2XJpTaNSpQ==}
    dev: true

  /obliterator/1.6.1:
    resolution: {integrity: sha512-9WXswnqINnnhOG/5SLimUlzuU1hFJUc8zkwyD59Sd+dPOMf05PmnYG/d6Q7HZ+KmgkZJa1PxRso6QdM3sTNHig==}

  /once/1.4.0:
    resolution: {integrity: sha512-lNaJgI+2Q5URQBkccEKHTQOPaXdUxnZZElQTZY0MFUAuaEqe1E+Nyvgdz/aIyNi6Z9MzO5dv1H8n58/GELp3+w==}
    dependencies:
      wrappy: 1.0.2
    dev: true

  /onetime/5.1.2:
    resolution: {integrity: sha512-kbpaSSGJTWdAY5KPVeMOKXSrPtr8C8C7wodJbcsd51jRnmD+GZu8Y0VoU6Dm5Z4vWr0Ig/1NKuWRKf7j5aaYSg==}
    engines: {node: '>=6'}
    dependencies:
      mimic-fn: 2.1.0

  /onetime/6.0.0:
    resolution: {integrity: sha512-1FlR+gjXK7X+AsAHso35MnyN5KqGwJRi/31ft6x0M194ht7S+rWAvd7PHss9xSKMzE0asv1pyIHaJYq+BbacAQ==}
    engines: {node: '>=12'}
    dependencies:
      mimic-fn: 4.0.0
    dev: true

  /open/8.4.0:
    resolution: {integrity: sha512-XgFPPM+B28FtCCgSb9I+s9szOC1vZRSwgWsRUA5ylIxRTgKozqjOCrVOqGsYABPYK5qnfqClxZTFBa8PKt2v6Q==}
    engines: {node: '>=12'}
    dependencies:
      define-lazy-prop: 2.0.0
      is-docker: 2.2.1
      is-wsl: 2.2.0
    dev: true

  /ora/5.4.1:
    resolution: {integrity: sha512-5b6Y85tPxZZ7QytO+BQzysW31HJku27cRIlkbAXaNx+BdcVi+LlRFmVXzeF6a7JCwJpyw5c4b+YSVImQIrBpuQ==}
    engines: {node: '>=10'}
    dependencies:
      bl: 4.1.0
      chalk: 4.1.2
      cli-cursor: 3.1.0
      cli-spinners: 2.7.0
      is-interactive: 1.0.0
      is-unicode-supported: 0.1.0
      log-symbols: 4.1.0
      strip-ansi: 6.0.1
      wcwidth: 1.0.1
    dev: true

  /ora/6.1.2:
    resolution: {integrity: sha512-EJQ3NiP5Xo94wJXIzAyOtSb0QEIAUu7m8t6UZ9krbz0vAJqr92JpcK/lEXg91q6B9pEGqrykkd2EQplnifDSBw==}
    engines: {node: ^12.20.0 || ^14.13.1 || >=16.0.0}
    dependencies:
      bl: 5.1.0
      chalk: 5.1.2
      cli-cursor: 4.0.0
      cli-spinners: 2.7.0
      is-interactive: 2.0.0
      is-unicode-supported: 1.3.0
      log-symbols: 5.1.0
      strip-ansi: 7.0.1
      wcwidth: 1.0.1
    dev: false

  /os-tmpdir/1.0.2:
    resolution: {integrity: sha512-D2FR03Vir7FIu45XBY20mTb+/ZSWB00sjU9jdQXt83gDrI4Ztz5Fs7/yy74g2N5SVQY4xY1qDr4rNddwYRVX0g==}
    engines: {node: '>=0.10.0'}
    dev: true

  /p-finally/1.0.0:
    resolution: {integrity: sha512-LICb2p9CB7FS+0eR1oqWnHhp0FljGLZCWBE9aix0Uye9W8LTQPwMTYVGWQWIw9RdQiDg4+epXQODwIYJtSJaow==}
    engines: {node: '>=4'}
    dev: true

  /p-limit/1.3.0:
    resolution: {integrity: sha512-vvcXsLAJ9Dr5rQOPk7toZQZJApBl2K4J6dANSsEuh6QI41JYcsS/qhTGa9ErIUUgK3WNQoJYvylxvjqmiqEA9Q==}
    engines: {node: '>=4'}
    dependencies:
      p-try: 1.0.0
    dev: true

  /p-limit/2.3.0:
    resolution: {integrity: sha512-//88mFWSJx8lxCzwdAABTJL2MyWB12+eIY7MDL2SqLmAkeKU9qxRvWuSyTjm3FUmpBEMuFfckAIqEaVGUDxb6w==}
    engines: {node: '>=6'}
    dependencies:
      p-try: 2.2.0
    dev: true

  /p-limit/3.1.0:
    resolution: {integrity: sha512-TYOanM3wGwNGsZN2cVTYPArw454xnXj5qmWF1bEoAc4+cU/ol7GVh7odevjp1FNHduHc3KZMcFduxU5Xc6uJRQ==}
    engines: {node: '>=10'}
    dependencies:
      yocto-queue: 0.1.0

  /p-locate/2.0.0:
    resolution: {integrity: sha512-nQja7m7gSKuewoVRen45CtVfODR3crN3goVQ0DDZ9N3yHxgpkuBhZqsaiotSQRrADUrne346peY7kT3TSACykg==}
    engines: {node: '>=4'}
    dependencies:
      p-limit: 1.3.0
    dev: true

  /p-locate/4.1.0:
    resolution: {integrity: sha512-R79ZZ/0wAxKGu3oYMlz8jy/kbhsNrS7SKZ7PxEHBgJ5+F2mtFW2fK2cOtBh1cHYkQsbzFV7I+EoRKe6Yt0oK7A==}
    engines: {node: '>=8'}
    dependencies:
      p-limit: 2.3.0
    dev: true

  /p-locate/5.0.0:
    resolution: {integrity: sha512-LaNjtRWUBY++zB5nE/NwcaoMylSPk+S+ZHNB1TzdbMJMny6dynpAGt7X/tl/QYq3TIeE6nxHppbo2LGymrG5Pw==}
    engines: {node: '>=10'}
    dependencies:
      p-limit: 3.1.0
    dev: false

  /p-map-series/2.1.0:
    resolution: {integrity: sha512-RpYIIK1zXSNEOdwxcfe7FdvGcs7+y5n8rifMhMNWvaxRNMPINJHF5GDeuVxWqnfrcHPSCnp7Oo5yNXHId9Av2Q==}
    engines: {node: '>=8'}
    dev: true

  /p-map/4.0.0:
    resolution: {integrity: sha512-/bjOqmgETBYB5BoEeGVea8dmvHb2m9GLy1E9W43yeyfP6QQCZGFNa+XRceJEuDB6zqr+gKpIAmlLebMpykw/MQ==}
    engines: {node: '>=10'}
    dependencies:
      aggregate-error: 3.1.0
    dev: true

  /p-pipe/3.1.0:
    resolution: {integrity: sha512-08pj8ATpzMR0Y80x50yJHn37NF6vjrqHutASaX5LiH5npS9XPvrUmscd9MF5R4fuYRHOxQR1FfMIlF7AzwoPqw==}
    engines: {node: '>=8'}
    dev: true

  /p-queue/6.6.2:
    resolution: {integrity: sha512-RwFpb72c/BhQLEXIZ5K2e+AhgNVmIejGlTgiB9MzZ0e93GRvqZ7uSi0dvRF7/XIXDeNkra2fNHBxTyPDGySpjQ==}
    engines: {node: '>=8'}
    dependencies:
      eventemitter3: 4.0.7
      p-timeout: 3.2.0
    dev: true

  /p-reduce/2.1.0:
    resolution: {integrity: sha512-2USApvnsutq8uoxZBGbbWM0JIYLiEMJ9RlaN7fAzVNb9OZN0SHjjTTfIcb667XynS5Y1VhwDJVDa72TnPzAYWw==}
    engines: {node: '>=8'}
    dev: true

  /p-timeout/3.2.0:
    resolution: {integrity: sha512-rhIwUycgwwKcP9yTOOFK/AKsAopjjCakVqLHePO3CC6Mir1Z99xT+R63jZxAT5lFZLa2inS5h+ZS2GvR99/FBg==}
    engines: {node: '>=8'}
    dependencies:
      p-finally: 1.0.0
    dev: true

  /p-try/1.0.0:
    resolution: {integrity: sha512-U1etNYuMJoIz3ZXSrrySFjsXQTWOx2/jdi86L+2pRvph/qMKL6sbcCYdH23fqsbm8TH2Gn0OybpT4eSFlCVHww==}
    engines: {node: '>=4'}
    dev: true

  /p-try/2.2.0:
    resolution: {integrity: sha512-R4nPAVTAU0B9D35/Gk3uJf/7XYbQcyohSKdvAxIRSNghFl4e71hVoGnBNQz9cWaXxO2I10KTC+3jMdvvoKw6dQ==}
    engines: {node: '>=6'}
    dev: true

  /p-waterfall/2.1.1:
    resolution: {integrity: sha512-RRTnDb2TBG/epPRI2yYXsimO0v3BXC8Yd3ogr1545IaqKK17VGhbWVeGGN+XfCm/08OK8635nH31c8bATkHuSw==}
    engines: {node: '>=8'}
    dependencies:
      p-reduce: 2.1.0
    dev: true

  /pacote/13.6.2:
    resolution: {integrity: sha512-Gu8fU3GsvOPkak2CkbojR7vjs3k3P9cA6uazKTHdsdV0gpCEQq2opelnEv30KRQWgVzP5Vd/5umjcedma3MKtg==}
    engines: {node: ^12.13.0 || ^14.15.0 || >=16.0.0}
    dependencies:
      '@npmcli/git': 3.0.2
      '@npmcli/installed-package-contents': 1.0.7
      '@npmcli/promise-spawn': 3.0.0
      '@npmcli/run-script': 4.2.1
      cacache: 16.1.3
      chownr: 2.0.0
      fs-minipass: 2.1.0
      infer-owner: 1.0.4
      minipass: 3.3.4
      mkdirp: 1.0.4
      npm-package-arg: 9.1.2
      npm-packlist: 5.1.3
      npm-pick-manifest: 7.0.2
      npm-registry-fetch: 13.3.1
      proc-log: 2.0.1
      promise-retry: 2.0.1
      read-package-json: 5.0.2
      read-package-json-fast: 2.0.3
      rimraf: 3.0.2
      ssri: 9.0.1
      tar: 6.1.12
    transitivePeerDependencies:
      - bluebird
      - supports-color
    dev: true

  /parent-module/1.0.1:
    resolution: {integrity: sha512-GQ2EWRpQV8/o+Aw8YqtfZZPfNRWZYkbidE9k5rpl/hC3vtHHBfGm2Ifi6qWV+coDGkrUKZAxE3Lot5kcsRlh+g==}
    engines: {node: '>=6'}
    dependencies:
      callsites: 3.1.0
    dev: true

  /parse-conflict-json/2.0.2:
    resolution: {integrity: sha512-jDbRGb00TAPFsKWCpZZOT93SxVP9nONOSgES3AevqRq/CHvavEBvKAjxX9p5Y5F0RZLxH9Ufd9+RwtCsa+lFDA==}
    engines: {node: ^12.13.0 || ^14.15.0 || >=16.0.0}
    dependencies:
      json-parse-even-better-errors: 2.3.1
      just-diff: 5.1.1
      just-diff-apply: 5.4.1
    dev: true

  /parse-json/4.0.0:
    resolution: {integrity: sha512-aOIos8bujGN93/8Ox/jPLh7RwVnPEysynVFE+fQZyg6jKELEHwzgKdLRFHUgXJL6kylijVSBC4BvN9OmsB48Rw==}
    engines: {node: '>=4'}
    dependencies:
      error-ex: 1.3.2
      json-parse-better-errors: 1.0.2
    dev: true

  /parse-json/5.2.0:
    resolution: {integrity: sha512-ayCKvm/phCGxOkYRSCM82iDwct8/EonSEgCSxWxD7ve6jHggsFl4fZVQBPRNgQoKiuV/odhFrGzQXZwbifC8Rg==}
    engines: {node: '>=8'}
    dependencies:
      '@babel/code-frame': 7.18.6
      error-ex: 1.3.2
      json-parse-even-better-errors: 2.3.1
      lines-and-columns: 1.2.4
    dev: true

  /parse-path/7.0.0:
    resolution: {integrity: sha512-Euf9GG8WT9CdqwuWJGdf3RkUcTBArppHABkO7Lm8IzRQp0e2r/kkFnmhu4TSK30Wcu5rVAZLmfPKSBBi9tWFog==}
    dependencies:
      protocols: 2.0.1
    dev: true

  /parse-url/8.1.0:
    resolution: {integrity: sha512-xDvOoLU5XRrcOZvnI6b8zA6n9O9ejNk/GExuz1yBuWUGn9KA97GI6HTs6u02wKara1CeVmZhH+0TZFdWScR89w==}
    dependencies:
      parse-path: 7.0.0
    dev: true

  /path-exists/3.0.0:
    resolution: {integrity: sha512-bpC7GYwiDYQ4wYLe+FA8lhRjhQCMcQGuSgGGqDkg/QerRWw9CmGRT0iSOVRSZJ29NMLZgIzqaljJ63oaL4NIJQ==}
    engines: {node: '>=4'}
    dev: true

  /path-exists/4.0.0:
    resolution: {integrity: sha512-ak9Qy5Q7jYb2Wwcey5Fpvg2KoAc/ZIhLSLOSBmRmygPsGwkVVt0fZa0qrtMz+m6tJTAHfZQ8FnmB4MG4LWy7/w==}
    engines: {node: '>=8'}

  /path-is-absolute/1.0.1:
    resolution: {integrity: sha512-AVbw3UJ2e9bq64vSaS9Am0fje1Pa8pbGqTTsmXfaIiMpnr5DlDhfJOuLj9Sf95ZPVDAUerDfEk88MPmPe7UCQg==}
    engines: {node: '>=0.10.0'}
    dev: true

  /path-key/3.1.1:
    resolution: {integrity: sha512-ojmeN0qd+y0jszEtoY48r0Peq5dwMEkIlCOu6Q5f41lfkswXuKtYrhgoTpLnyIcHm24Uhqx+5Tqm2InSwLhE6Q==}
    engines: {node: '>=8'}
    dev: true

  /path-key/4.0.0:
    resolution: {integrity: sha512-haREypq7xkM7ErfgIyA0z+Bj4AGKlMSdlQE2jvJo6huWD1EdkKYV+G/T4nq0YEF2vgTT8kqMFKo1uHn950r4SQ==}
    engines: {node: '>=12'}
    dev: true

  /path-parse/1.0.7:
    resolution: {integrity: sha512-LDJzPVEEEPR+y48z93A0Ed0yXb8pAByGWo/k5YYdYgpY2/2EsOsksJrq7lOHxryrVOn1ejG6oAp8ahvOIQD8sw==}
    dev: true

  /path-type/3.0.0:
    resolution: {integrity: sha512-T2ZUsdZFHgA3u4e5PfPbjd7HDDpxPnQb5jN0SrDsjNSuVXHJqtwTnWqG0B1jZrgmJ/7lj1EmVIByWt1gxGkWvg==}
    engines: {node: '>=4'}
    dependencies:
      pify: 3.0.0
    dev: true

  /path-type/4.0.0:
    resolution: {integrity: sha512-gDKb8aZMDeD/tZWs9P6+q0J9Mwkdl6xMV8TjnGP3qJVJ06bdMgkbBlLU8IdfOsIsFz2BW1rNVT3XuNEl8zPAvw==}
    engines: {node: '>=8'}

  /pause-stream/0.0.11:
    resolution: {integrity: sha512-e3FBlXLmN/D1S+zHzanP4E/4Z60oFAa3O051qt1pxa7DEJWKAyil6upYVXCWadEnuoqa4Pkc9oUx9zsxYeRv8A==}
    dependencies:
      through: 2.3.8

  /picocolors/1.0.0:
    resolution: {integrity: sha512-1fygroTLlHu66zi26VoTDv8yRgm0Fccecssto+MhsZ0D/DGW2sm8E8AjW7NU5VVTRt5GxbeZ5qBuJr+HyLYkjQ==}
    dev: true

  /picomatch/2.3.1:
    resolution: {integrity: sha512-JU3teHTNjmE2VCGFzuY8EXzCDVwEqB2a8fsIvwaStHhAWJEeVd1o1QD80CU6+ZdEXXSLbSsuLwJjkCBWqRQUVA==}
    engines: {node: '>=8.6'}

  /pidtree/0.6.0:
    resolution: {integrity: sha512-eG2dWTVw5bzqGRztnHExczNxt5VGsE6OwTeCG3fdUf9KBsZzO3R5OIIIzWR+iZA0NtZ+RDVdaoE2dK1cn6jH4g==}
    engines: {node: '>=0.10'}
    dev: true

  /pify/2.3.0:
    resolution: {integrity: sha512-udgsAY+fTnvv7kI7aaxbqwWNb0AHiB0qBO89PZKPkoTmGOgdbrHDKD+0B2X4uTfJ/FT1R09r9gTsjUjNJotuog==}
    engines: {node: '>=0.10.0'}
    dev: true

  /pify/3.0.0:
    resolution: {integrity: sha512-C3FsVNH1udSEX48gGX1xfvwTWfsYWj5U+8/uK15BGzIGrKoUpghX8hWZwa/OFnakBiiVNmBvemTJR5mcy7iPcg==}
    engines: {node: '>=4'}
    dev: true

  /pify/4.0.1:
    resolution: {integrity: sha512-uB80kBFb/tfd68bVleG9T5GGsGPjJrLAUpR5PZIrhBnIaRTQRjqdJSsIKkOP6OAIFbj7GOrcudc5pNjZ+geV2g==}
    engines: {node: '>=6'}
    dev: true

  /pify/5.0.0:
    resolution: {integrity: sha512-eW/gHNMlxdSP6dmG6uJip6FXN0EQBwm2clYYd8Wul42Cwu/DK8HEftzsapcNdYe2MfLiIwZqsDk2RDEsTE79hA==}
    engines: {node: '>=10'}
    dev: true

  /pirates/4.0.5:
    resolution: {integrity: sha512-8V9+HQPupnaXMA23c5hvl69zXvTwTzyAYasnkb0Tts4XvO4CliqONMOnvlq26rkhLC3nWDFBJf73LU1e1VZLaQ==}
    engines: {node: '>= 6'}
    dev: true

  /pkg-dir/4.2.0:
    resolution: {integrity: sha512-HRDzbaKjC+AOWVXxAU/x54COGeIv9eb+6CkDSQoNTt4XyWoIJvuPsXizxu/Fr23EiekbtZwmh1IcIG/l/a10GQ==}
    engines: {node: '>=8'}
    dependencies:
      find-up: 4.1.0
    dev: true

  /prettier/2.8.0:
    resolution: {integrity: sha512-9Lmg8hTFZKG0Asr/kW9Bp8tJjRVluO8EJQVfY2T7FMw9T5jy4I/Uvx0Rca/XWf50QQ1/SS48+6IJWnrb+2yemA==}
    engines: {node: '>=10.13.0'}
    hasBin: true
    dev: true

  /pretty-format/29.3.1:
    resolution: {integrity: sha512-FyLnmb1cYJV8biEIiRyzRFvs2lry7PPIvOqKVe1GCUEYg4YGmlx1qG9EJNMxArYm7piII4qb8UV1Pncq5dxmcg==}
    engines: {node: ^14.15.0 || ^16.10.0 || >=18.0.0}
    dependencies:
      '@jest/schemas': 29.0.0
      ansi-styles: 5.2.0
      react-is: 18.2.0
    dev: true

  /proc-log/2.0.1:
    resolution: {integrity: sha512-Kcmo2FhfDTXdcbfDH76N7uBYHINxc/8GW7UAVuVP9I+Va3uHSerrnKV6dLooga/gh7GlgzuCCr/eoldnL1muGw==}
    engines: {node: ^12.13.0 || ^14.15.0 || >=16.0.0}
    dev: true

  /process-nextick-args/2.0.1:
    resolution: {integrity: sha512-3ouUOpQhtgrbOa17J7+uxOTpITYWaGP7/AhoR3+A+/1e9skrzelGi/dXzEYyvbxubEF6Wn2ypscTKiKJFFn1ag==}
    dev: true

  /promise-all-reject-late/1.0.1:
    resolution: {integrity: sha512-vuf0Lf0lOxyQREH7GDIOUMLS7kz+gs8i6B+Yi8dC68a2sychGrHTJYghMBD6k7eUcH0H5P73EckCA48xijWqXw==}
    dev: true

  /promise-call-limit/1.0.1:
    resolution: {integrity: sha512-3+hgaa19jzCGLuSCbieeRsu5C2joKfYn8pY6JAuXFRVfF4IO+L7UPpFWNTeWT9pM7uhskvbPPd/oEOktCn317Q==}
    dev: true

  /promise-inflight/1.0.1:
    resolution: {integrity: sha512-6zWPyEOFaQBJYcGMHBKTKJ3u6TBsnMFOIZSa6ce1e/ZrrsOlnHRHbabMjLiBYKp+n44X9eUI6VUPaukCXHuG4g==}
    peerDependencies:
      bluebird: '*'
    peerDependenciesMeta:
      bluebird:
        optional: true
    dev: true

  /promise-retry/2.0.1:
    resolution: {integrity: sha512-y+WKFlBR8BGXnsNlIHFGPZmyDf3DFMoLhaflAnyZgV6rG6xu+JwesTo2Q9R6XwYmtmwAFCkAk3e35jEdoeh/3g==}
    engines: {node: '>=10'}
    dependencies:
      err-code: 2.0.3
      retry: 0.12.0
    dev: true

  /prompts/2.4.2:
    resolution: {integrity: sha512-NxNv/kLguCA7p3jE8oL2aEBsrJWgAakBpgmgK6lpPWV+WuOmY6r2/zbAVnP+T8bQlA0nzHXSJSJW0Hq7ylaD2Q==}
    engines: {node: '>= 6'}
    dependencies:
      kleur: 3.0.3
      sisteransi: 1.0.5
    dev: true

  /promzard/0.3.0:
    resolution: {integrity: sha512-JZeYqd7UAcHCwI+sTOeUDYkvEU+1bQ7iE0UT1MgB/tERkAPkesW46MrpIySzODi+owTjZtiF8Ay5j9m60KmMBw==}
    dependencies:
      read: 1.0.7
    dev: true

  /proto-list/1.2.4:
    resolution: {integrity: sha512-vtK/94akxsTMhe0/cbfpR+syPuszcuwhqVjJq26CuNDgFGj682oRBXOP5MJpv2r7JtE8MsiepGIqvvOTBwn2vA==}
    dev: true

  /protocols/2.0.1:
    resolution: {integrity: sha512-/XJ368cyBJ7fzLMwLKv1e4vLxOju2MNAIokcr7meSaNcVbWz/CPcW22cP04mwxOErdA5mwjA8Q6w/cdAQxVn7Q==}
    dev: true

  /proxy-from-env/1.1.0:
    resolution: {integrity: sha512-D+zkORCbA9f1tdWRK0RaCR3GPv50cMxcrz4X8k5LTSUD1Dkw47mKJEZQNunItRTkWwgtaUSo1RVFRIG9ZXiFYg==}
    dev: true

  /ps-tree/1.2.0:
    resolution: {integrity: sha512-0VnamPPYHl4uaU/nSFeZZpR21QAWRz+sRv4iW9+v/GS/J5U5iZB5BNN6J0RMoOvdx2gWM2+ZFMIm58q24e4UYA==}
    engines: {node: '>= 0.10'}
    dependencies:
      event-stream: 3.3.4

  /punycode/1.3.2:
    resolution: {integrity: sha512-RofWgt/7fL5wP1Y7fxE7/EmTLzQVnB0ycyibJ0OOHIlJqTNzglYFxVwETOcIoJqJmpDXJ9xImDv+Fq34F/d4Dw==}
    dev: false

  /punycode/2.1.1:
    resolution: {integrity: sha512-XRsRjdf+j5ml+y/6GKHPZbrF/8p2Yga0JPtdqTIY2Xe5ohJPD9saDJJLPvp9+NSBprVvevdXZybnj2cv8OEd0A==}
    engines: {node: '>=6'}

  /q/1.5.1:
    resolution: {integrity: sha512-kV/CThkXo6xyFEZUugw/+pIOywXcDbFYgSct5cT3gqlbkBE1SJdwy6UQoZvodiWF/ckQLZyDE/Bu1M6gVu5lVw==}
    engines: {node: '>=0.6.0', teleport: '>=0.2.0'}
    dev: true

  /querystring/0.2.0:
    resolution: {integrity: sha512-X/xY82scca2tau62i9mDyU9K+I+djTMUsvwf7xnUX5GLvVzgJybOJf4Y6o9Zx3oJK/LSXg5tTZBjwzqVPaPO2g==}
    engines: {node: '>=0.4.x'}
    dev: false

  /queue-microtask/1.2.3:
    resolution: {integrity: sha512-NuaNSa6flKT5JaSYQzJok04JzTL1CA6aGhv5rfLW3PgqA+M2ChpZQnAC8h8i4ZFkBS8X5RqkDBHA7r4hej3K9A==}

  /quick-lru/4.0.1:
    resolution: {integrity: sha512-ARhCpm70fzdcvNQfPoy49IaanKkTlRWF2JMzqhcJbhSFRZv7nPTvZJdcY7301IPmvW+/p0RgIWnQDLJxifsQ7g==}
    engines: {node: '>=8'}
    dev: true

  /react-is/18.2.0:
    resolution: {integrity: sha512-xWGDIW6x921xtzPkhiULtthJHoJvBbF3q26fzloPCK0hsvxtPVelvftw3zjbHWSkR2km9Z+4uxbDDK/6Zw9B8w==}
    dev: true

  /read-cmd-shim/3.0.1:
    resolution: {integrity: sha512-kEmDUoYf/CDy8yZbLTmhB1X9kkjf9Q80PCNsDMb7ufrGd6zZSQA1+UyjrO+pZm5K/S4OXCWJeiIt1JA8kAsa6g==}
    engines: {node: ^12.13.0 || ^14.15.0 || >=16.0.0}
    dev: true

  /read-package-json-fast/2.0.3:
    resolution: {integrity: sha512-W/BKtbL+dUjTuRL2vziuYhp76s5HZ9qQhd/dKfWIZveD0O40453QNyZhC0e63lqZrAQ4jiOapVoeJ7JrszenQQ==}
    engines: {node: '>=10'}
    dependencies:
      json-parse-even-better-errors: 2.3.1
      npm-normalize-package-bin: 1.0.1
    dev: true

  /read-package-json/5.0.2:
    resolution: {integrity: sha512-BSzugrt4kQ/Z0krro8zhTwV1Kd79ue25IhNN/VtHFy1mG/6Tluyi+msc0UpwaoQzxSHa28mntAjIZY6kEgfR9Q==}
    engines: {node: ^12.13.0 || ^14.15.0 || >=16.0.0}
    dependencies:
      glob: 8.0.3
      json-parse-even-better-errors: 2.3.1
      normalize-package-data: 4.0.1
      npm-normalize-package-bin: 2.0.0
    dev: true

  /read-pkg-up/3.0.0:
    resolution: {integrity: sha512-YFzFrVvpC6frF1sz8psoHDBGF7fLPc+llq/8NB43oagqWkx8ar5zYtsTORtOjw9W2RHLpWP+zTWwBvf1bCmcSw==}
    engines: {node: '>=4'}
    dependencies:
      find-up: 2.1.0
      read-pkg: 3.0.0
    dev: true

  /read-pkg-up/7.0.1:
    resolution: {integrity: sha512-zK0TB7Xd6JpCLmlLmufqykGE+/TlOePD6qKClNW7hHDKFh/J7/7gCWGR7joEQEW1bKq3a3yUZSObOoWLFQ4ohg==}
    engines: {node: '>=8'}
    dependencies:
      find-up: 4.1.0
      read-pkg: 5.2.0
      type-fest: 0.8.1
    dev: true

  /read-pkg/3.0.0:
    resolution: {integrity: sha512-BLq/cCO9two+lBgiTYNqD6GdtK8s4NpaWrl6/rCO9w0TUS8oJl7cmToOZfRYllKTISY6nt1U7jQ53brmKqY6BA==}
    engines: {node: '>=4'}
    dependencies:
      load-json-file: 4.0.0
      normalize-package-data: 2.5.0
      path-type: 3.0.0
    dev: true

  /read-pkg/5.2.0:
    resolution: {integrity: sha512-Ug69mNOpfvKDAc2Q8DRpMjjzdtrnv9HcSMX+4VsZxD1aZ6ZzrIE7rlzXBtWTyhULSMKg076AW6WR5iZpD0JiOg==}
    engines: {node: '>=8'}
    dependencies:
      '@types/normalize-package-data': 2.4.1
      normalize-package-data: 2.5.0
      parse-json: 5.2.0
      type-fest: 0.6.0
    dev: true

  /read/1.0.7:
    resolution: {integrity: sha512-rSOKNYUmaxy0om1BNjMN4ezNT6VKK+2xF4GBhc81mkH7L60i6dp8qPYrkndNLT3QPphoII3maL9PVC9XmhHwVQ==}
    engines: {node: '>=0.8'}
    dependencies:
      mute-stream: 0.0.8
    dev: true

  /readable-stream/2.3.7:
    resolution: {integrity: sha512-Ebho8K4jIbHAxnuxi7o42OrZgF/ZTNcsZj6nRKyUmkhLFq8CHItp/fy6hQZuZmP/n3yZ9VBUbp4zz/mX8hmYPw==}
    dependencies:
      core-util-is: 1.0.3
      inherits: 2.0.4
      isarray: 1.0.0
      process-nextick-args: 2.0.1
      safe-buffer: 5.1.2
      string_decoder: 1.1.1
      util-deprecate: 1.0.2
    dev: true

  /readable-stream/3.6.0:
    resolution: {integrity: sha512-BViHy7LKeTz4oNnkcLJ+lVSL6vpiFeX6/d3oSH8zCW7UxP2onchk+vTGB143xuFjHS3deTgkKoXXymXqymiIdA==}
    engines: {node: '>= 6'}
    dependencies:
      inherits: 2.0.4
      string_decoder: 1.3.0
      util-deprecate: 1.0.2

  /readdir-scoped-modules/1.1.0:
    resolution: {integrity: sha512-asaikDeqAQg7JifRsZn1NJZXo9E+VwlyCfbkZhwyISinqk5zNS6266HS5kah6P0SaQKGF6SkNnZVHUzHFYxYDw==}
    dependencies:
      debuglog: 1.0.1
      dezalgo: 1.0.4
      graceful-fs: 4.2.10
      once: 1.4.0
    dev: true

  /readdirp/3.6.0:
    resolution: {integrity: sha512-hOS089on8RduqdbhvQ5Z37A0ESjsqz6qnRcffsMU3495FuTdqSm+7bhJ29JvIOsBDEEnan5DPu9t3To9VRlMzA==}
    engines: {node: '>=8.10.0'}
    dependencies:
      picomatch: 2.3.1
    dev: true

  /redent/3.0.0:
    resolution: {integrity: sha512-6tDA8g98We0zd0GvVeMT9arEOnTw9qM03L9cJXaCjrip1OO764RDBLBfrB4cwzNGDj5OA5ioymC9GkizgWJDUg==}
    engines: {node: '>=8'}
    dependencies:
      indent-string: 4.0.0
      strip-indent: 3.0.0
    dev: true

  /require-directory/2.1.1:
    resolution: {integrity: sha512-fGxEI7+wsG9xrvdjsrlmL22OMTTiHRwAMroiEeMgq8gzoLC/PQr7RsRDSTLUg/bZAZtF+TVIkHc6/4RIKrui+Q==}
    engines: {node: '>=0.10.0'}

  /resolve-cwd/3.0.0:
    resolution: {integrity: sha512-OrZaX2Mb+rJCpH/6CpSqt9xFVpN++x01XnN2ie9g6P5/3xelLAkXWVADpdz1IHD/KFfEXyE6V0U01OQ3UO2rEg==}
    engines: {node: '>=8'}
    dependencies:
      resolve-from: 5.0.0
    dev: true

  /resolve-from/4.0.0:
    resolution: {integrity: sha512-pb/MYmXstAkysRFx8piNI1tGFNQIFA3vkE3Gq4EuA1dF6gHp/+vgZqsCGJapvy8N3Q+4o7FwvquPJcnZ7RYy4g==}
    engines: {node: '>=4'}
    dev: true

  /resolve-from/5.0.0:
    resolution: {integrity: sha512-qYg9KP24dD5qka9J47d0aVky0N+b4fTU89LN9iDnjB5waksiC49rvMB0PrUJQGoTmH50XPiqOvAjDfaijGxYZw==}
    engines: {node: '>=8'}
    dev: true

  /resolve.exports/1.1.0:
    resolution: {integrity: sha512-J1l+Zxxp4XK3LUDZ9m60LRJF/mAe4z6a4xyabPHk7pvK5t35dACV32iIjJDFeWZFfZlO29w6SZ67knR0tHzJtQ==}
    engines: {node: '>=10'}
    dev: true

  /resolve/1.22.1:
    resolution: {integrity: sha512-nBpuuYuY5jFsli/JIs1oldw6fOQCBioohqWZg/2hiaOybXOft4lonv85uDOKXdf8rhyK159cxU5cDcK/NKk8zw==}
    dependencies:
      is-core-module: 2.11.0
      path-parse: 1.0.7
      supports-preserve-symlinks-flag: 1.0.0
    dev: true

  /restore-cursor/3.1.0:
    resolution: {integrity: sha512-l+sSefzHpj5qimhFSE5a8nufZYAM3sBSVMAPtYkmC+4EH2anSGaEMXSD0izRQbu9nfyQ9y5JrVmp7E8oZrUjvA==}
    engines: {node: '>=8'}
    dependencies:
      onetime: 5.1.2
      signal-exit: 3.0.7
    dev: true

  /restore-cursor/4.0.0:
    resolution: {integrity: sha512-I9fPXU9geO9bHOt9pHHOhOkYerIMsmVaWB0rA2AI9ERh/+x/i7MV5HKBNrg+ljO5eoPVgCcnFuRjJ9uH6I/3eg==}
    engines: {node: ^12.20.0 || ^14.13.1 || >=16.0.0}
    dependencies:
      onetime: 5.1.2
      signal-exit: 3.0.7
    dev: false

  /retry/0.12.0:
    resolution: {integrity: sha512-9LkiTwjUh6rT555DtE9rTX+BKByPfrMzEAtnlEtdEwr3Nkffwiihqe2bWADg+OQRjt9gl6ICdmB/ZFDCGAtSow==}
    engines: {node: '>= 4'}
    dev: true

  /reusify/1.0.4:
    resolution: {integrity: sha512-U9nH88a3fc/ekCF1l0/UP1IosiuIjyTh7hBvXVMHYgVcfGvt897Xguj2UOLDeI5BG2m7/uwyaLVT6fbtCwTyzw==}
    engines: {iojs: '>=1.0.0', node: '>=0.10.0'}

  /rfdc/1.3.0:
    resolution: {integrity: sha512-V2hovdzFbOi77/WajaSMXk2OLm+xNIeQdMMuB7icj7bk6zi2F8GGAxigcnDFpJHbNyNcgyJDiP+8nOrY5cZGrA==}
    dev: true

  /rimraf/3.0.2:
    resolution: {integrity: sha512-JZkJMZkAGFFPP2YqXZXPbMlMBgsxzE8ILs4lMIX/2o0L9UBw9O/Y3o6wFw/i9YLapcUJWwqbi3kdxIPdC62TIA==}
    dependencies:
      glob: 7.2.3
    dev: true

  /run-async/2.4.1:
    resolution: {integrity: sha512-tvVnVv01b8c1RrA6Ep7JkStj85Guv/YrMcwqYQnwjsAS2cTmmPGBBjAjpCW7RrSodNSoE2/qg9O4bceNvUuDgQ==}
    engines: {node: '>=0.12.0'}
    dev: true

  /run-parallel/1.2.0:
    resolution: {integrity: sha512-5l4VyZR86LZ/lDxZTR6jqL8AFE2S0IFLMP26AbjsLVADxHdhB/c0GUsH+y39UfCi3dzz8OlQuPmnaJOMoDHQBA==}
    dependencies:
      queue-microtask: 1.2.3

  /rxjs/7.5.7:
    resolution: {integrity: sha512-z9MzKh/UcOqB3i20H6rtrlaE/CgjLOvheWK/9ILrbhROGTweAi1BaFsTT9FbwZi5Trr1qNRs+MXkhmR06awzQA==}
    dependencies:
      tslib: 2.4.1
    dev: true

  /safe-buffer/5.1.2:
    resolution: {integrity: sha512-Gd2UZBJDkXlY7GbJxfsE8/nvKkUEU1G38c1siN6QP6a9PT9MmHB8GnpscSmMJSoF8LOIrt8ud/wPtojys4G6+g==}
    dev: true

  /safe-buffer/5.2.1:
    resolution: {integrity: sha512-rp3So07KcdmmKbGvgaNxQSJr7bGVSVk5S9Eq1F+ppbRo70+YeaDxkw5Dd8NPN+GD6bjnYm2VuPuCXmpuYvmCXQ==}

  /safer-buffer/2.1.2:
    resolution: {integrity: sha512-YZo3K82SD7Riyi0E1EQPojLz7kpepnSQI9IyPbHHg1XXXevb5dJI7tpyN2ADxGcQbHG7vcyRHk0cbwqcQriUtg==}
    dev: true

  /sax/1.2.1:
    resolution: {integrity: sha512-8I2a3LovHTOpm7NV5yOyO8IHqgVsfK4+UuySrXU8YXkSRX7k6hCV9b3HrkKCr3nMpgj+0bmocaJJWpvp1oc7ZA==}
    dev: false

  /semver/5.7.1:
    resolution: {integrity: sha512-sauaDf/PZdVgrLTNYHRtpXa1iRiKcaebiKQ1BJdpQlWH2lCvexQdX55snPFyK7QzpudqbCI0qXFfOasHdyNDGQ==}
    hasBin: true
    dev: true

  /semver/6.3.0:
    resolution: {integrity: sha512-b39TBaTSfV6yBrapU89p5fKekE2m/NwnDocOVruQFS1/veMgdzuPcnOM34M6CwxW8jH/lxEa5rBoDeUwu5HHTw==}
    dev: true

  /semver/7.3.4:
    resolution: {integrity: sha512-tCfb2WLjqFAtXn4KEdxIhalnRtoKFN7nAwj0B3ZXCbQloV2tq5eDbcTmT68JJD3nRJq24/XgxtQKFIpQdtvmVw==}
    engines: {node: '>=10'}
    dependencies:
      lru-cache: 6.0.0
    dev: true

  /semver/7.3.8:
    resolution: {integrity: sha512-NB1ctGL5rlHrPJtFDVIVzTyQylMLu9N9VICA6HSFJo8MCGVTMW6gfpicwKmmK/dAjTOrqu5l63JJOpDSrAis3A==}
    engines: {node: '>=10'}
    dependencies:
      lru-cache: 6.0.0

  /set-blocking/2.0.0:
    resolution: {integrity: sha512-KiKBS8AnWGEyLzofFfmvKwpdPzqiy16LvQfK3yv/fVH7Bj13/wl3JSR1J+rfgRE9q7xUJK4qvgS8raSOeLUehw==}
    dev: true

  /shallow-clone/3.0.1:
    resolution: {integrity: sha512-/6KqX+GVUdqPuPPd2LxDDxzX6CAbjJehAAOKlNpqqUpAqPM6HeL8f+o3a+JsyGjn2lv0WY8UsTgUJjU9Ok55NA==}
    engines: {node: '>=8'}
    dependencies:
      kind-of: 6.0.3
    dev: true

  /shebang-command/2.0.0:
    resolution: {integrity: sha512-kHxr2zZpYtdmrN1qDjrrX/Z1rR1kG8Dx+gkpK1G4eXmvXswmcE1hTWBWYUzlraYw1/yZp6YuDY77YtvbN0dmDA==}
    engines: {node: '>=8'}
    dependencies:
      shebang-regex: 3.0.0
    dev: true

  /shebang-regex/3.0.0:
    resolution: {integrity: sha512-7++dFhtcx3353uBaq8DDR4NuxBetBzC7ZQOhmTQInHEd6bSrXdiEyzCvG07Z44UYdLShWUyXt5M/yhz8ekcb1A==}
    engines: {node: '>=8'}
    dev: true

  /signal-exit/3.0.7:
    resolution: {integrity: sha512-wnD2ZE+l+SPC/uoS0vXeE9L1+0wuaMqKlfz9AMUo38JsyLSBWSFcHR1Rri62LZc12vLr1gb3jl7iwQhgwpAbGQ==}

  /sisteransi/1.0.5:
    resolution: {integrity: sha512-bLGGlR1QxBcynn2d5YmDX4MGjlZvy2MRBDRNHLJ8VI6l6+9FUiyTFNJ0IveOSP0bcXgVDPRcfGqA0pjaqUpfVg==}
    dev: true

  /slash/3.0.0:
    resolution: {integrity: sha512-g9Q1haeby36OSStwb4ntCGGGaKsaVSjQ68fBxoQcutl5fS1vuY18H3wSt3jFyFtrkx+Kz0V1G85A4MyAdDMi2Q==}
    engines: {node: '>=8'}
    dev: true

  /slash/4.0.0:
    resolution: {integrity: sha512-3dOsAHXXUkQTpOYcoAxLIorMTp4gIQr5IW3iVb7A7lFIp0VHhnynm9izx6TssdrIcVIESAlVjtnO2K8bg+Coew==}
    engines: {node: '>=12'}

  /slice-ansi/3.0.0:
    resolution: {integrity: sha512-pSyv7bSTC7ig9Dcgbw9AuRNUb5k5V6oDudjZoMBSr13qpLBG7tB+zgCkARjq7xIUgdz5P1Qe8u+rSGdouOOIyQ==}
    engines: {node: '>=8'}
    dependencies:
      ansi-styles: 4.3.0
      astral-regex: 2.0.0
      is-fullwidth-code-point: 3.0.0
    dev: true

  /slice-ansi/4.0.0:
    resolution: {integrity: sha512-qMCMfhY040cVHT43K9BFygqYbUPFZKHOg7K73mtTWJRb8pyP3fzf4Ixd5SzdEJQ6MRUg/WBnOLxghZtKKurENQ==}
    engines: {node: '>=10'}
    dependencies:
      ansi-styles: 4.3.0
      astral-regex: 2.0.0
      is-fullwidth-code-point: 3.0.0
    dev: true

  /slice-ansi/5.0.0:
    resolution: {integrity: sha512-FC+lgizVPfie0kkhqUScwRu1O/lF6NOgJmlCgK+/LYxDCTk8sGelYaHDhFcDN+Sn3Cv+3VSa4Byeo+IMCzpMgQ==}
    engines: {node: '>=12'}
    dependencies:
      ansi-styles: 6.2.1
      is-fullwidth-code-point: 4.0.0
    dev: true

  /smart-buffer/4.2.0:
    resolution: {integrity: sha512-94hK0Hh8rPqQl2xXc3HsaBoOXKV20MToPkcXvwbISWLEs+64sBq5kFgn2kJDHb1Pry9yrP0dxrCI9RRci7RXKg==}
    engines: {node: '>= 6.0.0', npm: '>= 3.0.0'}
    dev: true

  /socks-proxy-agent/7.0.0:
    resolution: {integrity: sha512-Fgl0YPZ902wEsAyiQ+idGd1A7rSFx/ayC1CQVMw5P+EQx2V0SgpGtf6OKFhVjPflPUl9YMmEOnmfjCdMUsygww==}
    engines: {node: '>= 10'}
    dependencies:
      agent-base: 6.0.2
      debug: 4.3.4
      socks: 2.7.1
    transitivePeerDependencies:
      - supports-color
    dev: true

  /socks/2.7.1:
    resolution: {integrity: sha512-7maUZy1N7uo6+WVEX6psASxtNlKaNVMlGQKkG/63nEDdLOWNbiUMoLK7X4uYoLhQstau72mLgfEWcXcwsaHbYQ==}
    engines: {node: '>= 10.13.0', npm: '>= 3.0.0'}
    dependencies:
      ip: 2.0.0
      smart-buffer: 4.2.0
    dev: true

  /sort-keys/2.0.0:
    resolution: {integrity: sha512-/dPCrG1s3ePpWm6yBbxZq5Be1dXGLyLn9Z791chDC3NFrpkVbWGzkBwPN1knaciexFXgRJ7hzdnwZ4stHSDmjg==}
    engines: {node: '>=4'}
    dependencies:
      is-plain-obj: 1.1.0
    dev: true

  /sort-keys/4.2.0:
    resolution: {integrity: sha512-aUYIEU/UviqPgc8mHR6IW1EGxkAXpeRETYcrzg8cLAvUPZcpAlleSXHV2mY7G12GphSH6Gzv+4MMVSSkbdteHg==}
    engines: {node: '>=8'}
    dependencies:
      is-plain-obj: 2.1.0
    dev: true

  /source-map-support/0.5.13:
    resolution: {integrity: sha512-SHSKFHadjVA5oR4PPqhtAVdcBWwRYVd6g6cAXnIbRiIwc2EhPrTuKUBdSLvlEKyIP3GCf89fltvcZiP9MMFA1w==}
    dependencies:
      buffer-from: 1.1.2
      source-map: 0.6.1
    dev: true

  /source-map/0.6.1:
    resolution: {integrity: sha512-UjgapumWlbMhkBgzT7Ykc5YXUT46F0iKu8SGXq0bcwP5dz/h0Plj6enJqjz1Zbq2l5WaqYnrVbwWOWMyF3F47g==}
    engines: {node: '>=0.10.0'}
    dev: true

  /spdx-correct/3.1.1:
    resolution: {integrity: sha512-cOYcUWwhCuHCXi49RhFRCyJEK3iPj1Ziz9DpViV3tbZOwXD49QzIN3MpOLJNxh2qwq2lJJZaKMVw9qNi4jTC0w==}
    dependencies:
      spdx-expression-parse: 3.0.1
      spdx-license-ids: 3.0.12
    dev: true

  /spdx-exceptions/2.3.0:
    resolution: {integrity: sha512-/tTrYOC7PPI1nUAgx34hUpqXuyJG+DTHJTnIULG4rDygi4xu/tfgmq1e1cIRwRzwZgo4NLySi+ricLkZkw4i5A==}
    dev: true

  /spdx-expression-parse/3.0.1:
    resolution: {integrity: sha512-cbqHunsQWnJNE6KhVSMsMeH5H/L9EpymbzqTQ3uLwNCLZ1Q481oWaofqH7nO6V07xlXwY6PhQdQ2IedWx/ZK4Q==}
    dependencies:
      spdx-exceptions: 2.3.0
      spdx-license-ids: 3.0.12
    dev: true

  /spdx-license-ids/3.0.12:
    resolution: {integrity: sha512-rr+VVSXtRhO4OHbXUiAF7xW3Bo9DuuF6C5jH+q/x15j2jniycgKbxU09Hr0WqlSLUs4i4ltHGXqTe7VHclYWyA==}
    dev: true

  /split/0.3.3:
    resolution: {integrity: sha512-wD2AeVmxXRBoX44wAycgjVpMhvbwdI2aZjCkvfNcH1YqHQvJVa1duWc73OyVGJUc05fhFaTZeQ/PYsrmyH0JVA==}
    dependencies:
      through: 2.3.8

  /split/1.0.1:
    resolution: {integrity: sha512-mTyOoPbrivtXnwnIxZRFYRrPNtEFKlpB2fvjSnCQUiAA6qAZzqwna5envK4uk6OIeP17CsdF3rSBGYVBsU0Tkg==}
    dependencies:
      through: 2.3.8
    dev: true

  /split2/3.2.2:
    resolution: {integrity: sha512-9NThjpgZnifTkJpzTZ7Eue85S49QwpNhZTq6GRJwObb6jnLFNGB7Qm73V5HewTROPyxD0C29xqmaI68bQtV+hg==}
    dependencies:
      readable-stream: 3.6.0
    dev: true

  /sprintf-js/1.0.3:
    resolution: {integrity: sha512-D9cPgkvLlV3t3IzL0D0YLvGA9Ahk4PcvVwUbN0dSGr1aP0Nrt4AEnTUbuGvquEC0mA64Gqt1fzirlRs5ibXx8g==}

  /ssri/9.0.1:
    resolution: {integrity: sha512-o57Wcn66jMQvfHG1FlYbWeZWW/dHZhJXjpIcTfXldXEk5nz5lStPo3mK0OJQfGR3RbZUlbISexbljkJzuEj/8Q==}
    engines: {node: ^12.13.0 || ^14.15.0 || >=16.0.0}
    dependencies:
      minipass: 3.3.4
    dev: true

  /stack-utils/2.0.6:
    resolution: {integrity: sha512-XlkWvfIm6RmsWtNJx+uqtKLS8eqFbxUg0ZzLXqY0caEy9l7hruX8IpiDnjsLavoBgqCCR71TqWO8MaXYheJ3RQ==}
    engines: {node: '>=10'}
    dependencies:
      escape-string-regexp: 2.0.0
    dev: true

  /stream-combiner/0.0.4:
    resolution: {integrity: sha512-rT00SPnTVyRsaSz5zgSPma/aHSOic5U1prhYdRy5HS2kTZviFpmDgzilbtsJsxiroqACmayynDN/9VzIbX5DOw==}
    dependencies:
      duplexer: 0.1.2

  /string-argv/0.3.1:
    resolution: {integrity: sha512-a1uQGz7IyVy9YwhqjZIZu1c8JO8dNIe20xBmSS6qu9kv++k3JGzCVmprbNN5Kn+BgzD5E7YYwg1CcjuJMRNsvg==}
    engines: {node: '>=0.6.19'}
    dev: true

  /string-length/4.0.2:
    resolution: {integrity: sha512-+l6rNN5fYHNhZZy41RXsYptCjA2Igmq4EG7kZAYFQI1E1VTXarr6ZPXBg6eq7Y6eK4FEhY6AJlyuFIb/v/S0VQ==}
    engines: {node: '>=10'}
    dependencies:
      char-regex: 1.0.2
      strip-ansi: 6.0.1
    dev: true

  /string-width/4.2.3:
    resolution: {integrity: sha512-wKyQRQpjJ0sIp62ErSZdGsjMJWsap5oRNihHhu6G7JVO/9jIB6UyevL+tXuOqrng8j/cxKTWyWUwvSTriiZz/g==}
    engines: {node: '>=8'}
    dependencies:
      emoji-regex: 8.0.0
      is-fullwidth-code-point: 3.0.0
      strip-ansi: 6.0.1

  /string-width/5.1.2:
    resolution: {integrity: sha512-HnLOCR3vjcY8beoNLtcjZ5/nxn2afmME6lhrDrebokqMap+XbeW8n9TXpPDOqdGK5qcI3oT0GKTW6wC7EMiVqA==}
    engines: {node: '>=12'}
    dependencies:
      eastasianwidth: 0.2.0
      emoji-regex: 9.2.2
      strip-ansi: 7.0.1
    dev: true

  /string_decoder/1.1.1:
    resolution: {integrity: sha512-n/ShnvDi6FHbbVfviro+WojiFzv+s8MPMHBczVePfUpDJLwoLT0ht1l4YwBCbi8pJAveEEdnkHyPyTP/mzRfwg==}
    dependencies:
      safe-buffer: 5.1.2
    dev: true

  /string_decoder/1.3.0:
    resolution: {integrity: sha512-hkRX8U1WjJFd8LsDJ2yQ/wWWxaopEsABU1XfkM8A+j0+85JAGppt16cr1Whg6KIbb4okU6Mql6BOj+uup/wKeA==}
    dependencies:
      safe-buffer: 5.2.1

  /strip-ansi/6.0.1:
    resolution: {integrity: sha512-Y38VPSHcqkFrCpFnQ9vuSXmquuv5oXOKpGeT6aGrr3o3Gc9AlVa6JBfUSOCnbxGGZF+/0ooI7KrPuUSztUdU5A==}
    engines: {node: '>=8'}
    dependencies:
      ansi-regex: 5.0.1

  /strip-ansi/7.0.1:
    resolution: {integrity: sha512-cXNxvT8dFNRVfhVME3JAe98mkXDYN2O1l7jmcwMnOslDeESg1rF/OZMtK0nRAhiari1unG5cD4jG3rapUAkLbw==}
    engines: {node: '>=12'}
    dependencies:
      ansi-regex: 6.0.1

  /strip-bom/3.0.0:
    resolution: {integrity: sha512-vavAMRXOgBVNF6nyEEmL3DBK19iRpDcoIwW+swQ+CbGiu7lju6t+JklA1MHweoWtadgt4ISVUsXLyDq34ddcwA==}
    engines: {node: '>=4'}
    dev: true

  /strip-bom/4.0.0:
    resolution: {integrity: sha512-3xurFv5tEgii33Zi8Jtp55wEIILR9eh34FAW00PZf+JnSsTmV/ioewSgQl97JHvgjoRGwPShsWm+IdrxB35d0w==}
    engines: {node: '>=8'}
    dev: true

  /strip-final-newline/2.0.0:
    resolution: {integrity: sha512-BrpvfNAE3dcvq7ll3xVumzjKjZQ5tI1sEUIKr3Uoks0XUl45St3FlatVqef9prk4jRDzhW6WZg+3bk93y6pLjA==}
    engines: {node: '>=6'}
    dev: true

  /strip-final-newline/3.0.0:
    resolution: {integrity: sha512-dOESqjYr96iWYylGObzd39EuNTa5VJxyvVAEm5Jnh7KGo75V43Hk1odPQkNDyXNmUR6k+gEiDVXnjB8HJ3crXw==}
    engines: {node: '>=12'}
    dev: true

  /strip-indent/3.0.0:
    resolution: {integrity: sha512-laJTa3Jb+VQpaC6DseHhF7dXVqHTfJPCRDaEbid/drOhgitgYku/letMUqOXFoWV0zIIUbjpdH2t+tYj4bQMRQ==}
    engines: {node: '>=8'}
    dependencies:
      min-indent: 1.0.1
    dev: true

  /strip-json-comments/3.1.1:
    resolution: {integrity: sha512-6fPc+R4ihwqP6N/aIv2f1gMH8lOVtWQHoqC4yK6oSDVVocumAsfCqjkXnqiYMhmMwS/mEHLp7Vehlt3ql6lEig==}
    engines: {node: '>=8'}
    dev: true

  /strnum/1.0.5:
    resolution: {integrity: sha512-J8bbNyKKXl5qYcR36TIO8W3mVGVHrmmxsd5PAItGkmyzwJvybiw2IVq5nqd0i4LSNSkB/sx9VHllbfFdr9k1JA==}

  /strong-log-transformer/2.1.0:
    resolution: {integrity: sha512-B3Hgul+z0L9a236FAUC9iZsL+nVHgoCJnqCbN588DjYxvGXaXaaFbfmQ/JhvKjZwsOukuR72XbHv71Qkug0HxA==}
    engines: {node: '>=4'}
    dependencies:
      duplexer: 0.1.2
      minimist: 1.2.7
      through: 2.3.8
    dev: true

  /supports-color/5.5.0:
    resolution: {integrity: sha512-QjVjwdXIt408MIiAqCX4oUKsgU2EqAGzs2Ppkm4aQYbjm+ZEWEcW4SfFNTr4uMNZma0ey4f5lgLrkB0aX0QMow==}
    engines: {node: '>=4'}
    dependencies:
      has-flag: 3.0.0
    dev: true

  /supports-color/7.2.0:
    resolution: {integrity: sha512-qpCAvRl9stuOHveKsn7HncJRvv501qIacKzQlO/+Lwxc9+0q2wLyv4Dfvt80/DPn2pqOBsJdDiogXGR9+OvwRw==}
    engines: {node: '>=8'}
    dependencies:
      has-flag: 4.0.0
    dev: true

  /supports-color/8.1.1:
    resolution: {integrity: sha512-MpUEN2OodtUzxvKQl72cUF7RQ5EiHsGvSsVG0ia9c5RbWGL2CI4C7EpPS8UTBIplnlzZiNuV56w+FuNxy3ty2Q==}
    engines: {node: '>=10'}
    dependencies:
      has-flag: 4.0.0
    dev: true

  /supports-preserve-symlinks-flag/1.0.0:
    resolution: {integrity: sha512-ot0WnXS9fgdkgIcePe6RHNk1WA8+muPa6cSjeR3V8K27q9BB1rTE3R1p7Hv0z1ZyAc8s6Vvv8DIyWf681MAt0w==}
    engines: {node: '>= 0.4'}
    dev: true

  /tar-stream/2.2.0:
    resolution: {integrity: sha512-ujeqbceABgwMZxEJnk2HDY2DlnUZ+9oEcb1KzTVfYHio0UE6dG71n60d8D2I4qNvleWrrXpmjpt7vZeF1LnMZQ==}
    engines: {node: '>=6'}
    dependencies:
      bl: 4.1.0
      end-of-stream: 1.4.4
      fs-constants: 1.0.0
      inherits: 2.0.4
      readable-stream: 3.6.0
    dev: true

  /tar/6.1.12:
    resolution: {integrity: sha512-jU4TdemS31uABHd+Lt5WEYJuzn+TJTCBLljvIAHZOz6M9Os5pJ4dD+vRFLxPa/n3T0iEFzpi+0x1UfuDZYbRMw==}
    engines: {node: '>=10'}
    dependencies:
      chownr: 2.0.0
      fs-minipass: 2.1.0
      minipass: 3.3.4
      minizlib: 2.1.2
      mkdirp: 1.0.4
      yallist: 4.0.0
    dev: true

  /temp-dir/1.0.0:
    resolution: {integrity: sha512-xZFXEGbG7SNC3itwBzI3RYjq/cEhBkx2hJuKGIUOcEULmkQExXiHat2z/qkISYsuR+IKumhEfKKbV5qXmhICFQ==}
    engines: {node: '>=4'}
    dev: true

  /test-exclude/6.0.0:
    resolution: {integrity: sha512-cAGWPIyOHU6zlmg88jwm7VRyXnMN7iV68OGAbYDk/Mh/xC/pzVPlQtY6ngoIH/5/tciuhGfvESU8GrHrcxD56w==}
    engines: {node: '>=8'}
    dependencies:
      '@istanbuljs/schema': 0.1.3
      glob: 7.2.3
      minimatch: 3.1.2
    dev: true

  /text-extensions/1.9.0:
    resolution: {integrity: sha512-wiBrwC1EhBelW12Zy26JeOUkQ5mRu+5o8rpsJk5+2t+Y5vE7e842qtZDQ2g1NpX/29HdyFeJ4nSIhI47ENSxlQ==}
    engines: {node: '>=0.10'}
    dev: true

  /through/2.3.8:
    resolution: {integrity: sha512-w89qg7PI8wAdvX60bMDP+bFoD5Dvhm9oLheFp5O4a2QF0cSBGsBX4qZmadPMvVqlLJBBci+WqGGOAPvcDeNSVg==}

  /through2/2.0.5:
    resolution: {integrity: sha512-/mrRod8xqpA+IHSLyGCQ2s8SPHiCDEeQJSep1jqLYeEUClOFG2Qsh+4FU6G9VeqpZnGW/Su8LQGc4YKni5rYSQ==}
    dependencies:
      readable-stream: 2.3.7
      xtend: 4.0.2
    dev: true

  /through2/4.0.2:
    resolution: {integrity: sha512-iOqSav00cVxEEICeD7TjLB1sueEL+81Wpzp2bY17uZjZN0pWZPuo4suZ/61VujxmqSGFfgOcNuTZ85QJwNZQpw==}
    dependencies:
      readable-stream: 3.6.0
    dev: true

  /tmp/0.0.33:
    resolution: {integrity: sha512-jRCJlojKnZ3addtTOjdIqoRuPEKBvNXcGYqzO6zWZX8KfKEpnGY5jfggJQ3EjKuu8D4bJRr0y+cYJFmYbImXGw==}
    engines: {node: '>=0.6.0'}
    dependencies:
      os-tmpdir: 1.0.2
    dev: true

  /tmp/0.2.1:
    resolution: {integrity: sha512-76SUhtfqR2Ijn+xllcI5P1oyannHNHByD80W1q447gU3mp9G9PSpGdWmjUOHRDPiHYacIk66W7ubDTuPF3BEtQ==}
    engines: {node: '>=8.17.0'}
    dependencies:
      rimraf: 3.0.2
    dev: true

  /tmpl/1.0.5:
    resolution: {integrity: sha512-3f0uOEAQwIqGuWW2MVzYg8fV/QNnc/IpuJNG837rLuczAaLVHslWHZQj4IGiEl5Hs3kkbhwL9Ab7Hrsmuj+Smw==}
    dev: true

  /to-fast-properties/2.0.0:
    resolution: {integrity: sha512-/OaKK0xYrs3DmxRYqL/yDc+FxFUVYhDlXMhRmv3z915w2HF1tnN1omB354j8VUGO/hbRzyD6Y3sA7v7GS/ceog==}
    engines: {node: '>=4'}
    dev: true

  /to-regex-range/5.0.1:
    resolution: {integrity: sha512-65P7iz6X5yEr1cwcgvQxbbIw7Uk3gOy5dIdtZ4rDveLqhrdJP+Li/Hx6tyK0NEb+2GCyneCMJiGqrADCSNk8sQ==}
    engines: {node: '>=8.0'}
    dependencies:
      is-number: 7.0.0

  /tr46/0.0.3:
    resolution: {integrity: sha512-N3WMsuqV66lT30CrXNbEjx4GEwlow3v6rr4mCcv6prnfwhS01rkgyFdjPNBYd9br7LpXV1+Emh01fHnq2Gdgrw==}
    dev: true

  /treeverse/2.0.0:
    resolution: {integrity: sha512-N5gJCkLu1aXccpOTtqV6ddSEi6ZmGkh3hjmbu1IjcavJK4qyOVQmi0myQKM7z5jVGmD68SJoliaVrMmVObhj6A==}
    engines: {node: ^12.13.0 || ^14.15.0 || >=16.0.0}
    dev: true

  /trim-newlines/3.0.1:
    resolution: {integrity: sha512-c1PTsA3tYrIsLGkJkzHF+w9F2EyxfXGo4UyJc4pFL++FMjnq0HJS69T3M7d//gKrFKwy429bouPescbjecU+Zw==}
    engines: {node: '>=8'}
    dev: true

  /ts-jest/29.0.3_6crhf7ajeizammv76u753sn6i4:
    resolution: {integrity: sha512-Ibygvmuyq1qp/z3yTh9QTwVVAbFdDy/+4BtIQR2sp6baF2SJU/8CKK/hhnGIDY2L90Az2jIqTwZPnN2p+BweiQ==}
    engines: {node: ^14.15.0 || ^16.10.0 || >=18.0.0}
    hasBin: true
    peerDependencies:
      '@babel/core': '>=7.0.0-beta.0 <8'
      '@jest/types': ^29.0.0
      babel-jest: ^29.0.0
      esbuild: '*'
      jest: ^29.0.0
      typescript: '>=4.3'
    peerDependenciesMeta:
      '@babel/core':
        optional: true
      '@jest/types':
        optional: true
      babel-jest:
        optional: true
      esbuild:
        optional: true
    dependencies:
      '@babel/core': 7.20.2
      bs-logger: 0.2.6
      fast-json-stable-stringify: 2.1.0
      jest: 29.3.1_dnlfjp7n5lpfgnj4digwzn5fhe
      jest-util: 29.3.1
      json5: 2.2.1
      lodash.memoize: 4.1.2
      make-error: 1.3.6
      semver: 7.3.8
      typescript: 4.9.3
      yargs-parser: 21.1.1
    dev: true

  /ts-jest/29.0.3_dayqsg3kqnc62at3s4tm6zqa2y:
    resolution: {integrity: sha512-Ibygvmuyq1qp/z3yTh9QTwVVAbFdDy/+4BtIQR2sp6baF2SJU/8CKK/hhnGIDY2L90Az2jIqTwZPnN2p+BweiQ==}
    engines: {node: ^14.15.0 || ^16.10.0 || >=18.0.0}
    hasBin: true
    peerDependencies:
      '@babel/core': '>=7.0.0-beta.0 <8'
      '@jest/types': ^29.0.0
      babel-jest: ^29.0.0
      esbuild: '*'
      jest: ^29.0.0
      typescript: '>=4.3'
    peerDependenciesMeta:
      '@babel/core':
        optional: true
      '@jest/types':
        optional: true
      babel-jest:
        optional: true
      esbuild:
        optional: true
    dependencies:
      '@babel/core': 7.20.2
      bs-logger: 0.2.6
      esbuild: 0.15.14
      fast-json-stable-stringify: 2.1.0
      jest: 29.3.1_dnlfjp7n5lpfgnj4digwzn5fhe
      jest-util: 29.3.1
      json5: 2.2.1
      lodash.memoize: 4.1.2
      make-error: 1.3.6
      semver: 7.3.8
      typescript: 4.9.3
      yargs-parser: 21.1.1
    dev: true

  /ts-node/10.9.1_72os6jwxu2zrt2v7mxnztv2e74:
    resolution: {integrity: sha512-NtVysVPkxxrwFGUUxGYhfux8k78pQB3JqYBXlLRZgdGUqTO5wU/UyHop5p70iEbGhB7q5KmiZiU0Y3KlJrScEw==}
    hasBin: true
    peerDependencies:
      '@swc/core': '>=1.2.50'
      '@swc/wasm': '>=1.2.50'
      '@types/node': '*'
      typescript: '>=2.7'
    peerDependenciesMeta:
      '@swc/core':
        optional: true
      '@swc/wasm':
        optional: true
    dependencies:
      '@cspotcode/source-map-support': 0.8.1
      '@swc/core': 1.3.19
      '@tsconfig/node10': 1.0.9
      '@tsconfig/node12': 1.0.11
      '@tsconfig/node14': 1.0.3
      '@tsconfig/node16': 1.0.3
      '@types/node': 16.18.3
      acorn: 8.8.1
      acorn-walk: 8.2.0
      arg: 4.1.3
      create-require: 1.1.1
      diff: 4.0.2
      make-error: 1.3.6
      typescript: 4.9.3
      v8-compile-cache-lib: 3.0.1
      yn: 3.1.1
    dev: true

  /ts-node/10.9.1_fvpuwgkpfe3dm3hnpcpbcxmb3y:
    resolution: {integrity: sha512-NtVysVPkxxrwFGUUxGYhfux8k78pQB3JqYBXlLRZgdGUqTO5wU/UyHop5p70iEbGhB7q5KmiZiU0Y3KlJrScEw==}
    hasBin: true
    peerDependencies:
      '@swc/core': '>=1.2.50'
      '@swc/wasm': '>=1.2.50'
      '@types/node': '*'
      typescript: '>=2.7'
    peerDependenciesMeta:
      '@swc/core':
        optional: true
      '@swc/wasm':
        optional: true
    dependencies:
      '@cspotcode/source-map-support': 0.8.1
      '@tsconfig/node10': 1.0.9
      '@tsconfig/node12': 1.0.11
      '@tsconfig/node14': 1.0.3
      '@tsconfig/node16': 1.0.3
      '@types/node': 16.18.3
      acorn: 8.8.1
      acorn-walk: 8.2.0
      arg: 4.1.3
      create-require: 1.1.1
      diff: 4.0.2
      make-error: 1.3.6
      typescript: 4.9.3
      v8-compile-cache-lib: 3.0.1
      yn: 3.1.1
    dev: true

  /tsconfig-paths/3.14.1:
    resolution: {integrity: sha512-fxDhWnFSLt3VuTwtvJt5fpwxBHg5AdKWMsgcPOOIilyjymcYVZoCQF8fvFRezCNfblEXmi+PcM1eYHeOAgXCOQ==}
    dependencies:
      '@types/json5': 0.0.29
      json5: 1.0.1
      minimist: 1.2.7
      strip-bom: 3.0.0
    dev: true

  /tslib/1.14.1:
    resolution: {integrity: sha512-Xni35NKzjgMrwevysHTCArtLDpPvye8zV/0E4EyYn43P7/7qvQwPh9BGkHewbMulVntbigmcT7rdX3BNo9wRJg==}

  /tslib/2.4.1:
    resolution: {integrity: sha512-tGyy4dAjRIEwI7BzsB0lynWgOpfqjUdq91XXAlIWD2OwKBH7oCl/GZG/HT4BOHrTlPMOASlMQ7veyTqpmRcrNA==}

  /turbo-darwin-64/1.6.3:
    resolution: {integrity: sha512-QmDIX0Yh1wYQl0bUS0gGWwNxpJwrzZU2GIAYt3aOKoirWA2ecnyb3R6ludcS1znfNV2MfunP+l8E3ncxUHwtjA==}
    cpu: [x64]
    os: [darwin]
    requiresBuild: true
    dev: true
    optional: true

  /turbo-darwin-arm64/1.6.3:
    resolution: {integrity: sha512-75DXhFpwE7CinBbtxTxH08EcWrxYSPFow3NaeFwsG8aymkWXF+U2aukYHJA6I12n9/dGqf7yRXzkF0S/9UtdyQ==}
    cpu: [arm64]
    os: [darwin]
    requiresBuild: true
    dev: true
    optional: true

  /turbo-linux-64/1.6.3:
    resolution: {integrity: sha512-O9uc6J0yoRPWdPg9THRQi69K6E2iZ98cRHNvus05lZbcPzZTxJYkYGb5iagCmCW/pq6fL4T4oLWAd6evg2LGQA==}
    cpu: [x64]
    os: [linux]
    requiresBuild: true
    dev: true
    optional: true

  /turbo-linux-arm64/1.6.3:
    resolution: {integrity: sha512-dCy667qqEtZIhulsRTe8hhWQNCJO0i20uHXv7KjLHuFZGCeMbWxB8rsneRoY+blf8+QNqGuXQJxak7ayjHLxiA==}
    cpu: [arm64]
    os: [linux]
    requiresBuild: true
    dev: true
    optional: true

  /turbo-windows-64/1.6.3:
    resolution: {integrity: sha512-lKRqwL3mrVF09b9KySSaOwetehmGknV9EcQTF7d2dxngGYYX1WXoQLjFP9YYH8ZV07oPm+RUOAKSCQuDuMNhiA==}
    cpu: [x64]
    os: [win32]
    requiresBuild: true
    dev: true
    optional: true

  /turbo-windows-arm64/1.6.3:
    resolution: {integrity: sha512-BXY1sDPEA1DgPwuENvDCD8B7Hb0toscjus941WpL8CVd10hg9pk/MWn9CNgwDO5Q9ks0mw+liDv2EMnleEjeNA==}
    cpu: [arm64]
    os: [win32]
    requiresBuild: true
    dev: true
    optional: true

  /turbo/1.6.3:
    resolution: {integrity: sha512-FtfhJLmEEtHveGxW4Ye/QuY85AnZ2ZNVgkTBswoap7UMHB1+oI4diHPNyqrQLG4K1UFtCkjOlVoLsllUh/9QRw==}
    requiresBuild: true
    optionalDependencies:
      turbo-darwin-64: 1.6.3
      turbo-darwin-arm64: 1.6.3
      turbo-linux-64: 1.6.3
      turbo-linux-arm64: 1.6.3
      turbo-windows-64: 1.6.3
      turbo-windows-arm64: 1.6.3
    dev: true

  /type-detect/4.0.8:
    resolution: {integrity: sha512-0fr/mIH1dlO+x7TlcMy+bIDqKPsw/70tVyeHW787goQjhmqaZe10uwLujubK9q9Lg6Fiho1KUKDYz0Z7k7g5/g==}
    engines: {node: '>=4'}
    dev: true

  /type-fest/0.18.1:
    resolution: {integrity: sha512-OIAYXk8+ISY+qTOwkHtKqzAuxchoMiD9Udx+FSGQDuiRR+PJKJHc2NJAXlbhkGwTt/4/nKZxELY1w3ReWOL8mw==}
    engines: {node: '>=10'}
    dev: true

  /type-fest/0.21.3:
    resolution: {integrity: sha512-t0rzBq87m3fVcduHDUFhKmyyX+9eo6WQjZvf51Ea/M0Q7+T374Jp1aUiyUl0GKxp8M/OETVHSDvmkyPgvX+X2w==}
    engines: {node: '>=10'}
    dev: true

  /type-fest/0.4.1:
    resolution: {integrity: sha512-IwzA/LSfD2vC1/YDYMv/zHP4rDF1usCwllsDpbolT3D4fUepIO7f9K70jjmUewU/LmGUKJcwcVtDCpnKk4BPMw==}
    engines: {node: '>=6'}
    dev: true

  /type-fest/0.6.0:
    resolution: {integrity: sha512-q+MB8nYR1KDLrgr4G5yemftpMC7/QLqVndBmEEdqzmNj5dcFOO4Oo8qlwZE3ULT3+Zim1F8Kq4cBnikNhlCMlg==}
    engines: {node: '>=8'}
    dev: true

  /type-fest/0.8.1:
    resolution: {integrity: sha512-4dbzIzqvjtgiM5rw1k5rEHtBANKmdudhGyBEajN01fEyhaAIhsoKNy6y7+IN93IfpFtwY9iqi7kD+xwKhQsNJA==}
    engines: {node: '>=8'}
    dev: true

  /typedarray-to-buffer/3.1.5:
    resolution: {integrity: sha512-zdu8XMNEDepKKR+XYOXAVPtWui0ly0NtohUscw+UmaHiAWT8hrV1rr//H6V+0DvJ3OQ19S979M0laLfX8rm82Q==}
    dependencies:
      is-typedarray: 1.0.0
    dev: true

  /typedarray/0.0.6:
    resolution: {integrity: sha512-/aCDEGatGvZ2BIk+HmLf4ifCJFwvKFNb9/JeZPMulfgFracn9QFcAf5GO8B/mweUjSoblS5In0cWhqpfs/5PQA==}
    dev: true

  /typescript/4.9.3:
    resolution: {integrity: sha512-CIfGzTelbKNEnLpLdGFgdyKhG23CKdKgQPOBc+OUNrkJ2vr+KSzsSV5kq5iWhEQbok+quxgGzrAtGWCyU7tHnA==}
    engines: {node: '>=4.2.0'}
    dev: true

  /uglify-js/3.17.4:
    resolution: {integrity: sha512-T9q82TJI9e/C1TAxYvfb16xO120tMVFZrGA3f9/P4424DNu6ypK103y0GPFVa17yotwSyZW5iYXgjYHkGrJW/g==}
    engines: {node: '>=0.8.0'}
    requiresBuild: true
    dev: true
    optional: true

  /ulidx/0.3.0:
    resolution: {integrity: sha512-Qvpa2xAzS6fBUpiqHSHWvn6XiSLCAPyNDDz035vsEWmUoXRqC4c9JySLIfdBuK0N1xGBxng6GHDOZgyNQfxAHg==}
    dependencies:
      layerr: 0.1.2
    dev: false

  /unique-filename/2.0.1:
    resolution: {integrity: sha512-ODWHtkkdx3IAR+veKxFV+VBkUMcN+FaqzUUd7IZzt+0zhDZFPFxhlqwPF3YQvMHx1TD0tdgYl+kuPnJ8E6ql7A==}
    engines: {node: ^12.13.0 || ^14.15.0 || >=16.0.0}
    dependencies:
      unique-slug: 3.0.0
    dev: true

  /unique-slug/3.0.0:
    resolution: {integrity: sha512-8EyMynh679x/0gqE9fT9oilG+qEt+ibFyqjuVTsZn1+CMxH+XLlpvr2UZx4nVcCwTpx81nICr2JQFkM+HPLq4w==}
    engines: {node: ^12.13.0 || ^14.15.0 || >=16.0.0}
    dependencies:
      imurmurhash: 0.1.4
    dev: true

  /universal-user-agent/6.0.0:
    resolution: {integrity: sha512-isyNax3wXoKaulPDZWHQqbmIx1k2tb9fb3GGDBRxCscfYV2Ch7WxPArBsFEG8s/safwXTT7H4QGhaIkTp9447w==}
    dev: true

  /universalify/2.0.0:
    resolution: {integrity: sha512-hAZsKq7Yy11Zu1DE0OzWjw7nnLZmJZYTDZZyEFHZdUhV8FkH5MCfoU1XMaxXovpyW5nq5scPqq0ZDP9Zyl04oQ==}
    engines: {node: '>= 10.0.0'}

  /upath/2.0.1:
    resolution: {integrity: sha512-1uEe95xksV1O0CYKXo8vQvN1JEbtJp7lb7C5U9HMsIp6IVwntkH/oNUzyVNQSd4S1sYk2FpSSW44FqMc8qee5w==}
    engines: {node: '>=4'}
    dev: true

  /update-browserslist-db/1.0.10_browserslist@4.21.4:
    resolution: {integrity: sha512-OztqDenkfFkbSG+tRxBeAnCVPckDBcvibKd35yDONx6OU8N7sqgwc7rCbkJ/WcYtVRZ4ba68d6byhC21GFh7sQ==}
    hasBin: true
    peerDependencies:
      browserslist: '>= 4.21.0'
    dependencies:
      browserslist: 4.21.4
      escalade: 3.1.1
      picocolors: 1.0.0
    dev: true

  /url/0.10.3:
    resolution: {integrity: sha512-hzSUW2q06EqL1gKM/a+obYHLIO6ct2hwPuviqTTOcfFVc61UbfJ2Q32+uGL/HCPxKqrdGB5QUwIe7UqlDgwsOQ==}
    dependencies:
      punycode: 1.3.2
      querystring: 0.2.0
    dev: false

  /util-deprecate/1.0.2:
    resolution: {integrity: sha512-EPD5q1uXyFxJpCrLnCc1nHnq3gOa6DZBocAIiI2TaSCA7VCJ1UJDMagCzIkXNsUYfD1daK//LTEQ8xiIbrHtcw==}

  /util/0.12.5:
    resolution: {integrity: sha512-kZf/K6hEIrWHI6XqOFUiiMa+79wE/D8Q+NCNAWclkyg3b4d2k7s0QGepNjiABc+aR3N1PAyHL7p6UcLY6LmrnA==}
    dependencies:
      inherits: 2.0.4
      is-arguments: 1.1.1
      is-generator-function: 1.0.10
      is-typed-array: 1.1.10
      which-typed-array: 1.1.9
    dev: false

  /uuid/8.0.0:
    resolution: {integrity: sha512-jOXGuXZAWdsTH7eZLtyXMqUb9EcWMGZNbL9YcGBJl4MH4nrxHmZJhEHvyLFrkxo+28uLb/NYRcStH48fnD0Vzw==}
    hasBin: true
    dev: false

  /uuid/8.3.2:
    resolution: {integrity: sha512-+NYs2QeMWy+GWFOEm9xnn6HCDp0l7QBD7ml8zLUmJ+93Q5NF0NocErnwkTkXVFNiX3/fpC6afS8Dhb/gz7R7eg==}
    hasBin: true

  /v8-compile-cache-lib/3.0.1:
    resolution: {integrity: sha512-wa7YjyUGfNZngI/vtK0UHAN+lgDCxBPCylVXGp0zu59Fz5aiGtNXaq3DhIov063MorB+VfufLh3JlF2KdTK3xg==}
    dev: true

  /v8-compile-cache/2.3.0:
    resolution: {integrity: sha512-l8lCEmLcLYZh4nbunNZvQCJc5pv7+RCwa8q/LdUx8u7lsWvPDKmpodJAJNwkAhJC//dFY48KuIEmjtd4RViDrA==}
    dev: true

  /v8-to-istanbul/9.0.1:
    resolution: {integrity: sha512-74Y4LqY74kLE6IFyIjPtkSTWzUZmj8tdHT9Ii/26dvQ6K9Dl2NbEfj0XgU2sHCtKgt5VupqhlO/5aWuqS+IY1w==}
    engines: {node: '>=10.12.0'}
    dependencies:
      '@jridgewell/trace-mapping': 0.3.17
      '@types/istanbul-lib-coverage': 2.0.4
      convert-source-map: 1.9.0
    dev: true

  /validate-npm-package-license/3.0.4:
    resolution: {integrity: sha512-DpKm2Ui/xN7/HQKCtpZxoRWBhZ9Z0kqtygG8XCgNQ8ZlDnxuQmWhj566j8fN4Cu3/JmbhsDo7fcAJq4s9h27Ew==}
    dependencies:
      spdx-correct: 3.1.1
      spdx-expression-parse: 3.0.1
    dev: true

  /validate-npm-package-name/3.0.0:
    resolution: {integrity: sha512-M6w37eVCMMouJ9V/sdPGnC5H4uDr73/+xdq0FBLO3TFFX1+7wiUY6Es328NN+y43tmY+doUdN9g9J21vqB7iLw==}
    dependencies:
      builtins: 1.0.3
    dev: true

  /validate-npm-package-name/4.0.0:
    resolution: {integrity: sha512-mzR0L8ZDktZjpX4OB46KT+56MAhl4EIazWP/+G/HPGuvfdaqg4YsCdtOm6U9+LOFyYDoh4dpnpxZRB9MQQns5Q==}
    engines: {node: ^12.13.0 || ^14.15.0 || >=16.0.0}
    dependencies:
      builtins: 5.0.1
    dev: true

  /validator/13.7.0:
    resolution: {integrity: sha512-nYXQLCBkpJ8X6ltALua9dRrZDHVYxjJ1wgskNt1lH9fzGjs3tgojGSCBjmEPwkWS1y29+DrizMTW19Pr9uB2nw==}
    engines: {node: '>= 0.10'}
    dev: false

  /walk-up-path/1.0.0:
    resolution: {integrity: sha512-hwj/qMDUEjCU5h0xr90KGCf0tg0/LgJbmOWgrWKYlcJZM7XvquvUJZ0G/HMGr7F7OQMOUuPHWP9JpriinkAlkg==}
    dev: true

  /walker/1.0.8:
    resolution: {integrity: sha512-ts/8E8l5b7kY0vlWLewOkDXMmPdLcVV4GmOQLyxuSswIJsweeFZtAsMF7k1Nszz+TYBQrlYRmzOnr398y1JemQ==}
    dependencies:
      makeerror: 1.0.12
    dev: true

  /watchpack/2.4.0:
    resolution: {integrity: sha512-Lcvm7MGST/4fup+ifyKi2hjyIAwcdI4HRgtvTpIUxBRhB+RFtUh8XtDOxUfctVCnhVi+QQj49i91OyvzkJl6cg==}
    engines: {node: '>=10.13.0'}
    dependencies:
      glob-to-regexp: 0.4.1
      graceful-fs: 4.2.10
    dev: false

  /wcwidth/1.0.1:
    resolution: {integrity: sha512-XHPEwS0q6TaxcvG85+8EYkbiCux2XtWG2mkc47Ng2A77BQu9+DqIOJldST4HgPkuea7dvKSj5VgX3P1d4rW8Tg==}
    dependencies:
      defaults: 1.0.4

  /web-streams-polyfill/3.2.1:
    resolution: {integrity: sha512-e0MO3wdXWKrLbL0DgGnUV7WHVuw9OUvL4hjgnPkIeEvESk74gAITi5G606JtZPp39cd8HA9VQzCIvA49LpPN5Q==}
    engines: {node: '>= 8'}

  /webidl-conversions/3.0.1:
    resolution: {integrity: sha512-2JAn3z8AR6rjK8Sm8orRC0h/bcl/DqL7tRPdGZ4I1CjdF+EaMLmYxBHyXuKL849eucPFhvBoxMsflfOb8kxaeQ==}
    dev: true

  /whatwg-url/5.0.0:
    resolution: {integrity: sha512-saE57nupxk6v3HY35+jzBwYa0rKSy0XR8JSxZPwgLr7ys0IBzhGviA1/TUGJLmSVqs8pb9AnvICXEuOHLprYTw==}
    dependencies:
      tr46: 0.0.3
      webidl-conversions: 3.0.1
    dev: true

  /which-typed-array/1.1.9:
    resolution: {integrity: sha512-w9c4xkx6mPidwp7180ckYWfMmvxpjlZuIudNtDf4N/tTAUB8VJbX25qZoAsrtGuYNnGw3pa0AXgbGKRB8/EceA==}
    engines: {node: '>= 0.4'}
    dependencies:
      available-typed-arrays: 1.0.5
      call-bind: 1.0.2
      for-each: 0.3.3
      gopd: 1.0.1
      has-tostringtag: 1.0.0
      is-typed-array: 1.1.10
    dev: false

  /which/2.0.2:
    resolution: {integrity: sha512-BLI3Tl1TW3Pvl70l3yq3Y64i+awpwXqsGBYWkkqMtnbXgrMD+yj7rhW0kuEDxzJaYXGjEW5ogapKNMEKNMjibA==}
    engines: {node: '>= 8'}
    dependencies:
      isexe: 2.0.0

  /wide-align/1.1.5:
    resolution: {integrity: sha512-eDMORYaPNZ4sQIuuYPDHdQvf4gyCF9rEEV/yPxGfwPkRodwEgiMUUXTx/dex+Me0wxx53S+NgUHaP7y3MGlDmg==}
    dependencies:
      string-width: 4.2.3
    dev: true

  /wordwrap/1.0.0:
    resolution: {integrity: sha512-gvVzJFlPycKc5dZN4yPkP8w7Dc37BtP1yczEneOb4uq34pXZcvrtRTmWV8W+Ume+XCxKgbjM+nevkyFPMybd4Q==}
    dev: true

  /wrap-ansi/6.2.0:
    resolution: {integrity: sha512-r6lPcBGxZXlIcymEu7InxDMhdW0KDxpLgoFLcguasxCaJ/SOIZwINatK9KY/tf+ZrlywOKU0UDj3ATXUBfxJXA==}
    engines: {node: '>=8'}
    dependencies:
      ansi-styles: 4.3.0
      string-width: 4.2.3
      strip-ansi: 6.0.1
    dev: true

  /wrap-ansi/7.0.0:
    resolution: {integrity: sha512-YVGIj2kamLSTxw6NsZjoBxfSwsn0ycdesmc4p+Q21c5zPuZ1pl+NfxVdxPtdHvmNVOQ6XSYG4AUtyt/Fi7D16Q==}
    engines: {node: '>=10'}
    dependencies:
      ansi-styles: 4.3.0
      string-width: 4.2.3
      strip-ansi: 6.0.1

  /wrappy/1.0.2:
    resolution: {integrity: sha512-l4Sp/DRseor9wL6EvV2+TuQn63dMkPjZ/sp9XkghTEbV9KlPS1xUsZ3u7/IQO4wxtcFB4bgpQPRcR3QCvezPcQ==}
    dev: true

  /write-file-atomic/2.4.3:
    resolution: {integrity: sha512-GaETH5wwsX+GcnzhPgKcKjJ6M2Cq3/iZp1WyY/X1CSqrW+jVNM9Y7D8EC2sM4ZG/V8wZlSniJnCKWPmBYAucRQ==}
    dependencies:
      graceful-fs: 4.2.10
      imurmurhash: 0.1.4
      signal-exit: 3.0.7
    dev: true

  /write-file-atomic/3.0.3:
    resolution: {integrity: sha512-AvHcyZ5JnSfq3ioSyjrBkH9yW4m7Ayk8/9My/DD9onKeu/94fwrMocemO2QAJFAlnnDN+ZDS+ZjAR5ua1/PV/Q==}
    dependencies:
      imurmurhash: 0.1.4
      is-typedarray: 1.0.0
      signal-exit: 3.0.7
      typedarray-to-buffer: 3.1.5
    dev: true

  /write-file-atomic/4.0.2:
    resolution: {integrity: sha512-7KxauUdBmSdWnmpaGFg+ppNjKF8uNLry8LyzjauQDOVONfFLNKrKvQOxZ/VuTIcS/gge/YNahf5RIIQWTSarlg==}
    engines: {node: ^12.13.0 || ^14.15.0 || >=16.0.0}
    dependencies:
      imurmurhash: 0.1.4
      signal-exit: 3.0.7
    dev: true

  /write-json-file/3.2.0:
    resolution: {integrity: sha512-3xZqT7Byc2uORAatYiP3DHUUAVEkNOswEWNs9H5KXiicRTvzYzYqKjYc4G7p+8pltvAw641lVByKVtMpf+4sYQ==}
    engines: {node: '>=6'}
    dependencies:
      detect-indent: 5.0.0
      graceful-fs: 4.2.10
      make-dir: 2.1.0
      pify: 4.0.1
      sort-keys: 2.0.0
      write-file-atomic: 2.4.3
    dev: true

  /write-json-file/4.3.0:
    resolution: {integrity: sha512-PxiShnxf0IlnQuMYOPPhPkhExoCQuTUNPOa/2JWCYTmBquU9njyyDuwRKN26IZBlp4yn1nt+Agh2HOOBl+55HQ==}
    engines: {node: '>=8.3'}
    dependencies:
      detect-indent: 6.1.0
      graceful-fs: 4.2.10
      is-plain-obj: 2.1.0
      make-dir: 3.1.0
      sort-keys: 4.2.0
      write-file-atomic: 3.0.3
    dev: true

  /write-pkg/4.0.0:
    resolution: {integrity: sha512-v2UQ+50TNf2rNHJ8NyWttfm/EJUBWMJcx6ZTYZr6Qp52uuegWw/lBkCtCbnYZEmPRNL61m+u67dAmGxo+HTULA==}
    engines: {node: '>=8'}
    dependencies:
      sort-keys: 2.0.0
      type-fest: 0.4.1
      write-json-file: 3.2.0
    dev: true

  /xml2js/0.4.19:
    resolution: {integrity: sha512-esZnJZJOiJR9wWKMyuvSE1y6Dq5LCuJanqhxslH2bxM6duahNZ+HMpCLhBQGZkbX6xRf8x1Y2eJlgt2q3qo49Q==}
    dependencies:
      sax: 1.2.1
      xmlbuilder: 9.0.7
    dev: false

  /xmlbuilder/9.0.7:
    resolution: {integrity: sha512-7YXTQc3P2l9+0rjaUbLwMKRhtmwg1M1eDf6nag7urC7pIPYLD9W/jmzQ4ptRSUbodw5S0jfoGTflLemQibSpeQ==}
    engines: {node: '>=4.0'}
    dev: false

  /xtend/4.0.2:
    resolution: {integrity: sha512-LKYU1iAXJXUgAXn9URjiu+MWhyUXHsvfp7mcuYm9dSUKK0/CjtrUwFAxD82/mCWbtLsGjFIad0wIsod4zrTAEQ==}
    engines: {node: '>=0.4'}
    dev: true

  /y18n/5.0.8:
    resolution: {integrity: sha512-0pfFzegeDWJHJIAmTLRP2DwHjdF5s7jo9tuztdQxAhINCdvS+3nGINqPd00AphqJR/0LhANUS6/+7SCb98YOfA==}
    engines: {node: '>=10'}

  /yallist/4.0.0:
    resolution: {integrity: sha512-3wdGidZyq5PB084XLES5TpOSRA3wjXAlIWMhum2kRcv/41Sn2emQ0dycQW4uZXLejwKvg6EsvbdlVL+FYEct7A==}

  /yaml/1.10.2:
    resolution: {integrity: sha512-r3vXyErRCYJ7wg28yvBY5VSoAF8ZvlcW9/BwUzEtUsjvX/DKs24dIkuwjtuprwJJHsbyUbLApepYTR1BN4uHrg==}
    engines: {node: '>= 6'}

  /yaml/2.1.3:
    resolution: {integrity: sha512-AacA8nRULjKMX2DvWvOAdBZMOfQlypSFkjcOcu9FalllIDJ1kvlREzcdIZmidQUqqeMv7jorHjq2HlLv/+c2lg==}
    engines: {node: '>= 14'}

  /yargs-parser/20.2.4:
    resolution: {integrity: sha512-WOkpgNhPTlE73h4VFAFsOnomJVaovO8VqLDzy5saChRBFQFBoMYirowyW+Q9HB4HFF4Z7VZTiG3iSzJJA29yRA==}
    engines: {node: '>=10'}
    dev: true

  /yargs-parser/20.2.9:
    resolution: {integrity: sha512-y11nGElTIV+CT3Zv9t7VKl+Q3hTQoT9a1Qzezhhl6Rp21gJ/IVTW7Z3y9EWXhuUBC2Shnf+DX0antecpAwSP8w==}
    engines: {node: '>=10'}
    dev: true

  /yargs-parser/21.1.1:
    resolution: {integrity: sha512-tVpsJW7DdjecAiFpbIB1e3qxIQsE6NoPc5/eTdrbbIC4h0LVsWhnoa3g+m2HclBIujHzsxZ4VJVA+GUuc2/LBw==}
    engines: {node: '>=12'}

  /yargs/16.2.0:
    resolution: {integrity: sha512-D1mvvtDG0L5ft/jGWkLpG1+m0eQxOfaBvTNELraWj22wSVUMWxZUvYgJYcKh6jGGIkJFhH4IZPQhR4TKpc8mBw==}
    engines: {node: '>=10'}
    dependencies:
      cliui: 7.0.4
      escalade: 3.1.1
      get-caller-file: 2.0.5
      require-directory: 2.1.1
      string-width: 4.2.3
      y18n: 5.0.8
      yargs-parser: 20.2.9
    dev: true

  /yargs/17.6.2:
    resolution: {integrity: sha512-1/9UrdHjDZc0eOU0HxOHoS78C69UD3JRMvzlJ7S79S2nTaWRA/whGCTV8o9e/N/1Va9YIV7Q4sOxD8VV4pCWOw==}
    engines: {node: '>=12'}
    dependencies:
      cliui: 8.0.1
      escalade: 3.1.1
      get-caller-file: 2.0.5
      require-directory: 2.1.1
      string-width: 4.2.3
      y18n: 5.0.8
      yargs-parser: 21.1.1

  /yn/3.1.1:
    resolution: {integrity: sha512-Ux4ygGWsu2c7isFWe8Yu1YluJmqVhxqK2cLXNQA5AcC3QfbGNpM7fu0Y8b/z16pXLnFxZYvWhd3fhBY9DLmC6Q==}
    engines: {node: '>=6'}
    dev: true

  /yocto-queue/0.1.0:
    resolution: {integrity: sha512-rVksvsnNCdJ/ohGc6xgPwyN8eheCxsiLM8mxuE/t/mOVqJewPuO1miLpTHQiRgTKCLexL4MeAFVagts7HmNZ2Q==}
    engines: {node: '>=10'}

  /zx/7.1.1:
    resolution: {integrity: sha512-5YlTO2AJ+Ku2YuZKSSSqnUKuagcM/f/j4LmHs15O84Ch80Z9gzR09ZK3gR7GV+rc8IFpz2H/XNFtFVmj31yrZA==}
    engines: {node: '>= 16.0.0'}
    dependencies:
      '@types/fs-extra': 9.0.13
      '@types/minimist': 1.2.2
      '@types/node': 18.11.9
      '@types/ps-tree': 1.1.2
      '@types/which': 2.0.1
      chalk: 5.1.2
      fs-extra: 10.1.0
      globby: 13.1.2
      minimist: 1.2.7
      node-fetch: 3.2.10
      ps-tree: 1.2.0
      which: 2.0.2
      yaml: 2.1.3<|MERGE_RESOLUTION|>--- conflicted
+++ resolved
@@ -193,12 +193,8 @@
       '@eventual/aws-runtime': workspace:^
       '@eventual/compiler': workspace:^
       '@eventual/core': workspace:^
-<<<<<<< HEAD
       '@swc/core': ^1.2.245
-=======
-      '@swc/core': ^1.3.19
       '@swc/jest': ^0.2.23
->>>>>>> ee25c6e4
       '@types/jest': ^29
       '@types/node': ^16
       '@types/yargs': ^17.0.13
@@ -228,7 +224,7 @@
       '@eventual/aws-runtime': link:../aws-runtime
       '@eventual/compiler': link:../compiler
       '@eventual/core': link:../core
-      '@swc/core': 1.3.14
+      '@swc/core': 1.3.19
       chalk: 5.1.2
       commander: 9.4.1
       get-stdin: 9.0.0
@@ -237,11 +233,7 @@
       yargs: 17.6.2
       zx: 7.1.1
     devDependencies:
-<<<<<<< HEAD
-=======
-      '@swc/core': 1.3.19
       '@swc/jest': 0.2.23_@swc+core@1.3.19
->>>>>>> ee25c6e4
       '@types/jest': 29.2.2
       '@types/node': 16.18.3
       '@types/yargs': 17.0.13
@@ -2098,6 +2090,13 @@
       - ts-node
     dev: true
 
+  /@jest/create-cache-key-function/27.5.1:
+    resolution: {integrity: sha512-dmH1yW+makpTSURTy8VzdUwFnfQh1G8R+DxO2Ho2FFmBbKFEVm+3jWdvFhE2VqB/LATCTokkP0dotjyQyw5/AQ==}
+    engines: {node: ^10.13.0 || ^12.13.0 || ^14.15.0 || >=15.0.0}
+    dependencies:
+      '@jest/types': 27.5.1
+    dev: true
+
   /@jest/environment/29.3.1:
     resolution: {integrity: sha512-pMmvfOPmoa1c1QpfFW0nXYtNLpofqo4BrCIk6f2kW4JFeNlHV2t3vd+3iDLf31e2ot2Mec0uqZfmI+U0K2CFag==}
     engines: {node: ^14.15.0 || ^16.10.0 || >=18.0.0}
@@ -2243,6 +2242,17 @@
       write-file-atomic: 4.0.2
     transitivePeerDependencies:
       - supports-color
+    dev: true
+
+  /@jest/types/27.5.1:
+    resolution: {integrity: sha512-Cx46iJ9QpwQTjIdq5VJu2QTMMs3QlEjI0x1QbBP5W1+nMzyc2XmimiRR/CbX9TO0cPTeUlxWMOu8mslYsJ8DEw==}
+    engines: {node: ^10.13.0 || ^12.13.0 || ^14.15.0 || >=15.0.0}
+    dependencies:
+      '@types/istanbul-lib-coverage': 2.0.4
+      '@types/istanbul-reports': 3.0.1
+      '@types/node': 18.11.9
+      '@types/yargs': 16.0.4
+      chalk: 4.1.2
     dev: true
 
   /@jest/types/29.3.1:
@@ -3466,21 +3476,8 @@
   /@swc/core/1.3.19:
     resolution: {integrity: sha512-KiXUv2vpmOaGhoLCN9Rw7Crsfq1YmOR2ZbajiqNAh/iu0d3CKn5JZhLRs6S7nCk78cwFFac2obQfTWPePLUe/g==}
     engines: {node: '>=10'}
-    hasBin: true
     requiresBuild: true
     optionalDependencies:
-<<<<<<< HEAD
-      '@swc/core-darwin-arm64': 1.3.14
-      '@swc/core-darwin-x64': 1.3.14
-      '@swc/core-linux-arm-gnueabihf': 1.3.14
-      '@swc/core-linux-arm64-gnu': 1.3.14
-      '@swc/core-linux-arm64-musl': 1.3.14
-      '@swc/core-linux-x64-gnu': 1.3.14
-      '@swc/core-linux-x64-musl': 1.3.14
-      '@swc/core-win32-arm64-msvc': 1.3.14
-      '@swc/core-win32-ia32-msvc': 1.3.14
-      '@swc/core-win32-x64-msvc': 1.3.14
-=======
       '@swc/core-darwin-arm64': 1.3.19
       '@swc/core-darwin-x64': 1.3.19
       '@swc/core-linux-arm-gnueabihf': 1.3.19
@@ -3502,7 +3499,6 @@
       '@swc/core': 1.3.19
       jsonc-parser: 3.2.0
     dev: true
->>>>>>> ee25c6e4
 
   /@tootallnate/once/2.0.0:
     resolution: {integrity: sha512-XCuKFP5PS55gnMVu3dty8KPatLqUoy/ZYzDzAGCQ8JNFCkLXzmI7vNHCR+XpbZaMWQK/vQubr7PkYq8g470J/A==}
@@ -3642,6 +3638,12 @@
 
   /@types/yargs-parser/21.0.0:
     resolution: {integrity: sha512-iO9ZQHkZxHn4mSakYV0vFHAVDyEOIJQrV2uZ06HxEPcx+mt8swXoZHIbaaJ2crJYFfErySgktuTZ3BeLz+XmFA==}
+    dev: true
+
+  /@types/yargs/16.0.4:
+    resolution: {integrity: sha512-T8Yc9wt/5LbJyCaLiHPReJa0kApcIgJ7Bn735GjItUfh08Z1pJvu8QZqb9s+mMvKV6WUQRV7K2R46YbjMXTTJw==}
+    dependencies:
+      '@types/yargs-parser': 21.0.0
     dev: true
 
   /@types/yargs/17.0.13:
@@ -3887,7 +3889,6 @@
   /aws-cdk/2.51.1:
     resolution: {integrity: sha512-c60bIcMfe/gn4qkw/TZvqw+DxVGFn25D624RcciLxIAI/t9v2taaPfIdlCVXDSr3qfy0Oc7GpEh3jL9I/RpVFw==}
     engines: {node: '>= 14.15.0'}
-    hasBin: true
     optionalDependencies:
       fsevents: 2.3.2
     dev: true
@@ -4952,7 +4953,6 @@
   /esbuild/0.15.14:
     resolution: {integrity: sha512-pJN8j42fvWLFWwSMG4luuupl2Me7mxciUOsMegKvwCmhEbJ2covUdFnihxm0FMIBV+cbwbtMoHgMCCI+pj1btQ==}
     engines: {node: '>=12'}
-    hasBin: true
     requiresBuild: true
     optionalDependencies:
       '@esbuild/android-arm': 0.15.14
@@ -5119,7 +5119,6 @@
 
   /fast-xml-parser/4.0.11:
     resolution: {integrity: sha512-4aUg3aNRR/WjQAcpceODG1C3x3lFANXRo8+1biqfieHmg9pyMt7qB4lQV/Ta6sJCTbA5vfD8fnA8S54JATiFUA==}
-    hasBin: true
     dependencies:
       strnum: 1.0.5
 
@@ -5966,7 +5965,6 @@
   /jest-cli/29.3.1_@types+node@16.18.3:
     resolution: {integrity: sha512-TO/ewvwyvPOiBBuWZ0gm04z3WWP8TIK8acgPzE4IxgsLKQgb377NYGrQLc3Wl/7ndWzIH2CDNNsUjGxwLL43VQ==}
     engines: {node: ^14.15.0 || ^16.10.0 || >=18.0.0}
-    hasBin: true
     peerDependencies:
       node-notifier: ^8.0.1 || ^9.0.0 || ^10.0.0
     peerDependenciesMeta:
@@ -5994,7 +5992,6 @@
   /jest-cli/29.3.1_dnlfjp7n5lpfgnj4digwzn5fhe:
     resolution: {integrity: sha512-TO/ewvwyvPOiBBuWZ0gm04z3WWP8TIK8acgPzE4IxgsLKQgb377NYGrQLc3Wl/7ndWzIH2CDNNsUjGxwLL43VQ==}
     engines: {node: ^14.15.0 || ^16.10.0 || >=18.0.0}
-    hasBin: true
     peerDependencies:
       node-notifier: ^8.0.1 || ^9.0.0 || ^10.0.0
     peerDependenciesMeta:
@@ -6465,7 +6462,6 @@
   /jest/29.3.1_@types+node@16.18.3:
     resolution: {integrity: sha512-6iWfL5DTT0Np6UYs/y5Niu7WIfNv/wRTtN5RSXt2DIEft3dx3zPuw/3WJQBCJfmEzvDiEKwoqMbGD9n49+qLSA==}
     engines: {node: ^14.15.0 || ^16.10.0 || >=18.0.0}
-    hasBin: true
     peerDependencies:
       node-notifier: ^8.0.1 || ^9.0.0 || ^10.0.0
     peerDependenciesMeta:
@@ -6485,7 +6481,6 @@
   /jest/29.3.1_dnlfjp7n5lpfgnj4digwzn5fhe:
     resolution: {integrity: sha512-6iWfL5DTT0Np6UYs/y5Niu7WIfNv/wRTtN5RSXt2DIEft3dx3zPuw/3WJQBCJfmEzvDiEKwoqMbGD9n49+qLSA==}
     engines: {node: ^14.15.0 || ^16.10.0 || >=18.0.0}
-    hasBin: true
     peerDependencies:
       node-notifier: ^8.0.1 || ^9.0.0 || ^10.0.0
     peerDependenciesMeta:
@@ -7338,7 +7333,6 @@
 
   /nx/15.0.13:
     resolution: {integrity: sha512-5mJGWz91B9/sxzLjXdD+pmZTel54NeNNxFDis8OhtGDn6eRZ25qWsZNDgzqIDtwKn3c9gThAMHU4XH2OTgWUnA==}
-    hasBin: true
     requiresBuild: true
     peerDependencies:
       '@swc-node/register': ^1.4.2
@@ -7726,7 +7720,6 @@
   /prettier/2.8.0:
     resolution: {integrity: sha512-9Lmg8hTFZKG0Asr/kW9Bp8tJjRVluO8EJQVfY2T7FMw9T5jy4I/Uvx0Rca/XWf50QQ1/SS48+6IJWnrb+2yemA==}
     engines: {node: '>=10.13.0'}
-    hasBin: true
     dev: true
 
   /pretty-format/29.3.1:
@@ -8046,7 +8039,6 @@
 
   /semver/5.7.1:
     resolution: {integrity: sha512-sauaDf/PZdVgrLTNYHRtpXa1iRiKcaebiKQ1BJdpQlWH2lCvexQdX55snPFyK7QzpudqbCI0qXFfOasHdyNDGQ==}
-    hasBin: true
     dev: true
 
   /semver/6.3.0:
@@ -8469,7 +8461,6 @@
   /ts-jest/29.0.3_6crhf7ajeizammv76u753sn6i4:
     resolution: {integrity: sha512-Ibygvmuyq1qp/z3yTh9QTwVVAbFdDy/+4BtIQR2sp6baF2SJU/8CKK/hhnGIDY2L90Az2jIqTwZPnN2p+BweiQ==}
     engines: {node: ^14.15.0 || ^16.10.0 || >=18.0.0}
-    hasBin: true
     peerDependencies:
       '@babel/core': '>=7.0.0-beta.0 <8'
       '@jest/types': ^29.0.0
@@ -8503,7 +8494,6 @@
   /ts-jest/29.0.3_dayqsg3kqnc62at3s4tm6zqa2y:
     resolution: {integrity: sha512-Ibygvmuyq1qp/z3yTh9QTwVVAbFdDy/+4BtIQR2sp6baF2SJU/8CKK/hhnGIDY2L90Az2jIqTwZPnN2p+BweiQ==}
     engines: {node: ^14.15.0 || ^16.10.0 || >=18.0.0}
-    hasBin: true
     peerDependencies:
       '@babel/core': '>=7.0.0-beta.0 <8'
       '@jest/types': ^29.0.0
@@ -8537,7 +8527,6 @@
 
   /ts-node/10.9.1_72os6jwxu2zrt2v7mxnztv2e74:
     resolution: {integrity: sha512-NtVysVPkxxrwFGUUxGYhfux8k78pQB3JqYBXlLRZgdGUqTO5wU/UyHop5p70iEbGhB7q5KmiZiU0Y3KlJrScEw==}
-    hasBin: true
     peerDependencies:
       '@swc/core': '>=1.2.50'
       '@swc/wasm': '>=1.2.50'
@@ -8569,7 +8558,6 @@
 
   /ts-node/10.9.1_fvpuwgkpfe3dm3hnpcpbcxmb3y:
     resolution: {integrity: sha512-NtVysVPkxxrwFGUUxGYhfux8k78pQB3JqYBXlLRZgdGUqTO5wU/UyHop5p70iEbGhB7q5KmiZiU0Y3KlJrScEw==}
-    hasBin: true
     peerDependencies:
       '@swc/core': '>=1.2.50'
       '@swc/wasm': '>=1.2.50'
@@ -8760,7 +8748,6 @@
 
   /update-browserslist-db/1.0.10_browserslist@4.21.4:
     resolution: {integrity: sha512-OztqDenkfFkbSG+tRxBeAnCVPckDBcvibKd35yDONx6OU8N7sqgwc7rCbkJ/WcYtVRZ4ba68d6byhC21GFh7sQ==}
-    hasBin: true
     peerDependencies:
       browserslist: '>= 4.21.0'
     dependencies:
@@ -8791,12 +8778,10 @@
 
   /uuid/8.0.0:
     resolution: {integrity: sha512-jOXGuXZAWdsTH7eZLtyXMqUb9EcWMGZNbL9YcGBJl4MH4nrxHmZJhEHvyLFrkxo+28uLb/NYRcStH48fnD0Vzw==}
-    hasBin: true
     dev: false
 
   /uuid/8.3.2:
     resolution: {integrity: sha512-+NYs2QeMWy+GWFOEm9xnn6HCDp0l7QBD7ml8zLUmJ+93Q5NF0NocErnwkTkXVFNiX3/fpC6afS8Dhb/gz7R7eg==}
-    hasBin: true
 
   /v8-compile-cache-lib/3.0.1:
     resolution: {integrity: sha512-wa7YjyUGfNZngI/vtK0UHAN+lgDCxBPCylVXGp0zu59Fz5aiGtNXaq3DhIov063MorB+VfufLh3JlF2KdTK3xg==}
