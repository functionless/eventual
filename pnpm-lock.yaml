--- conflicted
+++ resolved
@@ -78,7 +78,7 @@
       '@aws-sdk/client-lambda': 3.204.0
       '@aws-sdk/client-s3': 3.204.0
       '@aws-sdk/client-sqs': 3.204.0
-      '@aws-sdk/lib-dynamodb': 3.210.0_73bdnjpthx2jju6khjl3jxm5cu
+      '@aws-sdk/lib-dynamodb': 3.210.0_2yfvsogv6cyvotniby7kbgsjhe
       '@eventual/aws-runtime': link:../../packages/@eventual/aws-runtime
       '@eventual/core': link:../../packages/@eventual/core
       ulid: 2.3.0
@@ -1712,7 +1712,7 @@
     dependencies:
       tslib: 2.4.1
 
-  /@aws-sdk/lib-dynamodb/3.210.0_73bdnjpthx2jju6khjl3jxm5cu:
+  /@aws-sdk/lib-dynamodb/3.210.0_2yfvsogv6cyvotniby7kbgsjhe:
     resolution: {integrity: sha512-nDcvOnzxon1tn0xA5ZNRk5AxS2AaHRBxegaoou131DC/HOm5lQOxVG6AiYDJGCT9hAf8bzSxNI/Iut9dnwc7bQ==}
     engines: {node: '>=14.0.0'}
     peerDependencies:
@@ -1721,7 +1721,7 @@
       '@aws-sdk/types': ^3.0.0
     dependencies:
       '@aws-sdk/client-dynamodb': 3.204.0
-      '@aws-sdk/smithy-client': 3.208.0
+      '@aws-sdk/smithy-client': 3.209.0
       '@aws-sdk/types': 3.208.0
       '@aws-sdk/util-dynamodb': 3.210.0
       tslib: 2.4.1
@@ -2337,6 +2337,7 @@
       '@aws-sdk/middleware-stack': 3.208.0
       '@aws-sdk/types': 3.208.0
       tslib: 2.4.1
+    dev: true
 
   /@aws-sdk/smithy-client/3.209.0:
     resolution: {integrity: sha512-+d9lPAFOu3hZdLfyzMurRU6xZ+eqwKbF6HY7mDL4hGafRb/uw28HBncSwyUk5s7MIND9+RnvY4F/MwBq9wznXg==}
@@ -2538,7 +2539,6 @@
       tslib: 2.4.1
     dev: true
 
-<<<<<<< HEAD
   /@aws-sdk/util-defaults-mode-node/3.209.0:
     resolution: {integrity: sha512-RljPVLog6EX052DQjx4XQ95n7ZiAbmn7Vd6YSn1x93U797umaC5CnrT7a/WusTQACtxBDFWcosRgO1ZGDXuRKQ==}
     engines: {node: '>= 10.0.0'}
@@ -2549,14 +2549,13 @@
       '@aws-sdk/property-provider': 3.208.0
       '@aws-sdk/types': 3.208.0
       tslib: 2.4.1
-=======
+
   /@aws-sdk/util-dynamodb/3.210.0:
     resolution: {integrity: sha512-/HvxkzYtsQmP0zP8NZ53f9TwvFrU5Lk/gGmtZrN/wc6h22XTtqEnq2Z9MnXbGqm4JpgywANPLz5f6Cu4yGOb3w==}
     engines: {node: '>=14.0.0'}
     dependencies:
       tslib: 2.4.1
     dev: false
->>>>>>> ed3e6aa0
 
   /@aws-sdk/util-endpoints/3.202.0:
     resolution: {integrity: sha512-sNees5uDp7nfEbvzaA1DAHqoEvEb9ZOkdNH5gcj/FMBETbr00YtsuXsTZogTHQsX/otRTiudZBE3iH7R4SLSAQ==}
@@ -7061,7 +7060,6 @@
   /jest-cli/29.3.1:
     resolution: {integrity: sha512-TO/ewvwyvPOiBBuWZ0gm04z3WWP8TIK8acgPzE4IxgsLKQgb377NYGrQLc3Wl/7ndWzIH2CDNNsUjGxwLL43VQ==}
     engines: {node: ^14.15.0 || ^16.10.0 || >=18.0.0}
-    hasBin: true
     peerDependencies:
       node-notifier: ^8.0.1 || ^9.0.0 || ^10.0.0
     peerDependenciesMeta:
@@ -7089,7 +7087,6 @@
   /jest-cli/29.3.1_dnlfjp7n5lpfgnj4digwzn5fhe:
     resolution: {integrity: sha512-TO/ewvwyvPOiBBuWZ0gm04z3WWP8TIK8acgPzE4IxgsLKQgb377NYGrQLc3Wl/7ndWzIH2CDNNsUjGxwLL43VQ==}
     engines: {node: ^14.15.0 || ^16.10.0 || >=18.0.0}
-    hasBin: true
     peerDependencies:
       node-notifier: ^8.0.1 || ^9.0.0 || ^10.0.0
     peerDependenciesMeta:
@@ -7559,7 +7556,6 @@
   /jest/29.3.1:
     resolution: {integrity: sha512-6iWfL5DTT0Np6UYs/y5Niu7WIfNv/wRTtN5RSXt2DIEft3dx3zPuw/3WJQBCJfmEzvDiEKwoqMbGD9n49+qLSA==}
     engines: {node: ^14.15.0 || ^16.10.0 || >=18.0.0}
-    hasBin: true
     peerDependencies:
       node-notifier: ^8.0.1 || ^9.0.0 || ^10.0.0
     peerDependenciesMeta:
@@ -7579,7 +7575,6 @@
   /jest/29.3.1_dnlfjp7n5lpfgnj4digwzn5fhe:
     resolution: {integrity: sha512-6iWfL5DTT0Np6UYs/y5Niu7WIfNv/wRTtN5RSXt2DIEft3dx3zPuw/3WJQBCJfmEzvDiEKwoqMbGD9n49+qLSA==}
     engines: {node: ^14.15.0 || ^16.10.0 || >=18.0.0}
-    hasBin: true
     peerDependencies:
       node-notifier: ^8.0.1 || ^9.0.0 || ^10.0.0
     peerDependenciesMeta:
@@ -8409,7 +8404,6 @@
 
   /nx/15.0.13:
     resolution: {integrity: sha512-5mJGWz91B9/sxzLjXdD+pmZTel54NeNNxFDis8OhtGDn6eRZ25qWsZNDgzqIDtwKn3c9gThAMHU4XH2OTgWUnA==}
-    hasBin: true
     requiresBuild: true
     peerDependencies:
       '@swc-node/register': ^1.4.2
@@ -9523,7 +9517,6 @@
   /ts-jest/29.0.3_25xopm7qx5wgmsgnog4okhpq5a:
     resolution: {integrity: sha512-Ibygvmuyq1qp/z3yTh9QTwVVAbFdDy/+4BtIQR2sp6baF2SJU/8CKK/hhnGIDY2L90Az2jIqTwZPnN2p+BweiQ==}
     engines: {node: ^14.15.0 || ^16.10.0 || >=18.0.0}
-    hasBin: true
     peerDependencies:
       '@babel/core': '>=7.0.0-beta.0 <8'
       '@jest/types': ^29.0.0
@@ -9557,7 +9550,6 @@
   /ts-jest/29.0.3_2dxzmrf7nql4vyqthiyhycktzm:
     resolution: {integrity: sha512-Ibygvmuyq1qp/z3yTh9QTwVVAbFdDy/+4BtIQR2sp6baF2SJU/8CKK/hhnGIDY2L90Az2jIqTwZPnN2p+BweiQ==}
     engines: {node: ^14.15.0 || ^16.10.0 || >=18.0.0}
-    hasBin: true
     peerDependencies:
       '@babel/core': '>=7.0.0-beta.0 <8'
       '@jest/types': ^29.0.0
@@ -9591,7 +9583,6 @@
 
   /ts-node/10.9.1_e7yvbkxpwwqnzxz2s2bfjt7zx4:
     resolution: {integrity: sha512-NtVysVPkxxrwFGUUxGYhfux8k78pQB3JqYBXlLRZgdGUqTO5wU/UyHop5p70iEbGhB7q5KmiZiU0Y3KlJrScEw==}
-    hasBin: true
     peerDependencies:
       '@swc/core': '>=1.2.50'
       '@swc/wasm': '>=1.2.50'
@@ -9622,7 +9613,6 @@
 
   /ts-node/10.9.1_uusaoo756f3l7x5w4ayk4pz43y:
     resolution: {integrity: sha512-NtVysVPkxxrwFGUUxGYhfux8k78pQB3JqYBXlLRZgdGUqTO5wU/UyHop5p70iEbGhB7q5KmiZiU0Y3KlJrScEw==}
-    hasBin: true
     peerDependencies:
       '@swc/core': '>=1.2.50'
       '@swc/wasm': '>=1.2.50'
@@ -9816,7 +9806,6 @@
 
   /update-browserslist-db/1.0.10_browserslist@4.21.4:
     resolution: {integrity: sha512-OztqDenkfFkbSG+tRxBeAnCVPckDBcvibKd35yDONx6OU8N7sqgwc7rCbkJ/WcYtVRZ4ba68d6byhC21GFh7sQ==}
-    hasBin: true
     peerDependencies:
       browserslist: '>= 4.21.0'
     dependencies:
