--- conflicted
+++ resolved
@@ -22,11 +22,7 @@
       lerna: 5.6.2
       lint-staged: 13.0.3
       prettier: 2.8.0
-<<<<<<< HEAD
-      ts-jest: 29.0.3_gruvivcimsmdfhnjphbo3uejz4
-=======
       ts-jest: 29.0.3_orsjflytm5zjweotzi5qijesea
->>>>>>> 44b84f84
       turbo: 1.6.3
       typescript: 4.9.4
 
@@ -57,15 +53,9 @@
       esbuild: 0.15.14
       jest: 29.3.1_dnlfjp7n5lpfgnj4digwzn5fhe
       test-app-runtime: link:../test-app-runtime
-<<<<<<< HEAD
-      ts-jest: 29.0.3_nfuojx57y7wkpkn7glrnvhxo2q
-      ts-node: 10.9.1_fvpuwgkpfe3dm3hnpcpbcxmb3y
-      typescript: 4.9.3
-=======
       ts-jest: 29.0.3_maxggpf5kkudcybf3tkxc7lbjm
       ts-node: 10.9.1_rniibfx3zftzehea7t244vwgdu
       typescript: 4.9.4
->>>>>>> 44b84f84
 
   apps/test-app-runtime:
     specifiers:
@@ -108,15 +98,9 @@
       '@types/ms': 0.7.31
       '@types/node': 16.18.3
       jest: 29.3.1_dnlfjp7n5lpfgnj4digwzn5fhe
-<<<<<<< HEAD
-      ts-jest: 29.0.3_gruvivcimsmdfhnjphbo3uejz4
-      ts-node: 10.9.1_fvpuwgkpfe3dm3hnpcpbcxmb3y
-      typescript: 4.9.3
-=======
       ts-jest: 29.0.3_orsjflytm5zjweotzi5qijesea
       ts-node: 10.9.1_rniibfx3zftzehea7t244vwgdu
       typescript: 4.9.4
->>>>>>> 44b84f84
 
   apps/tests/aws-runtime:
     specifiers:
@@ -155,15 +139,9 @@
       '@types/node': 16.18.3
       esbuild: 0.15.16
       jest: 29.3.1_dnlfjp7n5lpfgnj4digwzn5fhe
-<<<<<<< HEAD
-      ts-jest: 29.0.3_r7ajvdpa2y34tsjdd7rsppjonq
-      ts-node: 10.9.1_fvpuwgkpfe3dm3hnpcpbcxmb3y
-      typescript: 4.9.3
-=======
       ts-jest: 29.0.3_e2rcywmonimyadpeqxyi5xw474
       ts-node: 10.9.1_rniibfx3zftzehea7t244vwgdu
       typescript: 4.9.4
->>>>>>> 44b84f84
 
   apps/tests/aws-runtime-cdk:
     specifiers:
@@ -192,15 +170,9 @@
       esbuild: 0.15.14
       jest: 29.3.1_dnlfjp7n5lpfgnj4digwzn5fhe
       tests-runtime: link:../aws-runtime
-<<<<<<< HEAD
-      ts-jest: 29.0.3_nfuojx57y7wkpkn7glrnvhxo2q
-      ts-node: 10.9.1_fvpuwgkpfe3dm3hnpcpbcxmb3y
-      typescript: 4.9.3
-=======
       ts-jest: 29.0.3_maxggpf5kkudcybf3tkxc7lbjm
       ts-node: 10.9.1_rniibfx3zftzehea7t244vwgdu
       typescript: 4.9.4
->>>>>>> 44b84f84
 
   examples/lambda-test-runner/infra:
     specifiers:
@@ -365,15 +337,9 @@
       constructs: 10.1.154
       esbuild: 0.15.14
       jest: 29.3.1_dnlfjp7n5lpfgnj4digwzn5fhe
-<<<<<<< HEAD
-      ts-jest: 29.0.3_nfuojx57y7wkpkn7glrnvhxo2q
-      ts-node: 10.9.1_fvpuwgkpfe3dm3hnpcpbcxmb3y
-      typescript: 4.9.3
-=======
       ts-jest: 29.0.3_maxggpf5kkudcybf3tkxc7lbjm
       ts-node: 10.9.1_rniibfx3zftzehea7t244vwgdu
       typescript: 4.9.4
->>>>>>> 44b84f84
 
   packages/@eventual/aws-runtime:
     specifiers:
@@ -424,15 +390,9 @@
       '@types/node-fetch': 2.6.2
       itty-router: 2.6.6
       jest: 29.3.1_dnlfjp7n5lpfgnj4digwzn5fhe
-<<<<<<< HEAD
-      ts-jest: 29.0.3_gruvivcimsmdfhnjphbo3uejz4
-      ts-node: 10.9.1_fvpuwgkpfe3dm3hnpcpbcxmb3y
-      typescript: 4.9.3
-=======
       ts-jest: 29.0.3_orsjflytm5zjweotzi5qijesea
       ts-node: 10.9.1_rniibfx3zftzehea7t244vwgdu
       typescript: 4.9.4
->>>>>>> 44b84f84
 
   packages/@eventual/cli:
     specifiers:
@@ -513,15 +473,9 @@
       '@types/serve-static': 1.15.0
       '@types/yargs': 17.0.13
       jest: 29.3.1_dnlfjp7n5lpfgnj4digwzn5fhe
-<<<<<<< HEAD
-      ts-jest: 29.0.3_gruvivcimsmdfhnjphbo3uejz4
-      ts-node: 10.9.1_72os6jwxu2zrt2v7mxnztv2e74
-      typescript: 4.9.3
-=======
       ts-jest: 29.0.3_orsjflytm5zjweotzi5qijesea
       ts-node: 10.9.1_dgkcqi5bipiek7kowhfiiztv6e
       typescript: 4.9.4
->>>>>>> 44b84f84
 
   packages/@eventual/compiler:
     specifiers:
@@ -548,15 +502,9 @@
       '@types/minimatch': 5.1.2
       '@types/node': 16.18.3
       jest: 29.3.1_dnlfjp7n5lpfgnj4digwzn5fhe
-<<<<<<< HEAD
-      ts-jest: 29.0.3_nfuojx57y7wkpkn7glrnvhxo2q
-      ts-node: 10.9.1_72os6jwxu2zrt2v7mxnztv2e74
-      typescript: 4.9.3
-=======
       ts-jest: 29.0.3_maxggpf5kkudcybf3tkxc7lbjm
       ts-node: 10.9.1_dgkcqi5bipiek7kowhfiiztv6e
       typescript: 4.9.4
->>>>>>> 44b84f84
 
   packages/@eventual/core:
     specifiers:
@@ -576,15 +524,9 @@
       '@types/node': 16.18.3
       itty-router: 2.6.6
       jest: 29.3.1_dnlfjp7n5lpfgnj4digwzn5fhe
-<<<<<<< HEAD
-      ts-jest: 29.0.3_gruvivcimsmdfhnjphbo3uejz4
-      ts-node: 10.9.1_fvpuwgkpfe3dm3hnpcpbcxmb3y
-      typescript: 4.9.3
-=======
       ts-jest: 29.0.3_orsjflytm5zjweotzi5qijesea
       ts-node: 10.9.1_rniibfx3zftzehea7t244vwgdu
       typescript: 4.9.4
->>>>>>> 44b84f84
       zx: 7.1.1
 
   packages/@eventual/integrations-slack:
@@ -616,15 +558,9 @@
       '@types/tsscmp': 1.0.0
       itty-router: 2.6.6
       jest: 29.3.1_dnlfjp7n5lpfgnj4digwzn5fhe
-<<<<<<< HEAD
-      ts-jest: 29.0.3_gruvivcimsmdfhnjphbo3uejz4
-      ts-node: 10.9.1_fvpuwgkpfe3dm3hnpcpbcxmb3y
-      typescript: 4.9.3
-=======
       ts-jest: 29.0.3_orsjflytm5zjweotzi5qijesea
       ts-node: 10.9.1_rniibfx3zftzehea7t244vwgdu
       typescript: 4.9.4
->>>>>>> 44b84f84
       ulidx: 0.3.0
       zx: 7.1.1
 
@@ -673,7 +609,7 @@
     devDependencies:
       '@types/node': 16.18.3
       '@types/yargs': 17.0.17
-      esbuild: 0.16.6
+      esbuild: 0.16.7
       yargs: 17.6.2
 
 packages:
@@ -3660,8 +3596,8 @@
     dev: true
     optional: true
 
-  /@esbuild/android-arm/0.16.6:
-    resolution: {integrity: sha512-wc1AyHlFS8eejfAdePn2wr8/5zEa+FvF3ipBeTo4Qm9Xl0A0miTUfphwzXa3xdxU2pHimRCzIAUhjlbSSts8JQ==}
+  /@esbuild/android-arm/0.16.7:
+    resolution: {integrity: sha512-yhzDbiVcmq6T1/XEvdcJIVcXHdLjDJ5cQ0Dp9R9p9ERMBTeO1dR5tc8YYv8zwDeBw1xZm+Eo3MRo8cwclhBS0g==}
     engines: {node: '>=12'}
     cpu: [arm]
     os: [android]
@@ -3678,8 +3614,8 @@
     dev: true
     optional: true
 
-  /@esbuild/android-arm64/0.16.6:
-    resolution: {integrity: sha512-5mSVUNQoEpnvWBgMnEKlHGjrK/3kqRoj+YkErK+RbKMlxCGzzkqh+vSGY0pq+RCobAXs0BlBQMQ+8ZutAkyStw==}
+  /@esbuild/android-arm64/0.16.7:
+    resolution: {integrity: sha512-tYFw0lBJSEvLoGzzYh1kXuzoX1iPkbOk3O29VqzQb0HbOy7t/yw1hGkvwoJhXHwzQUPsShyYcTgRf6bDBcfnTw==}
     engines: {node: '>=12'}
     cpu: [arm64]
     os: [android]
@@ -3696,8 +3632,8 @@
     dev: true
     optional: true
 
-  /@esbuild/android-x64/0.16.6:
-    resolution: {integrity: sha512-zqbsOaB908GEO4JyVlkV5a9jjHVk35eR6dd3VvOdbu0u0BufaCblFjslbUP8ARGoLS77TWRe1mBpbcySkyybKQ==}
+  /@esbuild/android-x64/0.16.7:
+    resolution: {integrity: sha512-3P2OuTxwAtM3k/yEWTNUJRjMPG1ce8rXs51GTtvEC5z1j8fC1plHeVVczdeHECU7aM2/Buc0MwZ6ciM/zysnWg==}
     engines: {node: '>=12'}
     cpu: [x64]
     os: [android]
@@ -3714,8 +3650,8 @@
     dev: true
     optional: true
 
-  /@esbuild/darwin-arm64/0.16.6:
-    resolution: {integrity: sha512-uc46Du5AiooWidDIkXeU3HWIuLTzVbYp95slpd9SdDH7FjXWgiiEo7DXzoUoPxGwkUfPgQvvgFKx3TqsYvy68w==}
+  /@esbuild/darwin-arm64/0.16.7:
+    resolution: {integrity: sha512-VUb9GK23z8jkosHU9yJNUgQpsfJn+7ZyBm6adi2Ec5/U241eR1tAn82QicnUzaFDaffeixiHwikjmnec/YXEZg==}
     engines: {node: '>=12'}
     cpu: [arm64]
     os: [darwin]
@@ -3732,8 +3668,8 @@
     dev: true
     optional: true
 
-  /@esbuild/darwin-x64/0.16.6:
-    resolution: {integrity: sha512-ND/o8hoEpXxIOqhRbt73tyvnu3WWA8MeuMAVww0crdubpzzEevH0S8r6uRjrHn1H4etRSmWwTbM3rHul68BJOA==}
+  /@esbuild/darwin-x64/0.16.7:
+    resolution: {integrity: sha512-duterlv3tit3HI9vhzMWnSVaB1B6YsXpFq1Ntd6Fou82BB1l4tucYy3FI9dHv3tvtDuS0NiGf/k6XsdBqPZ01w==}
     engines: {node: '>=12'}
     cpu: [x64]
     os: [darwin]
@@ -3750,8 +3686,8 @@
     dev: true
     optional: true
 
-  /@esbuild/freebsd-arm64/0.16.6:
-    resolution: {integrity: sha512-mMHz7ePkfVXW5wEhRR0XtoTlXDa5F1hIoxnfoeY+G0wWs4Q3HZgHZrXw3PSO26JnZOxIgyV/OuWIP87nQoWegQ==}
+  /@esbuild/freebsd-arm64/0.16.7:
+    resolution: {integrity: sha512-9kkycpBFes/vhi7B7o0cf+q2WdJi+EpVzpVTqtWFNiutARWDFFLcB93J8PR1cG228sucsl3B+7Ts27izE6qiaQ==}
     engines: {node: '>=12'}
     cpu: [arm64]
     os: [freebsd]
@@ -3768,8 +3704,8 @@
     dev: true
     optional: true
 
-  /@esbuild/freebsd-x64/0.16.6:
-    resolution: {integrity: sha512-/BneBfb5v+VAqjDLt8Q/5llb7smIEJVPd1afNJDShRfj2qr5nIwh1FJaOjoEWe6I1sucdKJ/EbwOujH+iBkW/g==}
+  /@esbuild/freebsd-x64/0.16.7:
+    resolution: {integrity: sha512-5Ahf6jzWXJ4J2uh9dpy5DKOO+PeRUE/9DMys6VuYfwgQzd6n5+pVFm58L2Z2gRe611RX6SdydnNaiIKM3svY7g==}
     engines: {node: '>=12'}
     cpu: [x64]
     os: [freebsd]
@@ -3786,8 +3722,8 @@
     dev: true
     optional: true
 
-  /@esbuild/linux-arm/0.16.6:
-    resolution: {integrity: sha512-hdw0JS24ToFAnWJJbexr62ZRTcl/yJSPeNZR4fAAJY4PcghgQcnp8lO5MdxBe2QCNz3i5WYCoGZcU4+TBJJMDg==}
+  /@esbuild/linux-arm/0.16.7:
+    resolution: {integrity: sha512-QqJnyCfu5OF78Olt7JJSZ7OSv/B4Hf+ZJWp4kkq9xwMsgu7yWq3crIic8gGOpDYTqVKKMDAVDgRXy5Wd/nWZyQ==}
     engines: {node: '>=12'}
     cpu: [arm]
     os: [linux]
@@ -3804,8 +3740,8 @@
     dev: true
     optional: true
 
-  /@esbuild/linux-arm64/0.16.6:
-    resolution: {integrity: sha512-1h2EyMOB9X2VfFzBv4/Xo+OcGj3fmZEwvGxOdDRPxSP8ZVQiqc4XesCVur85VjP0MLPC+y7PioDc/uWpwFadFw==}
+  /@esbuild/linux-arm64/0.16.7:
+    resolution: {integrity: sha512-2wv0xYDskk2+MzIm/AEprDip39a23Chptc4mL7hsHg26P0gD8RUhzmDu0KCH2vMThUI1sChXXoK9uH0KYQKaDg==}
     engines: {node: '>=12'}
     cpu: [arm64]
     os: [linux]
@@ -3822,8 +3758,8 @@
     dev: true
     optional: true
 
-  /@esbuild/linux-ia32/0.16.6:
-    resolution: {integrity: sha512-MyBWPjAMAlnkYANHCjeun2QsOn5cY1RxXAqnG0hE+fEmeX/hJK9pj6wQ5QptAew7sKt9flcOLKEB/hn2mr/xUw==}
+  /@esbuild/linux-ia32/0.16.7:
+    resolution: {integrity: sha512-APVYbEilKbD5ptmKdnIcXej2/+GdV65TfTjxR2Uk8t1EsOk49t6HapZW6DS/Bwlvh5hDwtLapdSumIVNGxgqLg==}
     engines: {node: '>=12'}
     cpu: [ia32]
     os: [linux]
@@ -3856,8 +3792,8 @@
     dev: true
     optional: true
 
-  /@esbuild/linux-loong64/0.16.6:
-    resolution: {integrity: sha512-wJAE0pZrY47xWRIYkBrOYRKWJ9vE1XBC7PtuGy4/Ii0Au2VRc52A/VxIHwRI0NyQMNRkjOD5PpS/ruhnNx7JNA==}
+  /@esbuild/linux-loong64/0.16.7:
+    resolution: {integrity: sha512-5wPUAGclplQrAW7EFr3F84Y/d++7G0KykohaF4p54+iNWhUnMVU8Bh2sxiEOXUy4zKIdpHByMgJ5/Ko6QhtTUw==}
     engines: {node: '>=12'}
     cpu: [loong64]
     os: [linux]
@@ -3874,8 +3810,8 @@
     dev: true
     optional: true
 
-  /@esbuild/linux-mips64el/0.16.6:
-    resolution: {integrity: sha512-/eR74aTs0dWrg/Y9m0H2iE6rIigkwxsaJlzlSoz6N5JspyARRXutAITveg1wGek4W5LkistZBjEeeyCnC3FT9Q==}
+  /@esbuild/linux-mips64el/0.16.7:
+    resolution: {integrity: sha512-hxzlXtWF6yWfkE/SMTscNiVqLOAn7fOuIF3q/kiZaXxftz1DhZW/HpnTmTTWrzrS7zJWQxHHT4QSxyAj33COmA==}
     engines: {node: '>=12'}
     cpu: [mips64el]
     os: [linux]
@@ -3892,8 +3828,8 @@
     dev: true
     optional: true
 
-  /@esbuild/linux-ppc64/0.16.6:
-    resolution: {integrity: sha512-zwIKMrYQzh59ftwiuXREcXwyjvsRNLELOgdIE17CwTnc5Xxj2IR9Gi8NvQcMTquFoGaHOh8O7F2zJ3vU5LQEhA==}
+  /@esbuild/linux-ppc64/0.16.7:
+    resolution: {integrity: sha512-WM83Dac0LdXty5xPhlOuCD5Egfk1xLND/oRLYeB7Jb/tY4kzFSDgLlq91wYbHua/s03tQGA9iXvyjgymMw62Vw==}
     engines: {node: '>=12'}
     cpu: [ppc64]
     os: [linux]
@@ -3910,8 +3846,8 @@
     dev: true
     optional: true
 
-  /@esbuild/linux-riscv64/0.16.6:
-    resolution: {integrity: sha512-uqCmZ9GnYcD9Od9fiDYH4TLahw14S6ZgCVrIb1bBBwbAy4pEOPwB73vBX3mnG3ClHv7b5xsOYhCBZkfkoJEgMA==}
+  /@esbuild/linux-riscv64/0.16.7:
+    resolution: {integrity: sha512-3nkNnNg4Ax6MS/l8O8Ynq2lGEVJYyJ2EoY3PHjNJ4PuZ80EYLMrFTFZ4L/Hc16AxgtXKwmNP9TM0YKNiBzBiJQ==}
     engines: {node: '>=12'}
     cpu: [riscv64]
     os: [linux]
@@ -3928,8 +3864,8 @@
     dev: true
     optional: true
 
-  /@esbuild/linux-s390x/0.16.6:
-    resolution: {integrity: sha512-zt1vo5Zzu1Y+0K64wYIQR1pMVNYDbwDetrWy/4XyD4c+tnZfxGZwzZOmb65LSto8hxAYq5UG6DpHSNJ4zy5F1w==}
+  /@esbuild/linux-s390x/0.16.7:
+    resolution: {integrity: sha512-3SA/2VJuv0o1uD7zuqxEP+RrAyRxnkGddq0bwHQ98v1KNlzXD/JvxwTO3T6GM5RH6JUd29RTVQTOJfyzMkkppA==}
     engines: {node: '>=12'}
     cpu: [s390x]
     os: [linux]
@@ -3946,8 +3882,8 @@
     dev: true
     optional: true
 
-  /@esbuild/linux-x64/0.16.6:
-    resolution: {integrity: sha512-g2aCp+XjWGbHq57ZUfyWNOMVDKr0flizfOa6BkP9Ezn2BLZ+gibxF+6M6272vfvALFYsbCUY+AyoNxuCVcaKFg==}
+  /@esbuild/linux-x64/0.16.7:
+    resolution: {integrity: sha512-xi/tbqCqvPIzU+zJVyrpz12xqciTAPMi2fXEWGnapZymoGhuL2GIWIRXg4O2v5BXaYA5TSaiKYE14L0QhUTuQg==}
     engines: {node: '>=12'}
     cpu: [x64]
     os: [linux]
@@ -3964,8 +3900,8 @@
     dev: true
     optional: true
 
-  /@esbuild/netbsd-x64/0.16.6:
-    resolution: {integrity: sha512-q5tKkYilkgNLtp6szs/yXAHJJ4OEjoTRlHHPJtVyDj6AZsdDynrkoFUV98D+CncB9Im5CIRnPmJErb6EDvIR0Q==}
+  /@esbuild/netbsd-x64/0.16.7:
+    resolution: {integrity: sha512-NUsYbq3B+JdNKn8SXkItFvdes9qTwEoS3aLALtiWciW/ystiCKM20Fgv9XQBOXfhUHyh5CLEeZDXzLOrwBXuCQ==}
     engines: {node: '>=12'}
     cpu: [x64]
     os: [netbsd]
@@ -3982,8 +3918,8 @@
     dev: true
     optional: true
 
-  /@esbuild/openbsd-x64/0.16.6:
-    resolution: {integrity: sha512-dR+DrQ2Dsfia71xKgdUPnf6lc3y4O8qNE4nmhEJHrR7teS0yScspommz28MaIe/8c5IubqPuOY2SYQFSExG55w==}
+  /@esbuild/openbsd-x64/0.16.7:
+    resolution: {integrity: sha512-qjwzsgeve9I8Tbsko2FEkdSk2iiezuNGFgipQxY/736NePXDaDZRodIejYGWOlbYXugdxb0nif5yvypH6lKBmA==}
     engines: {node: '>=12'}
     cpu: [x64]
     os: [openbsd]
@@ -4000,8 +3936,8 @@
     dev: true
     optional: true
 
-  /@esbuild/sunos-x64/0.16.6:
-    resolution: {integrity: sha512-u0hH+njKsZCz7SHRIIkqnOCWITFL+uLaXB7ro3SSztWcx7iB//Lpg/2lkPZ7sZ1lVpO0nmaHWApZIbvMTCwz1Q==}
+  /@esbuild/sunos-x64/0.16.7:
+    resolution: {integrity: sha512-mFWDz4RoBTzPphTCkM7Kc7Qpa0o/Z01acajR+Ai7LdfKgcP/C6jYOaKwv7nKzD0+MjOT20j7You9g4ozYy1dKQ==}
     engines: {node: '>=12'}
     cpu: [x64]
     os: [sunos]
@@ -4018,8 +3954,8 @@
     dev: true
     optional: true
 
-  /@esbuild/win32-arm64/0.16.6:
-    resolution: {integrity: sha512-d+hveGvPLoGQHOKVDWfWSLUFnPtdpzWdtmz3PFq4t/iLg1MMTnPy48TrgC/JFTwcxDgKJdFw6ogTXjYN1tVALw==}
+  /@esbuild/win32-arm64/0.16.7:
+    resolution: {integrity: sha512-m39UmX19RvEIuC8sYZ0M+eQtdXw4IePDSZ78ZQmYyFaXY9krq4YzQCK2XWIJomNLtg4q+W5aXr8bW3AbqWNoVg==}
     engines: {node: '>=12'}
     cpu: [arm64]
     os: [win32]
@@ -4036,8 +3972,8 @@
     dev: true
     optional: true
 
-  /@esbuild/win32-ia32/0.16.6:
-    resolution: {integrity: sha512-/e2x2+Gq7afiU9xxw5J0r0DCsfsWY+hmjLNzXh6O/9Kf2kFxyCLKsPyTJmj0jQ0icz5aGlxtueH2Hnm5Rczt/Q==}
+  /@esbuild/win32-ia32/0.16.7:
+    resolution: {integrity: sha512-1cbzSEZA1fANwmT6rjJ4G1qQXHxCxGIcNYFYR9ctI82/prT38lnwSRZ0i5p/MVXksw9eMlHlet6pGu2/qkXFCg==}
     engines: {node: '>=12'}
     cpu: [ia32]
     os: [win32]
@@ -4054,8 +3990,8 @@
     dev: true
     optional: true
 
-  /@esbuild/win32-x64/0.16.6:
-    resolution: {integrity: sha512-BlXuMzOWhAcdLRzE/PQLAAyhItzvL1fRMvbmHV6k09Xiq8rZzFJB/CrfX3ZQI0nKBlfxO4sLN9H9WwK2nLo7Pg==}
+  /@esbuild/win32-x64/0.16.7:
+    resolution: {integrity: sha512-QaQ8IH0JLacfGf5cf0HCCPnQuCTd/dAI257vXBgb/cccKGbH/6pVtI1gwhdAQ0Y48QSpTIFrh9etVyNdZY+zzw==}
     engines: {node: '>=12'}
     cpu: [x64]
     os: [win32]
@@ -7735,34 +7671,34 @@
       '@esbuild/win32-x64': 0.16.4
     dev: true
 
-  /esbuild/0.16.6:
-    resolution: {integrity: sha512-0Fn9lUX1yy2iP56L0BDAgnQFJfkDICdYZ0Xm6Kgdwa72AkHoKX0egau/ZIROYdjJWPLJtl9bDuW7Xs56TuKPhQ==}
+  /esbuild/0.16.7:
+    resolution: {integrity: sha512-P6OBFYFSQOGzfApqCeYKqfKRRbCIRsdppTXFo4aAvtiW3o8TTyiIplBvHJI171saPAiy3WlawJHCveJVIOIx1A==}
     engines: {node: '>=12'}
     hasBin: true
     requiresBuild: true
     optionalDependencies:
-      '@esbuild/android-arm': 0.16.6
-      '@esbuild/android-arm64': 0.16.6
-      '@esbuild/android-x64': 0.16.6
-      '@esbuild/darwin-arm64': 0.16.6
-      '@esbuild/darwin-x64': 0.16.6
-      '@esbuild/freebsd-arm64': 0.16.6
-      '@esbuild/freebsd-x64': 0.16.6
-      '@esbuild/linux-arm': 0.16.6
-      '@esbuild/linux-arm64': 0.16.6
-      '@esbuild/linux-ia32': 0.16.6
-      '@esbuild/linux-loong64': 0.16.6
-      '@esbuild/linux-mips64el': 0.16.6
-      '@esbuild/linux-ppc64': 0.16.6
-      '@esbuild/linux-riscv64': 0.16.6
-      '@esbuild/linux-s390x': 0.16.6
-      '@esbuild/linux-x64': 0.16.6
-      '@esbuild/netbsd-x64': 0.16.6
-      '@esbuild/openbsd-x64': 0.16.6
-      '@esbuild/sunos-x64': 0.16.6
-      '@esbuild/win32-arm64': 0.16.6
-      '@esbuild/win32-ia32': 0.16.6
-      '@esbuild/win32-x64': 0.16.6
+      '@esbuild/android-arm': 0.16.7
+      '@esbuild/android-arm64': 0.16.7
+      '@esbuild/android-x64': 0.16.7
+      '@esbuild/darwin-arm64': 0.16.7
+      '@esbuild/darwin-x64': 0.16.7
+      '@esbuild/freebsd-arm64': 0.16.7
+      '@esbuild/freebsd-x64': 0.16.7
+      '@esbuild/linux-arm': 0.16.7
+      '@esbuild/linux-arm64': 0.16.7
+      '@esbuild/linux-ia32': 0.16.7
+      '@esbuild/linux-loong64': 0.16.7
+      '@esbuild/linux-mips64el': 0.16.7
+      '@esbuild/linux-ppc64': 0.16.7
+      '@esbuild/linux-riscv64': 0.16.7
+      '@esbuild/linux-s390x': 0.16.7
+      '@esbuild/linux-x64': 0.16.7
+      '@esbuild/netbsd-x64': 0.16.7
+      '@esbuild/openbsd-x64': 0.16.7
+      '@esbuild/sunos-x64': 0.16.7
+      '@esbuild/win32-arm64': 0.16.7
+      '@esbuild/win32-ia32': 0.16.7
+      '@esbuild/win32-x64': 0.16.7
     dev: true
 
   /escalade/3.1.1:
@@ -11823,7 +11759,6 @@
     dev: true
 
   /ts-jest/29.0.3_e2rcywmonimyadpeqxyi5xw474:
-<<<<<<< HEAD
     resolution: {integrity: sha512-Ibygvmuyq1qp/z3yTh9QTwVVAbFdDy/+4BtIQR2sp6baF2SJU/8CKK/hhnGIDY2L90Az2jIqTwZPnN2p+BweiQ==}
     engines: {node: ^14.15.0 || ^16.10.0 || >=18.0.0}
     hasBin: true
@@ -11858,47 +11793,7 @@
       yargs-parser: 21.1.1
     dev: true
 
-  /ts-jest/29.0.3_gruvivcimsmdfhnjphbo3uejz4:
-=======
->>>>>>> 44b84f84
-    resolution: {integrity: sha512-Ibygvmuyq1qp/z3yTh9QTwVVAbFdDy/+4BtIQR2sp6baF2SJU/8CKK/hhnGIDY2L90Az2jIqTwZPnN2p+BweiQ==}
-    engines: {node: ^14.15.0 || ^16.10.0 || >=18.0.0}
-    hasBin: true
-    peerDependencies:
-      '@babel/core': '>=7.0.0-beta.0 <8'
-      '@jest/types': ^29.0.0
-      babel-jest: ^29.0.0
-      esbuild: '*'
-      jest: ^29.0.0
-      typescript: '>=4.3'
-    peerDependenciesMeta:
-      '@babel/core':
-        optional: true
-      '@jest/types':
-        optional: true
-      babel-jest:
-        optional: true
-      esbuild:
-        optional: true
-    dependencies:
-      '@babel/core': 7.20.5
-      bs-logger: 0.2.6
-      fast-json-stable-stringify: 2.1.0
-      jest: 29.3.1_dnlfjp7n5lpfgnj4digwzn5fhe
-      jest-util: 29.3.1
-      json5: 2.2.1
-      lodash.memoize: 4.1.2
-      make-error: 1.3.6
-      semver: 7.3.8
-      typescript: 4.9.3
-      yargs-parser: 21.1.1
-    dev: true
-
-<<<<<<< HEAD
-  /ts-jest/29.0.3_nfuojx57y7wkpkn7glrnvhxo2q:
-=======
   /ts-jest/29.0.3_maxggpf5kkudcybf3tkxc7lbjm:
->>>>>>> 44b84f84
     resolution: {integrity: sha512-Ibygvmuyq1qp/z3yTh9QTwVVAbFdDy/+4BtIQR2sp6baF2SJU/8CKK/hhnGIDY2L90Az2jIqTwZPnN2p+BweiQ==}
     engines: {node: ^14.15.0 || ^16.10.0 || >=18.0.0}
     hasBin: true
@@ -11967,46 +11862,7 @@
       yargs-parser: 21.1.1
     dev: true
 
-<<<<<<< HEAD
-  /ts-jest/29.0.3_r7ajvdpa2y34tsjdd7rsppjonq:
-    resolution: {integrity: sha512-Ibygvmuyq1qp/z3yTh9QTwVVAbFdDy/+4BtIQR2sp6baF2SJU/8CKK/hhnGIDY2L90Az2jIqTwZPnN2p+BweiQ==}
-    engines: {node: ^14.15.0 || ^16.10.0 || >=18.0.0}
-    hasBin: true
-    peerDependencies:
-      '@babel/core': '>=7.0.0-beta.0 <8'
-      '@jest/types': ^29.0.0
-      babel-jest: ^29.0.0
-      esbuild: '*'
-      jest: ^29.0.0
-      typescript: '>=4.3'
-    peerDependenciesMeta:
-      '@babel/core':
-        optional: true
-      '@jest/types':
-        optional: true
-      babel-jest:
-        optional: true
-      esbuild:
-        optional: true
-    dependencies:
-      '@babel/core': 7.20.5
-      bs-logger: 0.2.6
-      esbuild: 0.15.16
-      fast-json-stable-stringify: 2.1.0
-      jest: 29.3.1_dnlfjp7n5lpfgnj4digwzn5fhe
-      jest-util: 29.3.1
-      json5: 2.2.1
-      lodash.memoize: 4.1.2
-      make-error: 1.3.6
-      semver: 7.3.8
-      typescript: 4.9.3
-      yargs-parser: 21.1.1
-    dev: true
-
-  /ts-node/10.9.1_72os6jwxu2zrt2v7mxnztv2e74:
-=======
   /ts-node/10.9.1_dgkcqi5bipiek7kowhfiiztv6e:
->>>>>>> 44b84f84
     resolution: {integrity: sha512-NtVysVPkxxrwFGUUxGYhfux8k78pQB3JqYBXlLRZgdGUqTO5wU/UyHop5p70iEbGhB7q5KmiZiU0Y3KlJrScEw==}
     hasBin: true
     peerDependencies:
